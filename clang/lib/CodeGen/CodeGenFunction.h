//===-- CodeGenFunction.h - Per-Function state for LLVM CodeGen -*- C++ -*-===//
//
// Part of the LLVM Project, under the Apache License v2.0 with LLVM Exceptions.
// See https://llvm.org/LICENSE.txt for license information.
// SPDX-License-Identifier: Apache-2.0 WITH LLVM-exception
//
//===----------------------------------------------------------------------===//
//
// This is the internal per-function state used for llvm translation.
//
//===----------------------------------------------------------------------===//

#ifndef LLVM_CLANG_LIB_CODEGEN_CODEGENFUNCTION_H
#define LLVM_CLANG_LIB_CODEGEN_CODEGENFUNCTION_H

#include "CGBuilder.h"
#include "CGDebugInfo.h"
#include "CGLoopInfo.h"
#include "CGValue.h"
#include "CodeGenModule.h"
#include "CodeGenPGO.h"
#include "EHScopeStack.h"
#include "VarBypassDetector.h"
#include "clang/AST/CharUnits.h"
#include "clang/AST/CurrentSourceLocExprScope.h"
#include "clang/AST/ExprCXX.h"
#include "clang/AST/ExprObjC.h"
#include "clang/AST/ExprOpenMP.h"
#include "clang/AST/StmtOpenMP.h"
#include "clang/AST/Type.h"
#include "clang/Basic/ABI.h"
#include "clang/Basic/CapturedStmt.h"
#include "clang/Basic/CodeGenOptions.h"
#include "clang/Basic/OpenMPKinds.h"
#include "clang/Basic/TargetInfo.h"
#include "llvm/ADT/ArrayRef.h"
#include "llvm/ADT/DenseMap.h"
#include "llvm/ADT/MapVector.h"
#include "llvm/ADT/SmallVector.h"
#include "llvm/Frontend/OpenMP/OMPIRBuilder.h"
#include "llvm/IR/ValueHandle.h"
#include "llvm/Support/Debug.h"
#include "llvm/Transforms/Utils/SanitizerStats.h"

namespace llvm {
class BasicBlock;
class LLVMContext;
class MDNode;
class Module;
class SwitchInst;
class Twine;
class Value;
class CanonicalLoopInfo;
}

namespace clang {
class ASTContext;
class BlockDecl;
class CXXDestructorDecl;
class CXXForRangeStmt;
class CXXTryStmt;
class Decl;
class LabelDecl;
class EnumConstantDecl;
class FunctionDecl;
class FunctionProtoType;
class LabelStmt;
class ObjCContainerDecl;
class ObjCInterfaceDecl;
class ObjCIvarDecl;
class ObjCMethodDecl;
class ObjCImplementationDecl;
class ObjCPropertyImplDecl;
class TargetInfo;
class VarDecl;
class ObjCForCollectionStmt;
class ObjCAtTryStmt;
class ObjCAtThrowStmt;
class ObjCAtSynchronizedStmt;
class ObjCAutoreleasePoolStmt;
class OMPUseDevicePtrClause;
class OMPUseDeviceAddrClause;
class ReturnsNonNullAttr;
class SVETypeFlags;
class OMPExecutableDirective;

namespace analyze_os_log {
class OSLogBufferLayout;
}

namespace CodeGen {
class CodeGenTypes;
class CGCallee;
class CGFunctionInfo;
class CGRecordLayout;
class CGBlockInfo;
class CGCXXABI;
class BlockByrefHelpers;
class BlockByrefInfo;
class BlockFlags;
class BlockFieldFlags;
class RegionCodeGenTy;
class TargetCodeGenInfo;
struct OMPTaskDataTy;
struct CGCoroData;

/// The kind of evaluation to perform on values of a particular
/// type.  Basically, is the code in CGExprScalar, CGExprComplex, or
/// CGExprAgg?
///
/// TODO: should vectors maybe be split out into their own thing?
enum TypeEvaluationKind {
  TEK_Scalar,
  TEK_Complex,
  TEK_Aggregate
};

#define LIST_SANITIZER_CHECKS                                                  \
  SANITIZER_CHECK(AddOverflow, add_overflow, 0)                                \
  SANITIZER_CHECK(BuiltinUnreachable, builtin_unreachable, 0)                  \
  SANITIZER_CHECK(CFICheckFail, cfi_check_fail, 0)                             \
  SANITIZER_CHECK(DivremOverflow, divrem_overflow, 0)                          \
  SANITIZER_CHECK(DynamicTypeCacheMiss, dynamic_type_cache_miss, 0)            \
  SANITIZER_CHECK(FloatCastOverflow, float_cast_overflow, 0)                   \
  SANITIZER_CHECK(FunctionTypeMismatch, function_type_mismatch, 1)             \
  SANITIZER_CHECK(ImplicitConversion, implicit_conversion, 0)                  \
  SANITIZER_CHECK(InvalidBuiltin, invalid_builtin, 0)                          \
  SANITIZER_CHECK(InvalidObjCCast, invalid_objc_cast, 0)                       \
  SANITIZER_CHECK(LoadInvalidValue, load_invalid_value, 0)                     \
  SANITIZER_CHECK(MissingReturn, missing_return, 0)                            \
  SANITIZER_CHECK(MulOverflow, mul_overflow, 0)                                \
  SANITIZER_CHECK(NegateOverflow, negate_overflow, 0)                          \
  SANITIZER_CHECK(NullabilityArg, nullability_arg, 0)                          \
  SANITIZER_CHECK(NullabilityReturn, nullability_return, 1)                    \
  SANITIZER_CHECK(NonnullArg, nonnull_arg, 0)                                  \
  SANITIZER_CHECK(NonnullReturn, nonnull_return, 1)                            \
  SANITIZER_CHECK(OutOfBounds, out_of_bounds, 0)                               \
  SANITIZER_CHECK(PointerOverflow, pointer_overflow, 0)                        \
  SANITIZER_CHECK(ShiftOutOfBounds, shift_out_of_bounds, 0)                    \
  SANITIZER_CHECK(SubOverflow, sub_overflow, 0)                                \
  SANITIZER_CHECK(TypeMismatch, type_mismatch, 1)                              \
  SANITIZER_CHECK(AlignmentAssumption, alignment_assumption, 0)                \
  SANITIZER_CHECK(VLABoundNotPositive, vla_bound_not_positive, 0)

enum SanitizerHandler {
#define SANITIZER_CHECK(Enum, Name, Version) Enum,
  LIST_SANITIZER_CHECKS
#undef SANITIZER_CHECK
};

/// Helper class with most of the code for saving a value for a
/// conditional expression cleanup.
struct DominatingLLVMValue {
  typedef llvm::PointerIntPair<llvm::Value*, 1, bool> saved_type;

  /// Answer whether the given value needs extra work to be saved.
  static bool needsSaving(llvm::Value *value) {
    // If it's not an instruction, we don't need to save.
    if (!isa<llvm::Instruction>(value)) return false;

    // If it's an instruction in the entry block, we don't need to save.
    llvm::BasicBlock *block = cast<llvm::Instruction>(value)->getParent();
    return (block != &block->getParent()->getEntryBlock());
  }

  static saved_type save(CodeGenFunction &CGF, llvm::Value *value);
  static llvm::Value *restore(CodeGenFunction &CGF, saved_type value);
};

/// A partial specialization of DominatingValue for llvm::Values that
/// might be llvm::Instructions.
template <class T> struct DominatingPointer<T,true> : DominatingLLVMValue {
  typedef T *type;
  static type restore(CodeGenFunction &CGF, saved_type value) {
    return static_cast<T*>(DominatingLLVMValue::restore(CGF, value));
  }
};

/// A specialization of DominatingValue for Address.
template <> struct DominatingValue<Address> {
  typedef Address type;

  struct saved_type {
    DominatingLLVMValue::saved_type SavedValue;
    CharUnits Alignment;
  };

  static bool needsSaving(type value) {
    return DominatingLLVMValue::needsSaving(value.getPointer());
  }
  static saved_type save(CodeGenFunction &CGF, type value) {
    return { DominatingLLVMValue::save(CGF, value.getPointer()),
             value.getAlignment() };
  }
  static type restore(CodeGenFunction &CGF, saved_type value) {
    return Address(DominatingLLVMValue::restore(CGF, value.SavedValue),
                   value.Alignment);
  }
};

/// A specialization of DominatingValue for RValue.
template <> struct DominatingValue<RValue> {
  typedef RValue type;
  class saved_type {
    enum Kind { ScalarLiteral, ScalarAddress, AggregateLiteral,
                AggregateAddress, ComplexAddress };

    llvm::Value *Value;
    unsigned K : 3;
    unsigned Align : 29;
    saved_type(llvm::Value *v, Kind k, unsigned a = 0)
      : Value(v), K(k), Align(a) {}

  public:
    static bool needsSaving(RValue value);
    static saved_type save(CodeGenFunction &CGF, RValue value);
    RValue restore(CodeGenFunction &CGF);

    // implementations in CGCleanup.cpp
  };

  static bool needsSaving(type value) {
    return saved_type::needsSaving(value);
  }
  static saved_type save(CodeGenFunction &CGF, type value) {
    return saved_type::save(CGF, value);
  }
  static type restore(CodeGenFunction &CGF, saved_type value) {
    return value.restore(CGF);
  }
};

/// CodeGenFunction - This class organizes the per-function state that is used
/// while generating LLVM code.
class CodeGenFunction : public CodeGenTypeCache {
  CodeGenFunction(const CodeGenFunction &) = delete;
  void operator=(const CodeGenFunction &) = delete;

  friend class CGCXXABI;
public:
  /// A jump destination is an abstract label, branching to which may
  /// require a jump out through normal cleanups.
  struct JumpDest {
    JumpDest() : Block(nullptr), ScopeDepth(), Index(0) {}
    JumpDest(llvm::BasicBlock *Block,
             EHScopeStack::stable_iterator Depth,
             unsigned Index)
      : Block(Block), ScopeDepth(Depth), Index(Index) {}

    bool isValid() const { return Block != nullptr; }
    llvm::BasicBlock *getBlock() const { return Block; }
    EHScopeStack::stable_iterator getScopeDepth() const { return ScopeDepth; }
    unsigned getDestIndex() const { return Index; }

    // This should be used cautiously.
    void setScopeDepth(EHScopeStack::stable_iterator depth) {
      ScopeDepth = depth;
    }

  private:
    llvm::BasicBlock *Block;
    EHScopeStack::stable_iterator ScopeDepth;
    unsigned Index;
  };

  CodeGenModule &CGM;  // Per-module state.
  const TargetInfo &Target;

  // For EH/SEH outlined funclets, this field points to parent's CGF
  CodeGenFunction *ParentCGF = nullptr;

  typedef std::pair<llvm::Value *, llvm::Value *> ComplexPairTy;
  LoopInfoStack LoopStack;
  CGBuilderTy Builder;

  // Stores variables for which we can't generate correct lifetime markers
  // because of jumps.
  VarBypassDetector Bypasses;

  /// List of recently emitted OMPCanonicalLoops.
  ///
  /// Since OMPCanonicalLoops are nested inside other statements (in particular
  /// CapturedStmt generated by OMPExecutableDirective and non-perfectly nested
  /// loops), we cannot directly call OMPEmitOMPCanonicalLoop and receive its
  /// llvm::CanonicalLoopInfo. Instead, we call EmitStmt and any
  /// OMPEmitOMPCanonicalLoop called by it will add its CanonicalLoopInfo to
  /// this stack when done. Entering a new loop requires clearing this list; it
  /// either means we start parsing a new loop nest (in which case the previous
  /// loop nest goes out of scope) or a second loop in the same level in which
  /// case it would be ambiguous into which of the two (or more) loops the loop
  /// nest would extend.
  SmallVector<llvm::CanonicalLoopInfo *, 4> OMPLoopNestStack;

  // CodeGen lambda for loops and support for ordered clause
  typedef llvm::function_ref<void(CodeGenFunction &, const OMPLoopDirective &,
                                  JumpDest)>
      CodeGenLoopTy;
  typedef llvm::function_ref<void(CodeGenFunction &, SourceLocation,
                                  const unsigned, const bool)>
      CodeGenOrderedTy;

  // Codegen lambda for loop bounds in worksharing loop constructs
  typedef llvm::function_ref<std::pair<LValue, LValue>(
      CodeGenFunction &, const OMPExecutableDirective &S)>
      CodeGenLoopBoundsTy;

  // Codegen lambda for loop bounds in dispatch-based loop implementation
  typedef llvm::function_ref<std::pair<llvm::Value *, llvm::Value *>(
      CodeGenFunction &, const OMPExecutableDirective &S, Address LB,
      Address UB)>
      CodeGenDispatchBoundsTy;

  /// CGBuilder insert helper. This function is called after an
  /// instruction is created using Builder.
  void InsertHelper(llvm::Instruction *I, const llvm::Twine &Name,
                    llvm::BasicBlock *BB,
                    llvm::BasicBlock::iterator InsertPt) const;

  /// CurFuncDecl - Holds the Decl for the current outermost
  /// non-closure context.
  const Decl *CurFuncDecl;
  /// CurCodeDecl - This is the inner-most code context, which includes blocks.
  const Decl *CurCodeDecl;
  const CGFunctionInfo *CurFnInfo;
  QualType FnRetTy;
  llvm::Function *CurFn = nullptr;

  /// Save Parameter Decl for coroutine.
  llvm::SmallVector<const ParmVarDecl *, 4> FnArgs;

  // Holds coroutine data if the current function is a coroutine. We use a
  // wrapper to manage its lifetime, so that we don't have to define CGCoroData
  // in this header.
  struct CGCoroInfo {
    std::unique_ptr<CGCoroData> Data;
    CGCoroInfo();
    ~CGCoroInfo();
  };
  CGCoroInfo CurCoro;

  bool isCoroutine() const {
    return CurCoro.Data != nullptr;
  }

  /// CurGD - The GlobalDecl for the current function being compiled.
  GlobalDecl CurGD;

  /// PrologueCleanupDepth - The cleanup depth enclosing all the
  /// cleanups associated with the parameters.
  EHScopeStack::stable_iterator PrologueCleanupDepth;

  /// ReturnBlock - Unified return block.
  JumpDest ReturnBlock;

  /// ReturnValue - The temporary alloca to hold the return
  /// value. This is invalid iff the function has no return value.
  Address ReturnValue = Address::invalid();

  /// ReturnValuePointer - The temporary alloca to hold a pointer to sret.
  /// This is invalid if sret is not in use.
  Address ReturnValuePointer = Address::invalid();

  /// If a return statement is being visited, this holds the return statment's
  /// result expression.
  const Expr *RetExpr = nullptr;

  /// Return true if a label was seen in the current scope.
  bool hasLabelBeenSeenInCurrentScope() const {
    if (CurLexicalScope)
      return CurLexicalScope->hasLabels();
    return !LabelMap.empty();
  }

  /// AllocaInsertPoint - This is an instruction in the entry block before which
  /// we prefer to insert allocas.
  llvm::AssertingVH<llvm::Instruction> AllocaInsertPt;

  /// API for captured statement code generation.
  class CGCapturedStmtInfo {
  public:
    explicit CGCapturedStmtInfo(CapturedRegionKind K = CR_Default)
        : Kind(K), ThisValue(nullptr), CXXThisFieldDecl(nullptr) {}
    explicit CGCapturedStmtInfo(const CapturedStmt &S,
                                CapturedRegionKind K = CR_Default)
      : Kind(K), ThisValue(nullptr), CXXThisFieldDecl(nullptr) {

      RecordDecl::field_iterator Field =
        S.getCapturedRecordDecl()->field_begin();
      for (CapturedStmt::const_capture_iterator I = S.capture_begin(),
                                                E = S.capture_end();
           I != E; ++I, ++Field) {
        if (I->capturesThis())
          CXXThisFieldDecl = *Field;
        else if (I->capturesVariable())
          CaptureFields[I->getCapturedVar()->getCanonicalDecl()] = *Field;
        else if (I->capturesVariableByCopy())
          CaptureFields[I->getCapturedVar()->getCanonicalDecl()] = *Field;
      }
    }

    virtual ~CGCapturedStmtInfo();

    CapturedRegionKind getKind() const { return Kind; }

    virtual void setContextValue(llvm::Value *V) { ThisValue = V; }
    // Retrieve the value of the context parameter.
    virtual llvm::Value *getContextValue() const { return ThisValue; }

    /// Lookup the captured field decl for a variable.
    virtual const FieldDecl *lookup(const VarDecl *VD) const {
      return CaptureFields.lookup(VD->getCanonicalDecl());
    }

    bool isCXXThisExprCaptured() const { return getThisFieldDecl() != nullptr; }
    virtual FieldDecl *getThisFieldDecl() const { return CXXThisFieldDecl; }

    static bool classof(const CGCapturedStmtInfo *) {
      return true;
    }

    /// Emit the captured statement body.
    virtual void EmitBody(CodeGenFunction &CGF, const Stmt *S) {
      CGF.incrementProfileCounter(S);
      CGF.EmitStmt(S);
    }

    /// Get the name of the capture helper.
    virtual StringRef getHelperName() const { return "__captured_stmt"; }

  private:
    /// The kind of captured statement being generated.
    CapturedRegionKind Kind;

    /// Keep the map between VarDecl and FieldDecl.
    llvm::SmallDenseMap<const VarDecl *, FieldDecl *> CaptureFields;

    /// The base address of the captured record, passed in as the first
    /// argument of the parallel region function.
    llvm::Value *ThisValue;

    /// Captured 'this' type.
    FieldDecl *CXXThisFieldDecl;
  };
  CGCapturedStmtInfo *CapturedStmtInfo = nullptr;

  /// RAII for correct setting/restoring of CapturedStmtInfo.
  class CGCapturedStmtRAII {
  private:
    CodeGenFunction &CGF;
    CGCapturedStmtInfo *PrevCapturedStmtInfo;
  public:
    CGCapturedStmtRAII(CodeGenFunction &CGF,
                       CGCapturedStmtInfo *NewCapturedStmtInfo)
        : CGF(CGF), PrevCapturedStmtInfo(CGF.CapturedStmtInfo) {
      CGF.CapturedStmtInfo = NewCapturedStmtInfo;
    }
    ~CGCapturedStmtRAII() { CGF.CapturedStmtInfo = PrevCapturedStmtInfo; }
  };

  /// An abstract representation of regular/ObjC call/message targets.
  class AbstractCallee {
    /// The function declaration of the callee.
    const Decl *CalleeDecl;

  public:
    AbstractCallee() : CalleeDecl(nullptr) {}
    AbstractCallee(const FunctionDecl *FD) : CalleeDecl(FD) {}
    AbstractCallee(const ObjCMethodDecl *OMD) : CalleeDecl(OMD) {}
    bool hasFunctionDecl() const {
      return dyn_cast_or_null<FunctionDecl>(CalleeDecl);
    }
    const Decl *getDecl() const { return CalleeDecl; }
    unsigned getNumParams() const {
      if (const auto *FD = dyn_cast<FunctionDecl>(CalleeDecl))
        return FD->getNumParams();
      return cast<ObjCMethodDecl>(CalleeDecl)->param_size();
    }
    const ParmVarDecl *getParamDecl(unsigned I) const {
      if (const auto *FD = dyn_cast<FunctionDecl>(CalleeDecl))
        return FD->getParamDecl(I);
      return *(cast<ObjCMethodDecl>(CalleeDecl)->param_begin() + I);
    }
  };

  /// Sanitizers enabled for this function.
  SanitizerSet SanOpts;

  /// True if CodeGen currently emits code implementing sanitizer checks.
  bool IsSanitizerScope = false;

  /// RAII object to set/unset CodeGenFunction::IsSanitizerScope.
  class SanitizerScope {
    CodeGenFunction *CGF;
  public:
    SanitizerScope(CodeGenFunction *CGF);
    ~SanitizerScope();
  };

  /// In C++, whether we are code generating a thunk.  This controls whether we
  /// should emit cleanups.
  bool CurFuncIsThunk = false;

  /// In ARC, whether we should autorelease the return value.
  bool AutoreleaseResult = false;

  /// Whether we processed a Microsoft-style asm block during CodeGen. These can
  /// potentially set the return value.
  bool SawAsmBlock = false;

  const NamedDecl *CurSEHParent = nullptr;

  /// True if the current function is an outlined SEH helper. This can be a
  /// finally block or filter expression.
  bool IsOutlinedSEHHelper = false;

  /// True if CodeGen currently emits code inside presereved access index
  /// region.
  bool IsInPreservedAIRegion = false;

  /// True if the current statement has nomerge attribute.
  bool InNoMergeAttributedStmt = false;

  // The CallExpr within the current statement that the musttail attribute
  // applies to.  nullptr if there is no 'musttail' on the current statement.
  const CallExpr *MustTailCall = nullptr;
<<<<<<< HEAD

  /// True if the current function should be marked mustprogress.
  bool FnIsMustProgress = false;
=======
>>>>>>> 11299179

  /// Returns true if a function must make progress, which means the
  /// mustprogress attribute can be added.
  bool checkIfFunctionMustProgress() {
    if (CGM.getCodeGenOpts().getFiniteLoops() ==
        CodeGenOptions::FiniteLoopsKind::Never)
      return false;

    // C++11 and later guarantees that a thread eventually will do one of the
    // following (6.9.2.3.1 in C++11):
    // - terminate,
    //  - make a call to a library I/O function,
    //  - perform an access through a volatile glvalue, or
    //  - perform a synchronization operation or an atomic operation.
    //
    // Hence each function is 'mustprogress' in C++11 or later.
    return getLangOpts().CPlusPlus11;
  }

  /// Returns true if a loop must make progress, which means the mustprogress
  /// attribute can be added. \p HasConstantCond indicates whether the branch
  /// condition is a known constant.
  bool checkIfLoopMustProgress(bool HasConstantCond) {
    if (CGM.getCodeGenOpts().getFiniteLoops() ==
        CodeGenOptions::FiniteLoopsKind::Always)
      return true;
    if (CGM.getCodeGenOpts().getFiniteLoops() ==
        CodeGenOptions::FiniteLoopsKind::Never)
      return false;

    // If the containing function must make progress, loops also must make
    // progress (as in C++11 and later).
    if (checkIfFunctionMustProgress())
      return true;

    // Now apply rules for plain C (see  6.8.5.6 in C11).
    // Loops with constant conditions do not have to make progress in any C
    // version.
    if (HasConstantCond)
      return false;

    // Loops with non-constant conditions must make progress in C11 and later.
    return getLangOpts().C11;
  }

  const CodeGen::CGBlockInfo *BlockInfo = nullptr;
  llvm::Value *BlockPointer = nullptr;

  llvm::DenseMap<const VarDecl *, FieldDecl *> LambdaCaptureFields;
  FieldDecl *LambdaThisCaptureField = nullptr;

  /// A mapping from NRVO variables to the flags used to indicate
  /// when the NRVO has been applied to this variable.
  llvm::DenseMap<const VarDecl *, llvm::Value *> NRVOFlags;

  EHScopeStack EHStack;
  llvm::SmallVector<char, 256> LifetimeExtendedCleanupStack;
  llvm::SmallVector<const JumpDest *, 2> SEHTryEpilogueStack;

  llvm::Instruction *CurrentFuncletPad = nullptr;

  class CallLifetimeEnd final : public EHScopeStack::Cleanup {
    bool isRedundantBeforeReturn() override { return true; }

    llvm::Value *Addr;
    llvm::Value *Size;

  public:
    CallLifetimeEnd(Address addr, llvm::Value *size)
        : Addr(addr.getPointer()), Size(size) {}

    void Emit(CodeGenFunction &CGF, Flags flags) override {
      CGF.EmitLifetimeEnd(Size, Addr);
    }
  };

  /// Header for data within LifetimeExtendedCleanupStack.
  struct LifetimeExtendedCleanupHeader {
    /// The size of the following cleanup object.
    unsigned Size;
    /// The kind of cleanup to push: a value from the CleanupKind enumeration.
    unsigned Kind : 31;
    /// Whether this is a conditional cleanup.
    unsigned IsConditional : 1;

    size_t getSize() const { return Size; }
    CleanupKind getKind() const { return (CleanupKind)Kind; }
    bool isConditional() const { return IsConditional; }
  };

  /// i32s containing the indexes of the cleanup destinations.
  Address NormalCleanupDest = Address::invalid();

  unsigned NextCleanupDestIndex = 1;

  /// EHResumeBlock - Unified block containing a call to llvm.eh.resume.
  llvm::BasicBlock *EHResumeBlock = nullptr;

  /// The exception slot.  All landing pads write the current exception pointer
  /// into this alloca.
  llvm::Value *ExceptionSlot = nullptr;

  /// The selector slot.  Under the MandatoryCleanup model, all landing pads
  /// write the current selector value into this alloca.
  llvm::AllocaInst *EHSelectorSlot = nullptr;

  /// A stack of exception code slots. Entering an __except block pushes a slot
  /// on the stack and leaving pops one. The __exception_code() intrinsic loads
  /// a value from the top of the stack.
  SmallVector<Address, 1> SEHCodeSlotStack;

  /// Value returned by __exception_info intrinsic.
  llvm::Value *SEHInfo = nullptr;

  /// Emits a landing pad for the current EH stack.
  llvm::BasicBlock *EmitLandingPad();

  llvm::BasicBlock *getInvokeDestImpl();

  /// Parent loop-based directive for scan directive.
  const OMPExecutableDirective *OMPParentLoopDirectiveForScan = nullptr;
  llvm::BasicBlock *OMPBeforeScanBlock = nullptr;
  llvm::BasicBlock *OMPAfterScanBlock = nullptr;
  llvm::BasicBlock *OMPScanExitBlock = nullptr;
  llvm::BasicBlock *OMPScanDispatch = nullptr;
  bool OMPFirstScanLoop = false;

  /// Manages parent directive for scan directives.
  class ParentLoopDirectiveForScanRegion {
    CodeGenFunction &CGF;
    const OMPExecutableDirective *ParentLoopDirectiveForScan;

  public:
    ParentLoopDirectiveForScanRegion(
        CodeGenFunction &CGF,
        const OMPExecutableDirective &ParentLoopDirectiveForScan)
        : CGF(CGF),
          ParentLoopDirectiveForScan(CGF.OMPParentLoopDirectiveForScan) {
      CGF.OMPParentLoopDirectiveForScan = &ParentLoopDirectiveForScan;
    }
    ~ParentLoopDirectiveForScanRegion() {
      CGF.OMPParentLoopDirectiveForScan = ParentLoopDirectiveForScan;
    }
  };

  template <class T>
  typename DominatingValue<T>::saved_type saveValueInCond(T value) {
    return DominatingValue<T>::save(*this, value);
  }

  class CGFPOptionsRAII {
  public:
    CGFPOptionsRAII(CodeGenFunction &CGF, FPOptions FPFeatures);
    CGFPOptionsRAII(CodeGenFunction &CGF, const Expr *E);
    ~CGFPOptionsRAII();

  private:
    void ConstructorHelper(FPOptions FPFeatures);
    CodeGenFunction &CGF;
    FPOptions OldFPFeatures;
    llvm::fp::ExceptionBehavior OldExcept;
    llvm::RoundingMode OldRounding;
    Optional<CGBuilderTy::FastMathFlagGuard> FMFGuard;
  };
  FPOptions CurFPFeatures;

public:
  /// ObjCEHValueStack - Stack of Objective-C exception values, used for
  /// rethrows.
  SmallVector<llvm::Value*, 8> ObjCEHValueStack;

  /// A class controlling the emission of a finally block.
  class FinallyInfo {
    /// Where the catchall's edge through the cleanup should go.
    JumpDest RethrowDest;

    /// A function to call to enter the catch.
    llvm::FunctionCallee BeginCatchFn;

    /// An i1 variable indicating whether or not the @finally is
    /// running for an exception.
    llvm::AllocaInst *ForEHVar;

    /// An i8* variable into which the exception pointer to rethrow
    /// has been saved.
    llvm::AllocaInst *SavedExnVar;

  public:
    void enter(CodeGenFunction &CGF, const Stmt *Finally,
               llvm::FunctionCallee beginCatchFn,
               llvm::FunctionCallee endCatchFn, llvm::FunctionCallee rethrowFn);
    void exit(CodeGenFunction &CGF);
  };

  /// Returns true inside SEH __try blocks.
  bool isSEHTryScope() const { return !SEHTryEpilogueStack.empty(); }

  /// Returns true while emitting a cleanuppad.
  bool isCleanupPadScope() const {
    return CurrentFuncletPad && isa<llvm::CleanupPadInst>(CurrentFuncletPad);
  }

  /// pushFullExprCleanup - Push a cleanup to be run at the end of the
  /// current full-expression.  Safe against the possibility that
  /// we're currently inside a conditionally-evaluated expression.
  template <class T, class... As>
  void pushFullExprCleanup(CleanupKind kind, As... A) {
    // If we're not in a conditional branch, or if none of the
    // arguments requires saving, then use the unconditional cleanup.
    if (!isInConditionalBranch())
      return EHStack.pushCleanup<T>(kind, A...);

    // Stash values in a tuple so we can guarantee the order of saves.
    typedef std::tuple<typename DominatingValue<As>::saved_type...> SavedTuple;
    SavedTuple Saved{saveValueInCond(A)...};

    typedef EHScopeStack::ConditionalCleanup<T, As...> CleanupType;
    EHStack.pushCleanupTuple<CleanupType>(kind, Saved);
    initFullExprCleanup();
  }

  /// Queue a cleanup to be pushed after finishing the current full-expression,
  /// potentially with an active flag.
  template <class T, class... As>
  void pushCleanupAfterFullExpr(CleanupKind Kind, As... A) {
    if (!isInConditionalBranch())
      return pushCleanupAfterFullExprWithActiveFlag<T>(Kind, Address::invalid(),
                                                       A...);

    Address ActiveFlag = createCleanupActiveFlag();
    assert(!DominatingValue<Address>::needsSaving(ActiveFlag) &&
           "cleanup active flag should never need saving");

    typedef std::tuple<typename DominatingValue<As>::saved_type...> SavedTuple;
    SavedTuple Saved{saveValueInCond(A)...};

    typedef EHScopeStack::ConditionalCleanup<T, As...> CleanupType;
    pushCleanupAfterFullExprWithActiveFlag<CleanupType>(Kind, ActiveFlag, Saved);
  }

  template <class T, class... As>
  void pushCleanupAfterFullExprWithActiveFlag(CleanupKind Kind,
                                              Address ActiveFlag, As... A) {
    LifetimeExtendedCleanupHeader Header = {sizeof(T), Kind,
                                            ActiveFlag.isValid()};

    size_t OldSize = LifetimeExtendedCleanupStack.size();
    LifetimeExtendedCleanupStack.resize(
        LifetimeExtendedCleanupStack.size() + sizeof(Header) + Header.Size +
        (Header.IsConditional ? sizeof(ActiveFlag) : 0));

    static_assert(sizeof(Header) % alignof(T) == 0,
                  "Cleanup will be allocated on misaligned address");
    char *Buffer = &LifetimeExtendedCleanupStack[OldSize];
    new (Buffer) LifetimeExtendedCleanupHeader(Header);
    new (Buffer + sizeof(Header)) T(A...);
    if (Header.IsConditional)
      new (Buffer + sizeof(Header) + sizeof(T)) Address(ActiveFlag);
  }

  /// Set up the last cleanup that was pushed as a conditional
  /// full-expression cleanup.
  void initFullExprCleanup() {
    initFullExprCleanupWithFlag(createCleanupActiveFlag());
  }

  void initFullExprCleanupWithFlag(Address ActiveFlag);
  Address createCleanupActiveFlag();

  /// PushDestructorCleanup - Push a cleanup to call the
  /// complete-object destructor of an object of the given type at the
  /// given address.  Does nothing if T is not a C++ class type with a
  /// non-trivial destructor.
  void PushDestructorCleanup(QualType T, Address Addr);

  /// PushDestructorCleanup - Push a cleanup to call the
  /// complete-object variant of the given destructor on the object at
  /// the given address.
  void PushDestructorCleanup(const CXXDestructorDecl *Dtor, QualType T,
                             Address Addr);

  /// PopCleanupBlock - Will pop the cleanup entry on the stack and
  /// process all branch fixups.
  void PopCleanupBlock(bool FallThroughIsBranchThrough = false);

  /// DeactivateCleanupBlock - Deactivates the given cleanup block.
  /// The block cannot be reactivated.  Pops it if it's the top of the
  /// stack.
  ///
  /// \param DominatingIP - An instruction which is known to
  ///   dominate the current IP (if set) and which lies along
  ///   all paths of execution between the current IP and the
  ///   the point at which the cleanup comes into scope.
  void DeactivateCleanupBlock(EHScopeStack::stable_iterator Cleanup,
                              llvm::Instruction *DominatingIP);

  /// ActivateCleanupBlock - Activates an initially-inactive cleanup.
  /// Cannot be used to resurrect a deactivated cleanup.
  ///
  /// \param DominatingIP - An instruction which is known to
  ///   dominate the current IP (if set) and which lies along
  ///   all paths of execution between the current IP and the
  ///   the point at which the cleanup comes into scope.
  void ActivateCleanupBlock(EHScopeStack::stable_iterator Cleanup,
                            llvm::Instruction *DominatingIP);

  /// Enters a new scope for capturing cleanups, all of which
  /// will be executed once the scope is exited.
  class RunCleanupsScope {
    EHScopeStack::stable_iterator CleanupStackDepth, OldCleanupScopeDepth;
    size_t LifetimeExtendedCleanupStackSize;
    bool OldDidCallStackSave;
  protected:
    bool PerformCleanup;
  private:

    RunCleanupsScope(const RunCleanupsScope &) = delete;
    void operator=(const RunCleanupsScope &) = delete;

  protected:
    CodeGenFunction& CGF;

  public:
    /// Enter a new cleanup scope.
    explicit RunCleanupsScope(CodeGenFunction &CGF)
      : PerformCleanup(true), CGF(CGF)
    {
      CleanupStackDepth = CGF.EHStack.stable_begin();
      LifetimeExtendedCleanupStackSize =
          CGF.LifetimeExtendedCleanupStack.size();
      OldDidCallStackSave = CGF.DidCallStackSave;
      CGF.DidCallStackSave = false;
      OldCleanupScopeDepth = CGF.CurrentCleanupScopeDepth;
      CGF.CurrentCleanupScopeDepth = CleanupStackDepth;
    }

    /// Exit this cleanup scope, emitting any accumulated cleanups.
    ~RunCleanupsScope() {
      if (PerformCleanup)
        ForceCleanup();
    }

    /// Determine whether this scope requires any cleanups.
    bool requiresCleanups() const {
      return CGF.EHStack.stable_begin() != CleanupStackDepth;
    }

    /// Force the emission of cleanups now, instead of waiting
    /// until this object is destroyed.
    /// \param ValuesToReload - A list of values that need to be available at
    /// the insertion point after cleanup emission. If cleanup emission created
    /// a shared cleanup block, these value pointers will be rewritten.
    /// Otherwise, they not will be modified.
    void ForceCleanup(std::initializer_list<llvm::Value**> ValuesToReload = {}) {
      assert(PerformCleanup && "Already forced cleanup");
      CGF.DidCallStackSave = OldDidCallStackSave;
      CGF.PopCleanupBlocks(CleanupStackDepth, LifetimeExtendedCleanupStackSize,
                           ValuesToReload);
      PerformCleanup = false;
      CGF.CurrentCleanupScopeDepth = OldCleanupScopeDepth;
    }
  };

  // Cleanup stack depth of the RunCleanupsScope that was pushed most recently.
  EHScopeStack::stable_iterator CurrentCleanupScopeDepth =
      EHScopeStack::stable_end();

  class LexicalScope : public RunCleanupsScope {
    SourceRange Range;
    SmallVector<const LabelDecl*, 4> Labels;
    LexicalScope *ParentScope;

    LexicalScope(const LexicalScope &) = delete;
    void operator=(const LexicalScope &) = delete;

  public:
    /// Enter a new cleanup scope.
    explicit LexicalScope(CodeGenFunction &CGF, SourceRange Range)
      : RunCleanupsScope(CGF), Range(Range), ParentScope(CGF.CurLexicalScope) {
      CGF.CurLexicalScope = this;
      if (CGDebugInfo *DI = CGF.getDebugInfo())
        DI->EmitLexicalBlockStart(CGF.Builder, Range.getBegin());
    }

    void addLabel(const LabelDecl *label) {
      assert(PerformCleanup && "adding label to dead scope?");
      Labels.push_back(label);
    }

    /// Exit this cleanup scope, emitting any accumulated
    /// cleanups.
    ~LexicalScope() {
      if (CGDebugInfo *DI = CGF.getDebugInfo())
        DI->EmitLexicalBlockEnd(CGF.Builder, Range.getEnd());

      // If we should perform a cleanup, force them now.  Note that
      // this ends the cleanup scope before rescoping any labels.
      if (PerformCleanup) {
        ApplyDebugLocation DL(CGF, Range.getEnd());
        ForceCleanup();
      }
    }

    /// Force the emission of cleanups now, instead of waiting
    /// until this object is destroyed.
    void ForceCleanup() {
      CGF.CurLexicalScope = ParentScope;
      RunCleanupsScope::ForceCleanup();

      if (!Labels.empty())
        rescopeLabels();
    }

    bool hasLabels() const {
      return !Labels.empty();
    }

    void rescopeLabels();
  };

  typedef llvm::DenseMap<const Decl *, Address> DeclMapTy;

  /// The class used to assign some variables some temporarily addresses.
  class OMPMapVars {
    DeclMapTy SavedLocals;
    DeclMapTy SavedTempAddresses;
    OMPMapVars(const OMPMapVars &) = delete;
    void operator=(const OMPMapVars &) = delete;

  public:
    explicit OMPMapVars() = default;
    ~OMPMapVars() {
      assert(SavedLocals.empty() && "Did not restored original addresses.");
    };

    /// Sets the address of the variable \p LocalVD to be \p TempAddr in
    /// function \p CGF.
    /// \return true if at least one variable was set already, false otherwise.
    bool setVarAddr(CodeGenFunction &CGF, const VarDecl *LocalVD,
                    Address TempAddr) {
      LocalVD = LocalVD->getCanonicalDecl();
      // Only save it once.
      if (SavedLocals.count(LocalVD)) return false;

      // Copy the existing local entry to SavedLocals.
      auto it = CGF.LocalDeclMap.find(LocalVD);
      if (it != CGF.LocalDeclMap.end())
        SavedLocals.try_emplace(LocalVD, it->second);
      else
        SavedLocals.try_emplace(LocalVD, Address::invalid());

      // Generate the private entry.
      QualType VarTy = LocalVD->getType();
      if (VarTy->isReferenceType()) {
        Address Temp = CGF.CreateMemTemp(VarTy);
        CGF.Builder.CreateStore(TempAddr.getPointer(), Temp);
        TempAddr = Temp;
      }
      SavedTempAddresses.try_emplace(LocalVD, TempAddr);

      return true;
    }

    /// Applies new addresses to the list of the variables.
    /// \return true if at least one variable is using new address, false
    /// otherwise.
    bool apply(CodeGenFunction &CGF) {
      copyInto(SavedTempAddresses, CGF.LocalDeclMap);
      SavedTempAddresses.clear();
      return !SavedLocals.empty();
    }

    /// Restores original addresses of the variables.
    void restore(CodeGenFunction &CGF) {
      if (!SavedLocals.empty()) {
        copyInto(SavedLocals, CGF.LocalDeclMap);
        SavedLocals.clear();
      }
    }

  private:
    /// Copy all the entries in the source map over the corresponding
    /// entries in the destination, which must exist.
    static void copyInto(const DeclMapTy &Src, DeclMapTy &Dest) {
      for (auto &Pair : Src) {
        if (!Pair.second.isValid()) {
          Dest.erase(Pair.first);
          continue;
        }

        auto I = Dest.find(Pair.first);
        if (I != Dest.end())
          I->second = Pair.second;
        else
          Dest.insert(Pair);
      }
    }
  };

  /// The scope used to remap some variables as private in the OpenMP loop body
  /// (or other captured region emitted without outlining), and to restore old
  /// vars back on exit.
  class OMPPrivateScope : public RunCleanupsScope {
    OMPMapVars MappedVars;
    OMPPrivateScope(const OMPPrivateScope &) = delete;
    void operator=(const OMPPrivateScope &) = delete;

  public:
    /// Enter a new OpenMP private scope.
    explicit OMPPrivateScope(CodeGenFunction &CGF) : RunCleanupsScope(CGF) {}

    /// Registers \p LocalVD variable as a private and apply \p PrivateGen
    /// function for it to generate corresponding private variable. \p
    /// PrivateGen returns an address of the generated private variable.
    /// \return true if the variable is registered as private, false if it has
    /// been privatized already.
    bool addPrivate(const VarDecl *LocalVD,
                    const llvm::function_ref<Address()> PrivateGen) {
      assert(PerformCleanup && "adding private to dead scope");
      return MappedVars.setVarAddr(CGF, LocalVD, PrivateGen());
    }

    /// Privatizes local variables previously registered as private.
    /// Registration is separate from the actual privatization to allow
    /// initializers use values of the original variables, not the private one.
    /// This is important, for example, if the private variable is a class
    /// variable initialized by a constructor that references other private
    /// variables. But at initialization original variables must be used, not
    /// private copies.
    /// \return true if at least one variable was privatized, false otherwise.
    bool Privatize() { return MappedVars.apply(CGF); }

    void ForceCleanup() {
      RunCleanupsScope::ForceCleanup();
      MappedVars.restore(CGF);
    }

    /// Exit scope - all the mapped variables are restored.
    ~OMPPrivateScope() {
      if (PerformCleanup)
        ForceCleanup();
    }

    /// Checks if the global variable is captured in current function.
    bool isGlobalVarCaptured(const VarDecl *VD) const {
      VD = VD->getCanonicalDecl();
      return !VD->isLocalVarDeclOrParm() && CGF.LocalDeclMap.count(VD) > 0;
    }
  };

  /// Save/restore original map of previously emitted local vars in case when we
  /// need to duplicate emission of the same code several times in the same
  /// function for OpenMP code.
  class OMPLocalDeclMapRAII {
    CodeGenFunction &CGF;
    DeclMapTy SavedMap;

  public:
    OMPLocalDeclMapRAII(CodeGenFunction &CGF)
        : CGF(CGF), SavedMap(CGF.LocalDeclMap) {}
    ~OMPLocalDeclMapRAII() { SavedMap.swap(CGF.LocalDeclMap); }
  };

  /// Takes the old cleanup stack size and emits the cleanup blocks
  /// that have been added.
  void
  PopCleanupBlocks(EHScopeStack::stable_iterator OldCleanupStackSize,
                   std::initializer_list<llvm::Value **> ValuesToReload = {});

  /// Takes the old cleanup stack size and emits the cleanup blocks
  /// that have been added, then adds all lifetime-extended cleanups from
  /// the given position to the stack.
  void
  PopCleanupBlocks(EHScopeStack::stable_iterator OldCleanupStackSize,
                   size_t OldLifetimeExtendedStackSize,
                   std::initializer_list<llvm::Value **> ValuesToReload = {});

  void ResolveBranchFixups(llvm::BasicBlock *Target);

  /// The given basic block lies in the current EH scope, but may be a
  /// target of a potentially scope-crossing jump; get a stable handle
  /// to which we can perform this jump later.
  JumpDest getJumpDestInCurrentScope(llvm::BasicBlock *Target) {
    return JumpDest(Target,
                    EHStack.getInnermostNormalCleanup(),
                    NextCleanupDestIndex++);
  }

  /// The given basic block lies in the current EH scope, but may be a
  /// target of a potentially scope-crossing jump; get a stable handle
  /// to which we can perform this jump later.
  JumpDest getJumpDestInCurrentScope(StringRef Name = StringRef()) {
    return getJumpDestInCurrentScope(createBasicBlock(Name));
  }

  /// EmitBranchThroughCleanup - Emit a branch from the current insert
  /// block through the normal cleanup handling code (if any) and then
  /// on to \arg Dest.
  void EmitBranchThroughCleanup(JumpDest Dest);

  /// isObviouslyBranchWithoutCleanups - Return true if a branch to the
  /// specified destination obviously has no cleanups to run.  'false' is always
  /// a conservatively correct answer for this method.
  bool isObviouslyBranchWithoutCleanups(JumpDest Dest) const;

  /// popCatchScope - Pops the catch scope at the top of the EHScope
  /// stack, emitting any required code (other than the catch handlers
  /// themselves).
  void popCatchScope();

  llvm::BasicBlock *getEHResumeBlock(bool isCleanup);
  llvm::BasicBlock *getEHDispatchBlock(EHScopeStack::stable_iterator scope);
  llvm::BasicBlock *
  getFuncletEHDispatchBlock(EHScopeStack::stable_iterator scope);

  /// An object to manage conditionally-evaluated expressions.
  class ConditionalEvaluation {
    llvm::BasicBlock *StartBB;

  public:
    ConditionalEvaluation(CodeGenFunction &CGF)
      : StartBB(CGF.Builder.GetInsertBlock()) {}

    void begin(CodeGenFunction &CGF) {
      assert(CGF.OutermostConditional != this);
      if (!CGF.OutermostConditional)
        CGF.OutermostConditional = this;
    }

    void end(CodeGenFunction &CGF) {
      assert(CGF.OutermostConditional != nullptr);
      if (CGF.OutermostConditional == this)
        CGF.OutermostConditional = nullptr;
    }

    /// Returns a block which will be executed prior to each
    /// evaluation of the conditional code.
    llvm::BasicBlock *getStartingBlock() const {
      return StartBB;
    }
  };

  /// isInConditionalBranch - Return true if we're currently emitting
  /// one branch or the other of a conditional expression.
  bool isInConditionalBranch() const { return OutermostConditional != nullptr; }

  void setBeforeOutermostConditional(llvm::Value *value, Address addr) {
    assert(isInConditionalBranch());
    llvm::BasicBlock *block = OutermostConditional->getStartingBlock();
    auto store = new llvm::StoreInst(value, addr.getPointer(), &block->back());
    store->setAlignment(addr.getAlignment().getAsAlign());
  }

  /// An RAII object to record that we're evaluating a statement
  /// expression.
  class StmtExprEvaluation {
    CodeGenFunction &CGF;

    /// We have to save the outermost conditional: cleanups in a
    /// statement expression aren't conditional just because the
    /// StmtExpr is.
    ConditionalEvaluation *SavedOutermostConditional;

  public:
    StmtExprEvaluation(CodeGenFunction &CGF)
      : CGF(CGF), SavedOutermostConditional(CGF.OutermostConditional) {
      CGF.OutermostConditional = nullptr;
    }

    ~StmtExprEvaluation() {
      CGF.OutermostConditional = SavedOutermostConditional;
      CGF.EnsureInsertPoint();
    }
  };

  /// An object which temporarily prevents a value from being
  /// destroyed by aggressive peephole optimizations that assume that
  /// all uses of a value have been realized in the IR.
  class PeepholeProtection {
    llvm::Instruction *Inst;
    friend class CodeGenFunction;

  public:
    PeepholeProtection() : Inst(nullptr) {}
  };

  /// A non-RAII class containing all the information about a bound
  /// opaque value.  OpaqueValueMapping, below, is a RAII wrapper for
  /// this which makes individual mappings very simple; using this
  /// class directly is useful when you have a variable number of
  /// opaque values or don't want the RAII functionality for some
  /// reason.
  class OpaqueValueMappingData {
    const OpaqueValueExpr *OpaqueValue;
    bool BoundLValue;
    CodeGenFunction::PeepholeProtection Protection;

    OpaqueValueMappingData(const OpaqueValueExpr *ov,
                           bool boundLValue)
      : OpaqueValue(ov), BoundLValue(boundLValue) {}
  public:
    OpaqueValueMappingData() : OpaqueValue(nullptr) {}

    static bool shouldBindAsLValue(const Expr *expr) {
      // gl-values should be bound as l-values for obvious reasons.
      // Records should be bound as l-values because IR generation
      // always keeps them in memory.  Expressions of function type
      // act exactly like l-values but are formally required to be
      // r-values in C.
      return expr->isGLValue() ||
             expr->getType()->isFunctionType() ||
             hasAggregateEvaluationKind(expr->getType());
    }

    static OpaqueValueMappingData bind(CodeGenFunction &CGF,
                                       const OpaqueValueExpr *ov,
                                       const Expr *e) {
      if (shouldBindAsLValue(ov))
        return bind(CGF, ov, CGF.EmitLValue(e));
      return bind(CGF, ov, CGF.EmitAnyExpr(e));
    }

    static OpaqueValueMappingData bind(CodeGenFunction &CGF,
                                       const OpaqueValueExpr *ov,
                                       const LValue &lv) {
      assert(shouldBindAsLValue(ov));
      CGF.OpaqueLValues.insert(std::make_pair(ov, lv));
      return OpaqueValueMappingData(ov, true);
    }

    static OpaqueValueMappingData bind(CodeGenFunction &CGF,
                                       const OpaqueValueExpr *ov,
                                       const RValue &rv) {
      assert(!shouldBindAsLValue(ov));
      CGF.OpaqueRValues.insert(std::make_pair(ov, rv));

      OpaqueValueMappingData data(ov, false);

      // Work around an extremely aggressive peephole optimization in
      // EmitScalarConversion which assumes that all other uses of a
      // value are extant.
      data.Protection = CGF.protectFromPeepholes(rv);

      return data;
    }

    bool isValid() const { return OpaqueValue != nullptr; }
    void clear() { OpaqueValue = nullptr; }

    void unbind(CodeGenFunction &CGF) {
      assert(OpaqueValue && "no data to unbind!");

      if (BoundLValue) {
        CGF.OpaqueLValues.erase(OpaqueValue);
      } else {
        CGF.OpaqueRValues.erase(OpaqueValue);
        CGF.unprotectFromPeepholes(Protection);
      }
    }
  };

  /// An RAII object to set (and then clear) a mapping for an OpaqueValueExpr.
  class OpaqueValueMapping {
    CodeGenFunction &CGF;
    OpaqueValueMappingData Data;

  public:
    static bool shouldBindAsLValue(const Expr *expr) {
      return OpaqueValueMappingData::shouldBindAsLValue(expr);
    }

    /// Build the opaque value mapping for the given conditional
    /// operator if it's the GNU ?: extension.  This is a common
    /// enough pattern that the convenience operator is really
    /// helpful.
    ///
    OpaqueValueMapping(CodeGenFunction &CGF,
                       const AbstractConditionalOperator *op) : CGF(CGF) {
      if (isa<ConditionalOperator>(op))
        // Leave Data empty.
        return;

      const BinaryConditionalOperator *e = cast<BinaryConditionalOperator>(op);
      Data = OpaqueValueMappingData::bind(CGF, e->getOpaqueValue(),
                                          e->getCommon());
    }

    /// Build the opaque value mapping for an OpaqueValueExpr whose source
    /// expression is set to the expression the OVE represents.
    OpaqueValueMapping(CodeGenFunction &CGF, const OpaqueValueExpr *OV)
        : CGF(CGF) {
      if (OV) {
        assert(OV->getSourceExpr() && "wrong form of OpaqueValueMapping used "
                                      "for OVE with no source expression");
        Data = OpaqueValueMappingData::bind(CGF, OV, OV->getSourceExpr());
      }
    }

    OpaqueValueMapping(CodeGenFunction &CGF,
                       const OpaqueValueExpr *opaqueValue,
                       LValue lvalue)
      : CGF(CGF), Data(OpaqueValueMappingData::bind(CGF, opaqueValue, lvalue)) {
    }

    OpaqueValueMapping(CodeGenFunction &CGF,
                       const OpaqueValueExpr *opaqueValue,
                       RValue rvalue)
      : CGF(CGF), Data(OpaqueValueMappingData::bind(CGF, opaqueValue, rvalue)) {
    }

    void pop() {
      Data.unbind(CGF);
      Data.clear();
    }

    ~OpaqueValueMapping() {
      if (Data.isValid()) Data.unbind(CGF);
    }
  };

private:
  CGDebugInfo *DebugInfo;
  /// Used to create unique names for artificial VLA size debug info variables.
  unsigned VLAExprCounter = 0;
  bool DisableDebugInfo = false;

  /// DidCallStackSave - Whether llvm.stacksave has been called. Used to avoid
  /// calling llvm.stacksave for multiple VLAs in the same scope.
  bool DidCallStackSave = false;

  /// IndirectBranch - The first time an indirect goto is seen we create a block
  /// with an indirect branch.  Every time we see the address of a label taken,
  /// we add the label to the indirect goto.  Every subsequent indirect goto is
  /// codegen'd as a jump to the IndirectBranch's basic block.
  llvm::IndirectBrInst *IndirectBranch = nullptr;

  /// LocalDeclMap - This keeps track of the LLVM allocas or globals for local C
  /// decls.
  DeclMapTy LocalDeclMap;

  // Keep track of the cleanups for callee-destructed parameters pushed to the
  // cleanup stack so that they can be deactivated later.
  llvm::DenseMap<const ParmVarDecl *, EHScopeStack::stable_iterator>
      CalleeDestructedParamCleanups;

  /// SizeArguments - If a ParmVarDecl had the pass_object_size attribute, this
  /// will contain a mapping from said ParmVarDecl to its implicit "object_size"
  /// parameter.
  llvm::SmallDenseMap<const ParmVarDecl *, const ImplicitParamDecl *, 2>
      SizeArguments;

  /// Track escaped local variables with auto storage. Used during SEH
  /// outlining to produce a call to llvm.localescape.
  llvm::DenseMap<llvm::AllocaInst *, int> EscapedLocals;

  /// LabelMap - This keeps track of the LLVM basic block for each C label.
  llvm::DenseMap<const LabelDecl*, JumpDest> LabelMap;

  // BreakContinueStack - This keeps track of where break and continue
  // statements should jump to.
  struct BreakContinue {
    BreakContinue(JumpDest Break, JumpDest Continue)
      : BreakBlock(Break), ContinueBlock(Continue) {}

    JumpDest BreakBlock;
    JumpDest ContinueBlock;
  };
  SmallVector<BreakContinue, 8> BreakContinueStack;

  /// Handles cancellation exit points in OpenMP-related constructs.
  class OpenMPCancelExitStack {
    /// Tracks cancellation exit point and join point for cancel-related exit
    /// and normal exit.
    struct CancelExit {
      CancelExit() = default;
      CancelExit(OpenMPDirectiveKind Kind, JumpDest ExitBlock,
                 JumpDest ContBlock)
          : Kind(Kind), ExitBlock(ExitBlock), ContBlock(ContBlock) {}
      OpenMPDirectiveKind Kind = llvm::omp::OMPD_unknown;
      /// true if the exit block has been emitted already by the special
      /// emitExit() call, false if the default codegen is used.
      bool HasBeenEmitted = false;
      JumpDest ExitBlock;
      JumpDest ContBlock;
    };

    SmallVector<CancelExit, 8> Stack;

  public:
    OpenMPCancelExitStack() : Stack(1) {}
    ~OpenMPCancelExitStack() = default;
    /// Fetches the exit block for the current OpenMP construct.
    JumpDest getExitBlock() const { return Stack.back().ExitBlock; }
    /// Emits exit block with special codegen procedure specific for the related
    /// OpenMP construct + emits code for normal construct cleanup.
    void emitExit(CodeGenFunction &CGF, OpenMPDirectiveKind Kind,
                  const llvm::function_ref<void(CodeGenFunction &)> CodeGen) {
      if (Stack.back().Kind == Kind && getExitBlock().isValid()) {
        assert(CGF.getOMPCancelDestination(Kind).isValid());
        assert(CGF.HaveInsertPoint());
        assert(!Stack.back().HasBeenEmitted);
        auto IP = CGF.Builder.saveAndClearIP();
        CGF.EmitBlock(Stack.back().ExitBlock.getBlock());
        CodeGen(CGF);
        CGF.EmitBranch(Stack.back().ContBlock.getBlock());
        CGF.Builder.restoreIP(IP);
        Stack.back().HasBeenEmitted = true;
      }
      CodeGen(CGF);
    }
    /// Enter the cancel supporting \a Kind construct.
    /// \param Kind OpenMP directive that supports cancel constructs.
    /// \param HasCancel true, if the construct has inner cancel directive,
    /// false otherwise.
    void enter(CodeGenFunction &CGF, OpenMPDirectiveKind Kind, bool HasCancel) {
      Stack.push_back({Kind,
                       HasCancel ? CGF.getJumpDestInCurrentScope("cancel.exit")
                                 : JumpDest(),
                       HasCancel ? CGF.getJumpDestInCurrentScope("cancel.cont")
                                 : JumpDest()});
    }
    /// Emits default exit point for the cancel construct (if the special one
    /// has not be used) + join point for cancel/normal exits.
    void exit(CodeGenFunction &CGF) {
      if (getExitBlock().isValid()) {
        assert(CGF.getOMPCancelDestination(Stack.back().Kind).isValid());
        bool HaveIP = CGF.HaveInsertPoint();
        if (!Stack.back().HasBeenEmitted) {
          if (HaveIP)
            CGF.EmitBranchThroughCleanup(Stack.back().ContBlock);
          CGF.EmitBlock(Stack.back().ExitBlock.getBlock());
          CGF.EmitBranchThroughCleanup(Stack.back().ContBlock);
        }
        CGF.EmitBlock(Stack.back().ContBlock.getBlock());
        if (!HaveIP) {
          CGF.Builder.CreateUnreachable();
          CGF.Builder.ClearInsertionPoint();
        }
      }
      Stack.pop_back();
    }
  };
  OpenMPCancelExitStack OMPCancelStack;

  /// Lower the Likelihood knowledge about the \p Cond via llvm.expect intrin.
  llvm::Value *emitCondLikelihoodViaExpectIntrinsic(llvm::Value *Cond,
                                                    Stmt::Likelihood LH);

  CodeGenPGO PGO;

  /// Calculate branch weights appropriate for PGO data
  llvm::MDNode *createProfileWeights(uint64_t TrueCount,
                                     uint64_t FalseCount) const;
  llvm::MDNode *createProfileWeights(ArrayRef<uint64_t> Weights) const;
  llvm::MDNode *createProfileWeightsForLoop(const Stmt *Cond,
                                            uint64_t LoopCount) const;

public:
  /// Increment the profiler's counter for the given statement by \p StepV.
  /// If \p StepV is null, the default increment is 1.
  void incrementProfileCounter(const Stmt *S, llvm::Value *StepV = nullptr) {
    if (CGM.getCodeGenOpts().hasProfileClangInstr() &&
        !CurFn->hasFnAttribute(llvm::Attribute::NoProfile))
      PGO.emitCounterIncrement(Builder, S, StepV);
    PGO.setCurrentStmt(S);
  }

  /// Get the profiler's count for the given statement.
  uint64_t getProfileCount(const Stmt *S) {
    Optional<uint64_t> Count = PGO.getStmtCount(S);
    if (!Count.hasValue())
      return 0;
    return *Count;
  }

  /// Set the profiler's current count.
  void setCurrentProfileCount(uint64_t Count) {
    PGO.setCurrentRegionCount(Count);
  }

  /// Get the profiler's current count. This is generally the count for the most
  /// recently incremented counter.
  uint64_t getCurrentProfileCount() {
    return PGO.getCurrentRegionCount();
  }

private:

  /// SwitchInsn - This is nearest current switch instruction. It is null if
  /// current context is not in a switch.
  llvm::SwitchInst *SwitchInsn = nullptr;
  /// The branch weights of SwitchInsn when doing instrumentation based PGO.
  SmallVector<uint64_t, 16> *SwitchWeights = nullptr;

  /// The likelihood attributes of the SwitchCase.
  SmallVector<Stmt::Likelihood, 16> *SwitchLikelihood = nullptr;

  /// CaseRangeBlock - This block holds if condition check for last case
  /// statement range in current switch instruction.
  llvm::BasicBlock *CaseRangeBlock = nullptr;

  /// OpaqueLValues - Keeps track of the current set of opaque value
  /// expressions.
  llvm::DenseMap<const OpaqueValueExpr *, LValue> OpaqueLValues;
  llvm::DenseMap<const OpaqueValueExpr *, RValue> OpaqueRValues;

  // VLASizeMap - This keeps track of the associated size for each VLA type.
  // We track this by the size expression rather than the type itself because
  // in certain situations, like a const qualifier applied to an VLA typedef,
  // multiple VLA types can share the same size expression.
  // FIXME: Maybe this could be a stack of maps that is pushed/popped as we
  // enter/leave scopes.
  llvm::DenseMap<const Expr*, llvm::Value*> VLASizeMap;

  /// A block containing a single 'unreachable' instruction.  Created
  /// lazily by getUnreachableBlock().
  llvm::BasicBlock *UnreachableBlock = nullptr;

  /// Counts of the number return expressions in the function.
  unsigned NumReturnExprs = 0;

  /// Count the number of simple (constant) return expressions in the function.
  unsigned NumSimpleReturnExprs = 0;

  /// The last regular (non-return) debug location (breakpoint) in the function.
  SourceLocation LastStopPoint;

public:
  /// Source location information about the default argument or member
  /// initializer expression we're evaluating, if any.
  CurrentSourceLocExprScope CurSourceLocExprScope;
  using SourceLocExprScopeGuard =
      CurrentSourceLocExprScope::SourceLocExprScopeGuard;

  /// A scope within which we are constructing the fields of an object which
  /// might use a CXXDefaultInitExpr. This stashes away a 'this' value to use
  /// if we need to evaluate a CXXDefaultInitExpr within the evaluation.
  class FieldConstructionScope {
  public:
    FieldConstructionScope(CodeGenFunction &CGF, Address This)
        : CGF(CGF), OldCXXDefaultInitExprThis(CGF.CXXDefaultInitExprThis) {
      CGF.CXXDefaultInitExprThis = This;
    }
    ~FieldConstructionScope() {
      CGF.CXXDefaultInitExprThis = OldCXXDefaultInitExprThis;
    }

  private:
    CodeGenFunction &CGF;
    Address OldCXXDefaultInitExprThis;
  };

  /// The scope of a CXXDefaultInitExpr. Within this scope, the value of 'this'
  /// is overridden to be the object under construction.
  class CXXDefaultInitExprScope  {
  public:
    CXXDefaultInitExprScope(CodeGenFunction &CGF, const CXXDefaultInitExpr *E)
        : CGF(CGF), OldCXXThisValue(CGF.CXXThisValue),
          OldCXXThisAlignment(CGF.CXXThisAlignment),
          SourceLocScope(E, CGF.CurSourceLocExprScope) {
      CGF.CXXThisValue = CGF.CXXDefaultInitExprThis.getPointer();
      CGF.CXXThisAlignment = CGF.CXXDefaultInitExprThis.getAlignment();
    }
    ~CXXDefaultInitExprScope() {
      CGF.CXXThisValue = OldCXXThisValue;
      CGF.CXXThisAlignment = OldCXXThisAlignment;
    }

  public:
    CodeGenFunction &CGF;
    llvm::Value *OldCXXThisValue;
    CharUnits OldCXXThisAlignment;
    SourceLocExprScopeGuard SourceLocScope;
  };

  struct CXXDefaultArgExprScope : SourceLocExprScopeGuard {
    CXXDefaultArgExprScope(CodeGenFunction &CGF, const CXXDefaultArgExpr *E)
        : SourceLocExprScopeGuard(E, CGF.CurSourceLocExprScope) {}
  };

  /// The scope of an ArrayInitLoopExpr. Within this scope, the value of the
  /// current loop index is overridden.
  class ArrayInitLoopExprScope {
  public:
    ArrayInitLoopExprScope(CodeGenFunction &CGF, llvm::Value *Index)
      : CGF(CGF), OldArrayInitIndex(CGF.ArrayInitIndex) {
      CGF.ArrayInitIndex = Index;
    }
    ~ArrayInitLoopExprScope() {
      CGF.ArrayInitIndex = OldArrayInitIndex;
    }

  private:
    CodeGenFunction &CGF;
    llvm::Value *OldArrayInitIndex;
  };

  class InlinedInheritingConstructorScope {
  public:
    InlinedInheritingConstructorScope(CodeGenFunction &CGF, GlobalDecl GD)
        : CGF(CGF), OldCurGD(CGF.CurGD), OldCurFuncDecl(CGF.CurFuncDecl),
          OldCurCodeDecl(CGF.CurCodeDecl),
          OldCXXABIThisDecl(CGF.CXXABIThisDecl),
          OldCXXABIThisValue(CGF.CXXABIThisValue),
          OldCXXThisValue(CGF.CXXThisValue),
          OldCXXABIThisAlignment(CGF.CXXABIThisAlignment),
          OldCXXThisAlignment(CGF.CXXThisAlignment),
          OldReturnValue(CGF.ReturnValue), OldFnRetTy(CGF.FnRetTy),
          OldCXXInheritedCtorInitExprArgs(
              std::move(CGF.CXXInheritedCtorInitExprArgs)) {
      CGF.CurGD = GD;
      CGF.CurFuncDecl = CGF.CurCodeDecl =
          cast<CXXConstructorDecl>(GD.getDecl());
      CGF.CXXABIThisDecl = nullptr;
      CGF.CXXABIThisValue = nullptr;
      CGF.CXXThisValue = nullptr;
      CGF.CXXABIThisAlignment = CharUnits();
      CGF.CXXThisAlignment = CharUnits();
      CGF.ReturnValue = Address::invalid();
      CGF.FnRetTy = QualType();
      CGF.CXXInheritedCtorInitExprArgs.clear();
    }
    ~InlinedInheritingConstructorScope() {
      CGF.CurGD = OldCurGD;
      CGF.CurFuncDecl = OldCurFuncDecl;
      CGF.CurCodeDecl = OldCurCodeDecl;
      CGF.CXXABIThisDecl = OldCXXABIThisDecl;
      CGF.CXXABIThisValue = OldCXXABIThisValue;
      CGF.CXXThisValue = OldCXXThisValue;
      CGF.CXXABIThisAlignment = OldCXXABIThisAlignment;
      CGF.CXXThisAlignment = OldCXXThisAlignment;
      CGF.ReturnValue = OldReturnValue;
      CGF.FnRetTy = OldFnRetTy;
      CGF.CXXInheritedCtorInitExprArgs =
          std::move(OldCXXInheritedCtorInitExprArgs);
    }

  private:
    CodeGenFunction &CGF;
    GlobalDecl OldCurGD;
    const Decl *OldCurFuncDecl;
    const Decl *OldCurCodeDecl;
    ImplicitParamDecl *OldCXXABIThisDecl;
    llvm::Value *OldCXXABIThisValue;
    llvm::Value *OldCXXThisValue;
    CharUnits OldCXXABIThisAlignment;
    CharUnits OldCXXThisAlignment;
    Address OldReturnValue;
    QualType OldFnRetTy;
    CallArgList OldCXXInheritedCtorInitExprArgs;
  };

  // Helper class for the OpenMP IR Builder. Allows reusability of code used for
  // region body, and finalization codegen callbacks. This will class will also
  // contain privatization functions used by the privatization call backs
  //
  // TODO: this is temporary class for things that are being moved out of
  // CGOpenMPRuntime, new versions of current CodeGenFunction methods, or
  // utility function for use with the OMPBuilder. Once that move to use the
  // OMPBuilder is done, everything here will either become part of CodeGenFunc.
  // directly, or a new helper class that will contain functions used by both
  // this and the OMPBuilder

  struct OMPBuilderCBHelpers {

    OMPBuilderCBHelpers() = delete;
    OMPBuilderCBHelpers(const OMPBuilderCBHelpers &) = delete;
    OMPBuilderCBHelpers &operator=(const OMPBuilderCBHelpers &) = delete;

    using InsertPointTy = llvm::OpenMPIRBuilder::InsertPointTy;

    /// Cleanup action for allocate support.
    class OMPAllocateCleanupTy final : public EHScopeStack::Cleanup {

    private:
      llvm::CallInst *RTLFnCI;

    public:
      OMPAllocateCleanupTy(llvm::CallInst *RLFnCI) : RTLFnCI(RLFnCI) {
        RLFnCI->removeFromParent();
      }

      void Emit(CodeGenFunction &CGF, Flags /*flags*/) override {
        if (!CGF.HaveInsertPoint())
          return;
        CGF.Builder.Insert(RTLFnCI);
      }
    };

    /// Returns address of the threadprivate variable for the current
    /// thread. This Also create any necessary OMP runtime calls.
    ///
    /// \param VD VarDecl for Threadprivate variable.
    /// \param VDAddr Address of the Vardecl
    /// \param Loc  The location where the barrier directive was encountered
    static Address getAddrOfThreadPrivate(CodeGenFunction &CGF,
                                          const VarDecl *VD, Address VDAddr,
                                          SourceLocation Loc);

    /// Gets the OpenMP-specific address of the local variable /p VD.
    static Address getAddressOfLocalVariable(CodeGenFunction &CGF,
                                             const VarDecl *VD);
    /// Get the platform-specific name separator.
    /// \param Parts different parts of the final name that needs separation
    /// \param FirstSeparator First separator used between the initial two
    ///        parts of the name.
    /// \param Separator separator used between all of the rest consecutinve
    ///        parts of the name
    static std::string getNameWithSeparators(ArrayRef<StringRef> Parts,
                                             StringRef FirstSeparator = ".",
                                             StringRef Separator = ".");
    /// Emit the Finalization for an OMP region
    /// \param CGF	The Codegen function this belongs to
    /// \param IP	Insertion point for generating the finalization code.
    static void FinalizeOMPRegion(CodeGenFunction &CGF, InsertPointTy IP) {
      CGBuilderTy::InsertPointGuard IPG(CGF.Builder);
      assert(IP.getBlock()->end() != IP.getPoint() &&
             "OpenMP IR Builder should cause terminated block!");

      llvm::BasicBlock *IPBB = IP.getBlock();
      llvm::BasicBlock *DestBB = IPBB->getUniqueSuccessor();
      assert(DestBB && "Finalization block should have one successor!");

      // erase and replace with cleanup branch.
      IPBB->getTerminator()->eraseFromParent();
      CGF.Builder.SetInsertPoint(IPBB);
      CodeGenFunction::JumpDest Dest = CGF.getJumpDestInCurrentScope(DestBB);
      CGF.EmitBranchThroughCleanup(Dest);
    }

    /// Emit the body of an OMP region
    /// \param CGF	The Codegen function this belongs to
    /// \param RegionBodyStmt	The body statement for the OpenMP region being
    /// 			 generated
    /// \param CodeGenIP	Insertion point for generating the body code.
    /// \param FiniBB	The finalization basic block
    static void EmitOMPRegionBody(CodeGenFunction &CGF,
                                  const Stmt *RegionBodyStmt,
                                  InsertPointTy CodeGenIP,
                                  llvm::BasicBlock &FiniBB) {
      llvm::BasicBlock *CodeGenIPBB = CodeGenIP.getBlock();
      if (llvm::Instruction *CodeGenIPBBTI = CodeGenIPBB->getTerminator())
        CodeGenIPBBTI->eraseFromParent();

      CGF.Builder.SetInsertPoint(CodeGenIPBB);

      CGF.EmitStmt(RegionBodyStmt);

      if (CGF.Builder.saveIP().isSet())
        CGF.Builder.CreateBr(&FiniBB);
    }

    /// RAII for preserving necessary info during Outlined region body codegen.
    class OutlinedRegionBodyRAII {

      llvm::AssertingVH<llvm::Instruction> OldAllocaIP;
      CodeGenFunction::JumpDest OldReturnBlock;
      CGBuilderTy::InsertPoint IP;
      CodeGenFunction &CGF;

    public:
      OutlinedRegionBodyRAII(CodeGenFunction &cgf, InsertPointTy &AllocaIP,
                             llvm::BasicBlock &RetBB)
          : CGF(cgf) {
        assert(AllocaIP.isSet() &&
               "Must specify Insertion point for allocas of outlined function");
        OldAllocaIP = CGF.AllocaInsertPt;
        CGF.AllocaInsertPt = &*AllocaIP.getPoint();
        IP = CGF.Builder.saveIP();

        OldReturnBlock = CGF.ReturnBlock;
        CGF.ReturnBlock = CGF.getJumpDestInCurrentScope(&RetBB);
      }

      ~OutlinedRegionBodyRAII() {
        CGF.AllocaInsertPt = OldAllocaIP;
        CGF.ReturnBlock = OldReturnBlock;
        CGF.Builder.restoreIP(IP);
      }
    };

    /// RAII for preserving necessary info during inlined region body codegen.
    class InlinedRegionBodyRAII {

      llvm::AssertingVH<llvm::Instruction> OldAllocaIP;
      CodeGenFunction &CGF;

    public:
      InlinedRegionBodyRAII(CodeGenFunction &cgf, InsertPointTy &AllocaIP,
                            llvm::BasicBlock &FiniBB)
          : CGF(cgf) {
        // Alloca insertion block should be in the entry block of the containing
        // function so it expects an empty AllocaIP in which case will reuse the
        // old alloca insertion point, or a new AllocaIP in the same block as
        // the old one
        assert((!AllocaIP.isSet() ||
                CGF.AllocaInsertPt->getParent() == AllocaIP.getBlock()) &&
               "Insertion point should be in the entry block of containing "
               "function!");
        OldAllocaIP = CGF.AllocaInsertPt;
        if (AllocaIP.isSet())
          CGF.AllocaInsertPt = &*AllocaIP.getPoint();

        // TODO: Remove the call, after making sure the counter is not used by
        //       the EHStack.
        // Since this is an inlined region, it should not modify the
        // ReturnBlock, and should reuse the one for the enclosing outlined
        // region. So, the JumpDest being return by the function is discarded
        (void)CGF.getJumpDestInCurrentScope(&FiniBB);
      }

      ~InlinedRegionBodyRAII() { CGF.AllocaInsertPt = OldAllocaIP; }
    };
  };

private:
  /// CXXThisDecl - When generating code for a C++ member function,
  /// this will hold the implicit 'this' declaration.
  ImplicitParamDecl *CXXABIThisDecl = nullptr;
  llvm::Value *CXXABIThisValue = nullptr;
  llvm::Value *CXXThisValue = nullptr;
  CharUnits CXXABIThisAlignment;
  CharUnits CXXThisAlignment;

  /// The value of 'this' to use when evaluating CXXDefaultInitExprs within
  /// this expression.
  Address CXXDefaultInitExprThis = Address::invalid();

  /// The current array initialization index when evaluating an
  /// ArrayInitIndexExpr within an ArrayInitLoopExpr.
  llvm::Value *ArrayInitIndex = nullptr;

  /// The values of function arguments to use when evaluating
  /// CXXInheritedCtorInitExprs within this context.
  CallArgList CXXInheritedCtorInitExprArgs;

  /// CXXStructorImplicitParamDecl - When generating code for a constructor or
  /// destructor, this will hold the implicit argument (e.g. VTT).
  ImplicitParamDecl *CXXStructorImplicitParamDecl = nullptr;
  llvm::Value *CXXStructorImplicitParamValue = nullptr;

  /// OutermostConditional - Points to the outermost active
  /// conditional control.  This is used so that we know if a
  /// temporary should be destroyed conditionally.
  ConditionalEvaluation *OutermostConditional = nullptr;

  /// The current lexical scope.
  LexicalScope *CurLexicalScope = nullptr;

  /// The current source location that should be used for exception
  /// handling code.
  SourceLocation CurEHLocation;

  /// BlockByrefInfos - For each __block variable, contains
  /// information about the layout of the variable.
  llvm::DenseMap<const ValueDecl *, BlockByrefInfo> BlockByrefInfos;

  /// Used by -fsanitize=nullability-return to determine whether the return
  /// value can be checked.
  llvm::Value *RetValNullabilityPrecondition = nullptr;

  /// Check if -fsanitize=nullability-return instrumentation is required for
  /// this function.
  bool requiresReturnValueNullabilityCheck() const {
    return RetValNullabilityPrecondition;
  }

  /// Used to store precise source locations for return statements by the
  /// runtime return value checks.
  Address ReturnLocation = Address::invalid();

  /// Check if the return value of this function requires sanitization.
  bool requiresReturnValueCheck() const;

  llvm::BasicBlock *TerminateLandingPad = nullptr;
  llvm::BasicBlock *TerminateHandler = nullptr;
  llvm::SmallVector<llvm::BasicBlock *, 2> TrapBBs;

  /// Terminate funclets keyed by parent funclet pad.
  llvm::MapVector<llvm::Value *, llvm::BasicBlock *> TerminateFunclets;

  /// Largest vector width used in ths function. Will be used to create a
  /// function attribute.
  unsigned LargestVectorWidth = 0;

  /// True if we need emit the life-time markers. This is initially set in
  /// the constructor, but could be overwritten to true if this is a coroutine.
  bool ShouldEmitLifetimeMarkers;

  /// Add OpenCL kernel arg metadata and the kernel attribute metadata to
  /// the function metadata.
  void EmitOpenCLKernelMetadata(const FunctionDecl *FD,
                                llvm::Function *Fn);

public:
  CodeGenFunction(CodeGenModule &cgm, bool suppressNewContext=false);
  ~CodeGenFunction();

  CodeGenTypes &getTypes() const { return CGM.getTypes(); }
  ASTContext &getContext() const { return CGM.getContext(); }
  CGDebugInfo *getDebugInfo() {
    if (DisableDebugInfo)
      return nullptr;
    return DebugInfo;
  }
  void disableDebugInfo() { DisableDebugInfo = true; }
  void enableDebugInfo() { DisableDebugInfo = false; }

  bool shouldUseFusedARCCalls() {
    return CGM.getCodeGenOpts().OptimizationLevel == 0;
  }

  const LangOptions &getLangOpts() const { return CGM.getLangOpts(); }

  /// Returns a pointer to the function's exception object and selector slot,
  /// which is assigned in every landing pad.
  Address getExceptionSlot();
  Address getEHSelectorSlot();

  /// Returns the contents of the function's exception object and selector
  /// slots.
  llvm::Value *getExceptionFromSlot();
  llvm::Value *getSelectorFromSlot();

  Address getNormalCleanupDestSlot();

  llvm::BasicBlock *getUnreachableBlock() {
    if (!UnreachableBlock) {
      UnreachableBlock = createBasicBlock("unreachable");
      new llvm::UnreachableInst(getLLVMContext(), UnreachableBlock);
    }
    return UnreachableBlock;
  }

  llvm::BasicBlock *getInvokeDest() {
    if (!EHStack.requiresLandingPad()) return nullptr;
    return getInvokeDestImpl();
  }

  bool currentFunctionUsesSEHTry() const { return CurSEHParent != nullptr; }

  const TargetInfo &getTarget() const { return Target; }
  llvm::LLVMContext &getLLVMContext() { return CGM.getLLVMContext(); }
  const TargetCodeGenInfo &getTargetHooks() const {
    return CGM.getTargetCodeGenInfo();
  }

  //===--------------------------------------------------------------------===//
  //                                  Cleanups
  //===--------------------------------------------------------------------===//

  typedef void Destroyer(CodeGenFunction &CGF, Address addr, QualType ty);

  void pushIrregularPartialArrayCleanup(llvm::Value *arrayBegin,
                                        Address arrayEndPointer,
                                        QualType elementType,
                                        CharUnits elementAlignment,
                                        Destroyer *destroyer);
  void pushRegularPartialArrayCleanup(llvm::Value *arrayBegin,
                                      llvm::Value *arrayEnd,
                                      QualType elementType,
                                      CharUnits elementAlignment,
                                      Destroyer *destroyer);

  void pushDestroy(QualType::DestructionKind dtorKind,
                   Address addr, QualType type);
  void pushEHDestroy(QualType::DestructionKind dtorKind,
                     Address addr, QualType type);
  void pushDestroy(CleanupKind kind, Address addr, QualType type,
                   Destroyer *destroyer, bool useEHCleanupForArray);
  void pushLifetimeExtendedDestroy(CleanupKind kind, Address addr,
                                   QualType type, Destroyer *destroyer,
                                   bool useEHCleanupForArray);
  void pushCallObjectDeleteCleanup(const FunctionDecl *OperatorDelete,
                                   llvm::Value *CompletePtr,
                                   QualType ElementType);
  void pushStackRestore(CleanupKind kind, Address SPMem);
  void emitDestroy(Address addr, QualType type, Destroyer *destroyer,
                   bool useEHCleanupForArray);
  llvm::Function *generateDestroyHelper(Address addr, QualType type,
                                        Destroyer *destroyer,
                                        bool useEHCleanupForArray,
                                        const VarDecl *VD);
  void emitArrayDestroy(llvm::Value *begin, llvm::Value *end,
                        QualType elementType, CharUnits elementAlign,
                        Destroyer *destroyer,
                        bool checkZeroLength, bool useEHCleanup);

  Destroyer *getDestroyer(QualType::DestructionKind destructionKind);

  /// Determines whether an EH cleanup is required to destroy a type
  /// with the given destruction kind.
  bool needsEHCleanup(QualType::DestructionKind kind) {
    switch (kind) {
    case QualType::DK_none:
      return false;
    case QualType::DK_cxx_destructor:
    case QualType::DK_objc_weak_lifetime:
    case QualType::DK_nontrivial_c_struct:
      return getLangOpts().Exceptions;
    case QualType::DK_objc_strong_lifetime:
      return getLangOpts().Exceptions &&
             CGM.getCodeGenOpts().ObjCAutoRefCountExceptions;
    }
    llvm_unreachable("bad destruction kind");
  }

  CleanupKind getCleanupKind(QualType::DestructionKind kind) {
    return (needsEHCleanup(kind) ? NormalAndEHCleanup : NormalCleanup);
  }

  //===--------------------------------------------------------------------===//
  //                                  Objective-C
  //===--------------------------------------------------------------------===//

  void GenerateObjCMethod(const ObjCMethodDecl *OMD);

  void StartObjCMethod(const ObjCMethodDecl *MD, const ObjCContainerDecl *CD);

  /// GenerateObjCGetter - Synthesize an Objective-C property getter function.
  void GenerateObjCGetter(ObjCImplementationDecl *IMP,
                          const ObjCPropertyImplDecl *PID);
  void generateObjCGetterBody(const ObjCImplementationDecl *classImpl,
                              const ObjCPropertyImplDecl *propImpl,
                              const ObjCMethodDecl *GetterMothodDecl,
                              llvm::Constant *AtomicHelperFn);

  void GenerateObjCCtorDtorMethod(ObjCImplementationDecl *IMP,
                                  ObjCMethodDecl *MD, bool ctor);

  /// GenerateObjCSetter - Synthesize an Objective-C property setter function
  /// for the given property.
  void GenerateObjCSetter(ObjCImplementationDecl *IMP,
                          const ObjCPropertyImplDecl *PID);
  void generateObjCSetterBody(const ObjCImplementationDecl *classImpl,
                              const ObjCPropertyImplDecl *propImpl,
                              llvm::Constant *AtomicHelperFn);

  //===--------------------------------------------------------------------===//
  //                                  Block Bits
  //===--------------------------------------------------------------------===//

  /// Emit block literal.
  /// \return an LLVM value which is a pointer to a struct which contains
  /// information about the block, including the block invoke function, the
  /// captured variables, etc.
  llvm::Value *EmitBlockLiteral(const BlockExpr *);

  llvm::Function *GenerateBlockFunction(GlobalDecl GD,
                                        const CGBlockInfo &Info,
                                        const DeclMapTy &ldm,
                                        bool IsLambdaConversionToBlock,
                                        bool BuildGlobalBlock);

  /// Check if \p T is a C++ class that has a destructor that can throw.
  static bool cxxDestructorCanThrow(QualType T);

  llvm::Constant *GenerateCopyHelperFunction(const CGBlockInfo &blockInfo);
  llvm::Constant *GenerateDestroyHelperFunction(const CGBlockInfo &blockInfo);
  llvm::Constant *GenerateObjCAtomicSetterCopyHelperFunction(
                                             const ObjCPropertyImplDecl *PID);
  llvm::Constant *GenerateObjCAtomicGetterCopyHelperFunction(
                                             const ObjCPropertyImplDecl *PID);
  llvm::Value *EmitBlockCopyAndAutorelease(llvm::Value *Block, QualType Ty);

  void BuildBlockRelease(llvm::Value *DeclPtr, BlockFieldFlags flags,
                         bool CanThrow);

  class AutoVarEmission;

  void emitByrefStructureInit(const AutoVarEmission &emission);

  /// Enter a cleanup to destroy a __block variable.  Note that this
  /// cleanup should be a no-op if the variable hasn't left the stack
  /// yet; if a cleanup is required for the variable itself, that needs
  /// to be done externally.
  ///
  /// \param Kind Cleanup kind.
  ///
  /// \param Addr When \p LoadBlockVarAddr is false, the address of the __block
  /// structure that will be passed to _Block_object_dispose. When
  /// \p LoadBlockVarAddr is true, the address of the field of the block
  /// structure that holds the address of the __block structure.
  ///
  /// \param Flags The flag that will be passed to _Block_object_dispose.
  ///
  /// \param LoadBlockVarAddr Indicates whether we need to emit a load from
  /// \p Addr to get the address of the __block structure.
  void enterByrefCleanup(CleanupKind Kind, Address Addr, BlockFieldFlags Flags,
                         bool LoadBlockVarAddr, bool CanThrow);

  void setBlockContextParameter(const ImplicitParamDecl *D, unsigned argNum,
                                llvm::Value *ptr);

  Address LoadBlockStruct();
  Address GetAddrOfBlockDecl(const VarDecl *var);

  /// BuildBlockByrefAddress - Computes the location of the
  /// data in a variable which is declared as __block.
  Address emitBlockByrefAddress(Address baseAddr, const VarDecl *V,
                                bool followForward = true);
  Address emitBlockByrefAddress(Address baseAddr,
                                const BlockByrefInfo &info,
                                bool followForward,
                                const llvm::Twine &name);

  const BlockByrefInfo &getBlockByrefInfo(const VarDecl *var);

  QualType BuildFunctionArgList(GlobalDecl GD, FunctionArgList &Args);

  void GenerateCode(GlobalDecl GD, llvm::Function *Fn,
                    const CGFunctionInfo &FnInfo);

  /// Annotate the function with an attribute that disables TSan checking at
  /// runtime.
  void markAsIgnoreThreadCheckingAtRuntime(llvm::Function *Fn);

  /// Emit code for the start of a function.
  /// \param Loc       The location to be associated with the function.
  /// \param StartLoc  The location of the function body.
  void StartFunction(GlobalDecl GD,
                     QualType RetTy,
                     llvm::Function *Fn,
                     const CGFunctionInfo &FnInfo,
                     const FunctionArgList &Args,
                     SourceLocation Loc = SourceLocation(),
                     SourceLocation StartLoc = SourceLocation());

  static bool IsConstructorDelegationValid(const CXXConstructorDecl *Ctor);

  void EmitConstructorBody(FunctionArgList &Args);
  void EmitDestructorBody(FunctionArgList &Args);
  void emitImplicitAssignmentOperatorBody(FunctionArgList &Args);
  void EmitFunctionBody(const Stmt *Body);
  void EmitBlockWithFallThrough(llvm::BasicBlock *BB, const Stmt *S);

  void EmitForwardingCallToLambda(const CXXMethodDecl *LambdaCallOperator,
                                  CallArgList &CallArgs);
  void EmitLambdaBlockInvokeBody();
  void EmitLambdaDelegatingInvokeBody(const CXXMethodDecl *MD);
  void EmitLambdaStaticInvokeBody(const CXXMethodDecl *MD);
  void EmitLambdaVLACapture(const VariableArrayType *VAT, LValue LV) {
    EmitStoreThroughLValue(RValue::get(VLASizeMap[VAT->getSizeExpr()]), LV);
  }
  void EmitAsanPrologueOrEpilogue(bool Prologue);

  /// Emit the unified return block, trying to avoid its emission when
  /// possible.
  /// \return The debug location of the user written return statement if the
  /// return block is is avoided.
  llvm::DebugLoc EmitReturnBlock();

  /// FinishFunction - Complete IR generation of the current function. It is
  /// legal to call this function even if there is no current insertion point.
  void FinishFunction(SourceLocation EndLoc=SourceLocation());

  void StartThunk(llvm::Function *Fn, GlobalDecl GD,
                  const CGFunctionInfo &FnInfo, bool IsUnprototyped);

  void EmitCallAndReturnForThunk(llvm::FunctionCallee Callee,
                                 const ThunkInfo *Thunk, bool IsUnprototyped);

  void FinishThunk();

  /// Emit a musttail call for a thunk with a potentially adjusted this pointer.
  void EmitMustTailThunk(GlobalDecl GD, llvm::Value *AdjustedThisPtr,
                         llvm::FunctionCallee Callee);

  /// Generate a thunk for the given method.
  void generateThunk(llvm::Function *Fn, const CGFunctionInfo &FnInfo,
                     GlobalDecl GD, const ThunkInfo &Thunk,
                     bool IsUnprototyped);

  llvm::Function *GenerateVarArgsThunk(llvm::Function *Fn,
                                       const CGFunctionInfo &FnInfo,
                                       GlobalDecl GD, const ThunkInfo &Thunk);

  void EmitCtorPrologue(const CXXConstructorDecl *CD, CXXCtorType Type,
                        FunctionArgList &Args);

  void EmitInitializerForField(FieldDecl *Field, LValue LHS, Expr *Init);

  /// Struct with all information about dynamic [sub]class needed to set vptr.
  struct VPtr {
    BaseSubobject Base;
    const CXXRecordDecl *NearestVBase;
    CharUnits OffsetFromNearestVBase;
    const CXXRecordDecl *VTableClass;
  };

  /// Initialize the vtable pointer of the given subobject.
  void InitializeVTablePointer(const VPtr &vptr);

  typedef llvm::SmallVector<VPtr, 4> VPtrsVector;

  typedef llvm::SmallPtrSet<const CXXRecordDecl *, 4> VisitedVirtualBasesSetTy;
  VPtrsVector getVTablePointers(const CXXRecordDecl *VTableClass);

  void getVTablePointers(BaseSubobject Base, const CXXRecordDecl *NearestVBase,
                         CharUnits OffsetFromNearestVBase,
                         bool BaseIsNonVirtualPrimaryBase,
                         const CXXRecordDecl *VTableClass,
                         VisitedVirtualBasesSetTy &VBases, VPtrsVector &vptrs);

  void InitializeVTablePointers(const CXXRecordDecl *ClassDecl);

  /// GetVTablePtr - Return the Value of the vtable pointer member pointed
  /// to by This.
  llvm::Value *GetVTablePtr(Address This, llvm::Type *VTableTy,
                            const CXXRecordDecl *VTableClass);

  enum CFITypeCheckKind {
    CFITCK_VCall,
    CFITCK_NVCall,
    CFITCK_DerivedCast,
    CFITCK_UnrelatedCast,
    CFITCK_ICall,
    CFITCK_NVMFCall,
    CFITCK_VMFCall,
  };

  /// Derived is the presumed address of an object of type T after a
  /// cast. If T is a polymorphic class type, emit a check that the virtual
  /// table for Derived belongs to a class derived from T.
  void EmitVTablePtrCheckForCast(QualType T, llvm::Value *Derived,
                                 bool MayBeNull, CFITypeCheckKind TCK,
                                 SourceLocation Loc);

  /// EmitVTablePtrCheckForCall - Virtual method MD is being called via VTable.
  /// If vptr CFI is enabled, emit a check that VTable is valid.
  void EmitVTablePtrCheckForCall(const CXXRecordDecl *RD, llvm::Value *VTable,
                                 CFITypeCheckKind TCK, SourceLocation Loc);

  /// EmitVTablePtrCheck - Emit a check that VTable is a valid virtual table for
  /// RD using llvm.type.test.
  void EmitVTablePtrCheck(const CXXRecordDecl *RD, llvm::Value *VTable,
                          CFITypeCheckKind TCK, SourceLocation Loc);

  /// If whole-program virtual table optimization is enabled, emit an assumption
  /// that VTable is a member of RD's type identifier. Or, if vptr CFI is
  /// enabled, emit a check that VTable is a member of RD's type identifier.
  void EmitTypeMetadataCodeForVCall(const CXXRecordDecl *RD,
                                    llvm::Value *VTable, SourceLocation Loc);

  /// Returns whether we should perform a type checked load when loading a
  /// virtual function for virtual calls to members of RD. This is generally
  /// true when both vcall CFI and whole-program-vtables are enabled.
  bool ShouldEmitVTableTypeCheckedLoad(const CXXRecordDecl *RD);

  /// Emit a type checked load from the given vtable.
  llvm::Value *EmitVTableTypeCheckedLoad(const CXXRecordDecl *RD, llvm::Value *VTable,
                                         uint64_t VTableByteOffset);

  /// EnterDtorCleanups - Enter the cleanups necessary to complete the
  /// given phase of destruction for a destructor.  The end result
  /// should call destructors on members and base classes in reverse
  /// order of their construction.
  void EnterDtorCleanups(const CXXDestructorDecl *Dtor, CXXDtorType Type);

  /// ShouldInstrumentFunction - Return true if the current function should be
  /// instrumented with __cyg_profile_func_* calls
  bool ShouldInstrumentFunction();

  /// ShouldXRayInstrument - Return true if the current function should be
  /// instrumented with XRay nop sleds.
  bool ShouldXRayInstrumentFunction() const;

  /// AlwaysEmitXRayCustomEvents - Return true if we must unconditionally emit
  /// XRay custom event handling calls.
  bool AlwaysEmitXRayCustomEvents() const;

  /// AlwaysEmitXRayTypedEvents - Return true if clang must unconditionally emit
  /// XRay typed event handling calls.
  bool AlwaysEmitXRayTypedEvents() const;

  /// Encode an address into a form suitable for use in a function prologue.
  llvm::Constant *EncodeAddrForUseInPrologue(llvm::Function *F,
                                             llvm::Constant *Addr);

  /// Decode an address used in a function prologue, encoded by \c
  /// EncodeAddrForUseInPrologue.
  llvm::Value *DecodeAddrUsedInPrologue(llvm::Value *F,
                                        llvm::Value *EncodedAddr);

  /// EmitFunctionProlog - Emit the target specific LLVM code to load the
  /// arguments for the given function. This is also responsible for naming the
  /// LLVM function arguments.
  void EmitFunctionProlog(const CGFunctionInfo &FI,
                          llvm::Function *Fn,
                          const FunctionArgList &Args);

  /// EmitFunctionEpilog - Emit the target specific LLVM code to return the
  /// given temporary.
  void EmitFunctionEpilog(const CGFunctionInfo &FI, bool EmitRetDbgLoc,
                          SourceLocation EndLoc);

  /// Emit a test that checks if the return value \p RV is nonnull.
  void EmitReturnValueCheck(llvm::Value *RV);

  /// EmitStartEHSpec - Emit the start of the exception spec.
  void EmitStartEHSpec(const Decl *D);

  /// EmitEndEHSpec - Emit the end of the exception spec.
  void EmitEndEHSpec(const Decl *D);

  /// getTerminateLandingPad - Return a landing pad that just calls terminate.
  llvm::BasicBlock *getTerminateLandingPad();

  /// getTerminateLandingPad - Return a cleanup funclet that just calls
  /// terminate.
  llvm::BasicBlock *getTerminateFunclet();

  /// getTerminateHandler - Return a handler (not a landing pad, just
  /// a catch handler) that just calls terminate.  This is used when
  /// a terminate scope encloses a try.
  llvm::BasicBlock *getTerminateHandler();

  llvm::Type *ConvertTypeForMem(QualType T);
  llvm::Type *ConvertType(QualType T);
  llvm::Type *ConvertType(const TypeDecl *T) {
    return ConvertType(getContext().getTypeDeclType(T));
  }

  /// LoadObjCSelf - Load the value of self. This function is only valid while
  /// generating code for an Objective-C method.
  llvm::Value *LoadObjCSelf();

  /// TypeOfSelfObject - Return type of object that this self represents.
  QualType TypeOfSelfObject();

  /// getEvaluationKind - Return the TypeEvaluationKind of QualType \c T.
  static TypeEvaluationKind getEvaluationKind(QualType T);

  static bool hasScalarEvaluationKind(QualType T) {
    return getEvaluationKind(T) == TEK_Scalar;
  }

  static bool hasAggregateEvaluationKind(QualType T) {
    return getEvaluationKind(T) == TEK_Aggregate;
  }

  /// createBasicBlock - Create an LLVM basic block.
  llvm::BasicBlock *createBasicBlock(const Twine &name = "",
                                     llvm::Function *parent = nullptr,
                                     llvm::BasicBlock *before = nullptr) {
    return llvm::BasicBlock::Create(getLLVMContext(), name, parent, before);
  }

  /// getBasicBlockForLabel - Return the LLVM basicblock that the specified
  /// label maps to.
  JumpDest getJumpDestForLabel(const LabelDecl *S);

  /// SimplifyForwardingBlocks - If the given basic block is only a branch to
  /// another basic block, simplify it. This assumes that no other code could
  /// potentially reference the basic block.
  void SimplifyForwardingBlocks(llvm::BasicBlock *BB);

  /// EmitBlock - Emit the given block \arg BB and set it as the insert point,
  /// adding a fall-through branch from the current insert block if
  /// necessary. It is legal to call this function even if there is no current
  /// insertion point.
  ///
  /// IsFinished - If true, indicates that the caller has finished emitting
  /// branches to the given block and does not expect to emit code into it. This
  /// means the block can be ignored if it is unreachable.
  void EmitBlock(llvm::BasicBlock *BB, bool IsFinished=false);

  /// EmitBlockAfterUses - Emit the given block somewhere hopefully
  /// near its uses, and leave the insertion point in it.
  void EmitBlockAfterUses(llvm::BasicBlock *BB);

  /// EmitBranch - Emit a branch to the specified basic block from the current
  /// insert block, taking care to avoid creation of branches from dummy
  /// blocks. It is legal to call this function even if there is no current
  /// insertion point.
  ///
  /// This function clears the current insertion point. The caller should follow
  /// calls to this function with calls to Emit*Block prior to generation new
  /// code.
  void EmitBranch(llvm::BasicBlock *Block);

  /// HaveInsertPoint - True if an insertion point is defined. If not, this
  /// indicates that the current code being emitted is unreachable.
  bool HaveInsertPoint() const {
    return Builder.GetInsertBlock() != nullptr;
  }

  /// EnsureInsertPoint - Ensure that an insertion point is defined so that
  /// emitted IR has a place to go. Note that by definition, if this function
  /// creates a block then that block is unreachable; callers may do better to
  /// detect when no insertion point is defined and simply skip IR generation.
  void EnsureInsertPoint() {
    if (!HaveInsertPoint())
      EmitBlock(createBasicBlock());
  }

  /// ErrorUnsupported - Print out an error that codegen doesn't support the
  /// specified stmt yet.
  void ErrorUnsupported(const Stmt *S, const char *Type);

  //===--------------------------------------------------------------------===//
  //                                  Helpers
  //===--------------------------------------------------------------------===//

  LValue MakeAddrLValue(Address Addr, QualType T,
                        AlignmentSource Source = AlignmentSource::Type) {
    return LValue::MakeAddr(Addr, T, getContext(), LValueBaseInfo(Source),
                            CGM.getTBAAAccessInfo(T));
  }

  LValue MakeAddrLValue(Address Addr, QualType T, LValueBaseInfo BaseInfo,
                        TBAAAccessInfo TBAAInfo) {
    return LValue::MakeAddr(Addr, T, getContext(), BaseInfo, TBAAInfo);
  }

  LValue MakeAddrLValue(llvm::Value *V, QualType T, CharUnits Alignment,
                        AlignmentSource Source = AlignmentSource::Type) {
    return LValue::MakeAddr(Address(V, Alignment), T, getContext(),
                            LValueBaseInfo(Source), CGM.getTBAAAccessInfo(T));
  }

  LValue MakeAddrLValue(llvm::Value *V, QualType T, CharUnits Alignment,
                        LValueBaseInfo BaseInfo, TBAAAccessInfo TBAAInfo) {
    return LValue::MakeAddr(Address(V, Alignment), T, getContext(),
                            BaseInfo, TBAAInfo);
  }

  LValue MakeNaturalAlignPointeeAddrLValue(llvm::Value *V, QualType T);
  LValue MakeNaturalAlignAddrLValue(llvm::Value *V, QualType T);

  Address EmitLoadOfReference(LValue RefLVal,
                              LValueBaseInfo *PointeeBaseInfo = nullptr,
                              TBAAAccessInfo *PointeeTBAAInfo = nullptr);
  LValue EmitLoadOfReferenceLValue(LValue RefLVal);
  LValue EmitLoadOfReferenceLValue(Address RefAddr, QualType RefTy,
                                   AlignmentSource Source =
                                       AlignmentSource::Type) {
    LValue RefLVal = MakeAddrLValue(RefAddr, RefTy, LValueBaseInfo(Source),
                                    CGM.getTBAAAccessInfo(RefTy));
    return EmitLoadOfReferenceLValue(RefLVal);
  }

  Address EmitLoadOfPointer(Address Ptr, const PointerType *PtrTy,
                            LValueBaseInfo *BaseInfo = nullptr,
                            TBAAAccessInfo *TBAAInfo = nullptr);
  LValue EmitLoadOfPointerLValue(Address Ptr, const PointerType *PtrTy);

  /// CreateTempAlloca - This creates an alloca and inserts it into the entry
  /// block if \p ArraySize is nullptr, otherwise inserts it at the current
  /// insertion point of the builder. The caller is responsible for setting an
  /// appropriate alignment on
  /// the alloca.
  ///
  /// \p ArraySize is the number of array elements to be allocated if it
  ///    is not nullptr.
  ///
  /// LangAS::Default is the address space of pointers to local variables and
  /// temporaries, as exposed in the source language. In certain
  /// configurations, this is not the same as the alloca address space, and a
  /// cast is needed to lift the pointer from the alloca AS into
  /// LangAS::Default. This can happen when the target uses a restricted
  /// address space for the stack but the source language requires
  /// LangAS::Default to be a generic address space. The latter condition is
  /// common for most programming languages; OpenCL is an exception in that
  /// LangAS::Default is the private address space, which naturally maps
  /// to the stack.
  ///
  /// Because the address of a temporary is often exposed to the program in
  /// various ways, this function will perform the cast. The original alloca
  /// instruction is returned through \p Alloca if it is not nullptr.
  ///
  /// The cast is not performaed in CreateTempAllocaWithoutCast. This is
  /// more efficient if the caller knows that the address will not be exposed.
  llvm::AllocaInst *CreateTempAlloca(llvm::Type *Ty, const Twine &Name = "tmp",
                                     llvm::Value *ArraySize = nullptr);
  Address CreateTempAlloca(llvm::Type *Ty, CharUnits align,
                           const Twine &Name = "tmp",
                           llvm::Value *ArraySize = nullptr,
                           Address *Alloca = nullptr);
  Address CreateTempAllocaWithoutCast(llvm::Type *Ty, CharUnits align,
                                      const Twine &Name = "tmp",
                                      llvm::Value *ArraySize = nullptr);

  /// CreateDefaultAlignedTempAlloca - This creates an alloca with the
  /// default ABI alignment of the given LLVM type.
  ///
  /// IMPORTANT NOTE: This is *not* generally the right alignment for
  /// any given AST type that happens to have been lowered to the
  /// given IR type.  This should only ever be used for function-local,
  /// IR-driven manipulations like saving and restoring a value.  Do
  /// not hand this address off to arbitrary IRGen routines, and especially
  /// do not pass it as an argument to a function that might expect a
  /// properly ABI-aligned value.
  Address CreateDefaultAlignTempAlloca(llvm::Type *Ty,
                                       const Twine &Name = "tmp");

  /// InitTempAlloca - Provide an initial value for the given alloca which
  /// will be observable at all locations in the function.
  ///
  /// The address should be something that was returned from one of
  /// the CreateTempAlloca or CreateMemTemp routines, and the
  /// initializer must be valid in the entry block (i.e. it must
  /// either be a constant or an argument value).
  void InitTempAlloca(Address Alloca, llvm::Value *Value);

  /// CreateIRTemp - Create a temporary IR object of the given type, with
  /// appropriate alignment. This routine should only be used when an temporary
  /// value needs to be stored into an alloca (for example, to avoid explicit
  /// PHI construction), but the type is the IR type, not the type appropriate
  /// for storing in memory.
  ///
  /// That is, this is exactly equivalent to CreateMemTemp, but calling
  /// ConvertType instead of ConvertTypeForMem.
  Address CreateIRTemp(QualType T, const Twine &Name = "tmp");

  /// CreateMemTemp - Create a temporary memory object of the given type, with
  /// appropriate alignmen and cast it to the default address space. Returns
  /// the original alloca instruction by \p Alloca if it is not nullptr.
  Address CreateMemTemp(QualType T, const Twine &Name = "tmp",
                        Address *Alloca = nullptr);
  Address CreateMemTemp(QualType T, CharUnits Align, const Twine &Name = "tmp",
                        Address *Alloca = nullptr);

  /// CreateMemTemp - Create a temporary memory object of the given type, with
  /// appropriate alignmen without casting it to the default address space.
  Address CreateMemTempWithoutCast(QualType T, const Twine &Name = "tmp");
  Address CreateMemTempWithoutCast(QualType T, CharUnits Align,
                                   const Twine &Name = "tmp");

  /// CreateAggTemp - Create a temporary memory object for the given
  /// aggregate type.
  AggValueSlot CreateAggTemp(QualType T, const Twine &Name = "tmp",
                             Address *Alloca = nullptr) {
    return AggValueSlot::forAddr(CreateMemTemp(T, Name, Alloca),
                                 T.getQualifiers(),
                                 AggValueSlot::IsNotDestructed,
                                 AggValueSlot::DoesNotNeedGCBarriers,
                                 AggValueSlot::IsNotAliased,
                                 AggValueSlot::DoesNotOverlap);
  }

  /// Emit a cast to void* in the appropriate address space.
  llvm::Value *EmitCastToVoidPtr(llvm::Value *value);

  /// EvaluateExprAsBool - Perform the usual unary conversions on the specified
  /// expression and compare the result against zero, returning an Int1Ty value.
  llvm::Value *EvaluateExprAsBool(const Expr *E);

  /// EmitIgnoredExpr - Emit an expression in a context which ignores the result.
  void EmitIgnoredExpr(const Expr *E);

  /// EmitAnyExpr - Emit code to compute the specified expression which can have
  /// any type.  The result is returned as an RValue struct.  If this is an
  /// aggregate expression, the aggloc/agglocvolatile arguments indicate where
  /// the result should be returned.
  ///
  /// \param ignoreResult True if the resulting value isn't used.
  RValue EmitAnyExpr(const Expr *E,
                     AggValueSlot aggSlot = AggValueSlot::ignored(),
                     bool ignoreResult = false);

  // EmitVAListRef - Emit a "reference" to a va_list; this is either the address
  // or the value of the expression, depending on how va_list is defined.
  Address EmitVAListRef(const Expr *E);

  /// Emit a "reference" to a __builtin_ms_va_list; this is
  /// always the value of the expression, because a __builtin_ms_va_list is a
  /// pointer to a char.
  Address EmitMSVAListRef(const Expr *E);

  /// EmitAnyExprToTemp - Similarly to EmitAnyExpr(), however, the result will
  /// always be accessible even if no aggregate location is provided.
  RValue EmitAnyExprToTemp(const Expr *E);

  /// EmitAnyExprToMem - Emits the code necessary to evaluate an
  /// arbitrary expression into the given memory location.
  void EmitAnyExprToMem(const Expr *E, Address Location,
                        Qualifiers Quals, bool IsInitializer);

  void EmitAnyExprToExn(const Expr *E, Address Addr);

  /// EmitExprAsInit - Emits the code necessary to initialize a
  /// location in memory with the given initializer.
  void EmitExprAsInit(const Expr *init, const ValueDecl *D, LValue lvalue,
                      bool capturedByInit);

  /// hasVolatileMember - returns true if aggregate type has a volatile
  /// member.
  bool hasVolatileMember(QualType T) {
    if (const RecordType *RT = T->getAs<RecordType>()) {
      const RecordDecl *RD = cast<RecordDecl>(RT->getDecl());
      return RD->hasVolatileMember();
    }
    return false;
  }

  /// Determine whether a return value slot may overlap some other object.
  AggValueSlot::Overlap_t getOverlapForReturnValue() {
    // FIXME: Assuming no overlap here breaks guaranteed copy elision for base
    // class subobjects. These cases may need to be revisited depending on the
    // resolution of the relevant core issue.
    return AggValueSlot::DoesNotOverlap;
  }

  /// Determine whether a field initialization may overlap some other object.
  AggValueSlot::Overlap_t getOverlapForFieldInit(const FieldDecl *FD);

  /// Determine whether a base class initialization may overlap some other
  /// object.
  AggValueSlot::Overlap_t getOverlapForBaseInit(const CXXRecordDecl *RD,
                                                const CXXRecordDecl *BaseRD,
                                                bool IsVirtual);

  /// Emit an aggregate assignment.
  void EmitAggregateAssign(LValue Dest, LValue Src, QualType EltTy) {
    bool IsVolatile = hasVolatileMember(EltTy);
    EmitAggregateCopy(Dest, Src, EltTy, AggValueSlot::MayOverlap, IsVolatile);
  }

  void EmitAggregateCopyCtor(LValue Dest, LValue Src,
                             AggValueSlot::Overlap_t MayOverlap) {
    EmitAggregateCopy(Dest, Src, Src.getType(), MayOverlap);
  }

  /// EmitAggregateCopy - Emit an aggregate copy.
  ///
  /// \param isVolatile \c true iff either the source or the destination is
  ///        volatile.
  /// \param MayOverlap Whether the tail padding of the destination might be
  ///        occupied by some other object. More efficient code can often be
  ///        generated if not.
  void EmitAggregateCopy(LValue Dest, LValue Src, QualType EltTy,
                         AggValueSlot::Overlap_t MayOverlap,
                         bool isVolatile = false);

  /// GetAddrOfLocalVar - Return the address of a local variable.
  Address GetAddrOfLocalVar(const VarDecl *VD) {
    auto it = LocalDeclMap.find(VD);
    assert(it != LocalDeclMap.end() &&
           "Invalid argument to GetAddrOfLocalVar(), no decl!");
    return it->second;
  }

  /// Given an opaque value expression, return its LValue mapping if it exists,
  /// otherwise create one.
  LValue getOrCreateOpaqueLValueMapping(const OpaqueValueExpr *e);

  /// Given an opaque value expression, return its RValue mapping if it exists,
  /// otherwise create one.
  RValue getOrCreateOpaqueRValueMapping(const OpaqueValueExpr *e);

  /// Get the index of the current ArrayInitLoopExpr, if any.
  llvm::Value *getArrayInitIndex() { return ArrayInitIndex; }

  /// getAccessedFieldNo - Given an encoded value and a result number, return
  /// the input field number being accessed.
  static unsigned getAccessedFieldNo(unsigned Idx, const llvm::Constant *Elts);

  llvm::BlockAddress *GetAddrOfLabel(const LabelDecl *L);
  llvm::BasicBlock *GetIndirectGotoBlock();

  /// Check if \p E is a C++ "this" pointer wrapped in value-preserving casts.
  static bool IsWrappedCXXThis(const Expr *E);

  /// EmitNullInitialization - Generate code to set a value of the given type to
  /// null, If the type contains data member pointers, they will be initialized
  /// to -1 in accordance with the Itanium C++ ABI.
  void EmitNullInitialization(Address DestPtr, QualType Ty);

  /// Emits a call to an LLVM variable-argument intrinsic, either
  /// \c llvm.va_start or \c llvm.va_end.
  /// \param ArgValue A reference to the \c va_list as emitted by either
  /// \c EmitVAListRef or \c EmitMSVAListRef.
  /// \param IsStart If \c true, emits a call to \c llvm.va_start; otherwise,
  /// calls \c llvm.va_end.
  llvm::Value *EmitVAStartEnd(llvm::Value *ArgValue, bool IsStart);

  /// Generate code to get an argument from the passed in pointer
  /// and update it accordingly.
  /// \param VE The \c VAArgExpr for which to generate code.
  /// \param VAListAddr Receives a reference to the \c va_list as emitted by
  /// either \c EmitVAListRef or \c EmitMSVAListRef.
  /// \returns A pointer to the argument.
  // FIXME: We should be able to get rid of this method and use the va_arg
  // instruction in LLVM instead once it works well enough.
  Address EmitVAArg(VAArgExpr *VE, Address &VAListAddr);

  /// emitArrayLength - Compute the length of an array, even if it's a
  /// VLA, and drill down to the base element type.
  llvm::Value *emitArrayLength(const ArrayType *arrayType,
                               QualType &baseType,
                               Address &addr);

  /// EmitVLASize - Capture all the sizes for the VLA expressions in
  /// the given variably-modified type and store them in the VLASizeMap.
  ///
  /// This function can be called with a null (unreachable) insert point.
  void EmitVariablyModifiedType(QualType Ty);

  struct VlaSizePair {
    llvm::Value *NumElts;
    QualType Type;

    VlaSizePair(llvm::Value *NE, QualType T) : NumElts(NE), Type(T) {}
  };

  /// Return the number of elements for a single dimension
  /// for the given array type.
  VlaSizePair getVLAElements1D(const VariableArrayType *vla);
  VlaSizePair getVLAElements1D(QualType vla);

  /// Returns an LLVM value that corresponds to the size,
  /// in non-variably-sized elements, of a variable length array type,
  /// plus that largest non-variably-sized element type.  Assumes that
  /// the type has already been emitted with EmitVariablyModifiedType.
  VlaSizePair getVLASize(const VariableArrayType *vla);
  VlaSizePair getVLASize(QualType vla);

  /// LoadCXXThis - Load the value of 'this'. This function is only valid while
  /// generating code for an C++ member function.
  llvm::Value *LoadCXXThis() {
    assert(CXXThisValue && "no 'this' value for this function");
    return CXXThisValue;
  }
  Address LoadCXXThisAddress();

  /// LoadCXXVTT - Load the VTT parameter to base constructors/destructors have
  /// virtual bases.
  // FIXME: Every place that calls LoadCXXVTT is something
  // that needs to be abstracted properly.
  llvm::Value *LoadCXXVTT() {
    assert(CXXStructorImplicitParamValue && "no VTT value for this function");
    return CXXStructorImplicitParamValue;
  }

  /// GetAddressOfBaseOfCompleteClass - Convert the given pointer to a
  /// complete class to the given direct base.
  Address
  GetAddressOfDirectBaseInCompleteClass(Address Value,
                                        const CXXRecordDecl *Derived,
                                        const CXXRecordDecl *Base,
                                        bool BaseIsVirtual);

  static bool ShouldNullCheckClassCastValue(const CastExpr *Cast);

  /// GetAddressOfBaseClass - This function will add the necessary delta to the
  /// load of 'this' and returns address of the base class.
  Address GetAddressOfBaseClass(Address Value,
                                const CXXRecordDecl *Derived,
                                CastExpr::path_const_iterator PathBegin,
                                CastExpr::path_const_iterator PathEnd,
                                bool NullCheckValue, SourceLocation Loc);

  Address GetAddressOfDerivedClass(Address Value,
                                   const CXXRecordDecl *Derived,
                                   CastExpr::path_const_iterator PathBegin,
                                   CastExpr::path_const_iterator PathEnd,
                                   bool NullCheckValue);

  /// GetVTTParameter - Return the VTT parameter that should be passed to a
  /// base constructor/destructor with virtual bases.
  /// FIXME: VTTs are Itanium ABI-specific, so the definition should move
  /// to ItaniumCXXABI.cpp together with all the references to VTT.
  llvm::Value *GetVTTParameter(GlobalDecl GD, bool ForVirtualBase,
                               bool Delegating);

  void EmitDelegateCXXConstructorCall(const CXXConstructorDecl *Ctor,
                                      CXXCtorType CtorType,
                                      const FunctionArgList &Args,
                                      SourceLocation Loc);
  // It's important not to confuse this and the previous function. Delegating
  // constructors are the C++0x feature. The constructor delegate optimization
  // is used to reduce duplication in the base and complete consturctors where
  // they are substantially the same.
  void EmitDelegatingCXXConstructorCall(const CXXConstructorDecl *Ctor,
                                        const FunctionArgList &Args);

  /// Emit a call to an inheriting constructor (that is, one that invokes a
  /// constructor inherited from a base class) by inlining its definition. This
  /// is necessary if the ABI does not support forwarding the arguments to the
  /// base class constructor (because they're variadic or similar).
  void EmitInlinedInheritingCXXConstructorCall(const CXXConstructorDecl *Ctor,
                                               CXXCtorType CtorType,
                                               bool ForVirtualBase,
                                               bool Delegating,
                                               CallArgList &Args);

  /// Emit a call to a constructor inherited from a base class, passing the
  /// current constructor's arguments along unmodified (without even making
  /// a copy).
  void EmitInheritedCXXConstructorCall(const CXXConstructorDecl *D,
                                       bool ForVirtualBase, Address This,
                                       bool InheritedFromVBase,
                                       const CXXInheritedCtorInitExpr *E);

  void EmitCXXConstructorCall(const CXXConstructorDecl *D, CXXCtorType Type,
                              bool ForVirtualBase, bool Delegating,
                              AggValueSlot ThisAVS, const CXXConstructExpr *E);

  void EmitCXXConstructorCall(const CXXConstructorDecl *D, CXXCtorType Type,
                              bool ForVirtualBase, bool Delegating,
                              Address This, CallArgList &Args,
                              AggValueSlot::Overlap_t Overlap,
                              SourceLocation Loc, bool NewPointerIsChecked);

  /// Emit assumption load for all bases. Requires to be be called only on
  /// most-derived class and not under construction of the object.
  void EmitVTableAssumptionLoads(const CXXRecordDecl *ClassDecl, Address This);

  /// Emit assumption that vptr load == global vtable.
  void EmitVTableAssumptionLoad(const VPtr &vptr, Address This);

  void EmitSynthesizedCXXCopyCtorCall(const CXXConstructorDecl *D,
                                      Address This, Address Src,
                                      const CXXConstructExpr *E);

  void EmitCXXAggrConstructorCall(const CXXConstructorDecl *D,
                                  const ArrayType *ArrayTy,
                                  Address ArrayPtr,
                                  const CXXConstructExpr *E,
                                  bool NewPointerIsChecked,
                                  bool ZeroInitialization = false);

  void EmitCXXAggrConstructorCall(const CXXConstructorDecl *D,
                                  llvm::Value *NumElements,
                                  Address ArrayPtr,
                                  const CXXConstructExpr *E,
                                  bool NewPointerIsChecked,
                                  bool ZeroInitialization = false);

  static Destroyer destroyCXXObject;

  void EmitCXXDestructorCall(const CXXDestructorDecl *D, CXXDtorType Type,
                             bool ForVirtualBase, bool Delegating, Address This,
                             QualType ThisTy);

  void EmitNewArrayInitializer(const CXXNewExpr *E, QualType elementType,
                               llvm::Type *ElementTy, Address NewPtr,
                               llvm::Value *NumElements,
                               llvm::Value *AllocSizeWithoutCookie);

  void EmitCXXTemporary(const CXXTemporary *Temporary, QualType TempType,
                        Address Ptr);

  llvm::Value *EmitLifetimeStart(uint64_t Size, llvm::Value *Addr);
  void EmitLifetimeEnd(llvm::Value *Size, llvm::Value *Addr);

  llvm::Value *EmitCXXNewExpr(const CXXNewExpr *E);
  void EmitCXXDeleteExpr(const CXXDeleteExpr *E);

  void EmitDeleteCall(const FunctionDecl *DeleteFD, llvm::Value *Ptr,
                      QualType DeleteTy, llvm::Value *NumElements = nullptr,
                      CharUnits CookieSize = CharUnits());

  RValue EmitBuiltinNewDeleteCall(const FunctionProtoType *Type,
                                  const CallExpr *TheCallExpr, bool IsDelete);

  llvm::Value *EmitCXXTypeidExpr(const CXXTypeidExpr *E);
  llvm::Value *EmitDynamicCast(Address V, const CXXDynamicCastExpr *DCE);
  Address EmitCXXUuidofExpr(const CXXUuidofExpr *E);

  /// Situations in which we might emit a check for the suitability of a
  /// pointer or glvalue. Needs to be kept in sync with ubsan_handlers.cpp in
  /// compiler-rt.
  enum TypeCheckKind {
    /// Checking the operand of a load. Must be suitably sized and aligned.
    TCK_Load,
    /// Checking the destination of a store. Must be suitably sized and aligned.
    TCK_Store,
    /// Checking the bound value in a reference binding. Must be suitably sized
    /// and aligned, but is not required to refer to an object (until the
    /// reference is used), per core issue 453.
    TCK_ReferenceBinding,
    /// Checking the object expression in a non-static data member access. Must
    /// be an object within its lifetime.
    TCK_MemberAccess,
    /// Checking the 'this' pointer for a call to a non-static member function.
    /// Must be an object within its lifetime.
    TCK_MemberCall,
    /// Checking the 'this' pointer for a constructor call.
    TCK_ConstructorCall,
    /// Checking the operand of a static_cast to a derived pointer type. Must be
    /// null or an object within its lifetime.
    TCK_DowncastPointer,
    /// Checking the operand of a static_cast to a derived reference type. Must
    /// be an object within its lifetime.
    TCK_DowncastReference,
    /// Checking the operand of a cast to a base object. Must be suitably sized
    /// and aligned.
    TCK_Upcast,
    /// Checking the operand of a cast to a virtual base object. Must be an
    /// object within its lifetime.
    TCK_UpcastToVirtualBase,
    /// Checking the value assigned to a _Nonnull pointer. Must not be null.
    TCK_NonnullAssign,
    /// Checking the operand of a dynamic_cast or a typeid expression.  Must be
    /// null or an object within its lifetime.
    TCK_DynamicOperation
  };

  /// Determine whether the pointer type check \p TCK permits null pointers.
  static bool isNullPointerAllowed(TypeCheckKind TCK);

  /// Determine whether the pointer type check \p TCK requires a vptr check.
  static bool isVptrCheckRequired(TypeCheckKind TCK, QualType Ty);

  /// Whether any type-checking sanitizers are enabled. If \c false,
  /// calls to EmitTypeCheck can be skipped.
  bool sanitizePerformTypeCheck() const;

  /// Emit a check that \p V is the address of storage of the
  /// appropriate size and alignment for an object of type \p Type
  /// (or if ArraySize is provided, for an array of that bound).
  void EmitTypeCheck(TypeCheckKind TCK, SourceLocation Loc, llvm::Value *V,
                     QualType Type, CharUnits Alignment = CharUnits::Zero(),
                     SanitizerSet SkippedChecks = SanitizerSet(),
                     llvm::Value *ArraySize = nullptr);

  /// Emit a check that \p Base points into an array object, which
  /// we can access at index \p Index. \p Accessed should be \c false if we
  /// this expression is used as an lvalue, for instance in "&Arr[Idx]".
  void EmitBoundsCheck(const Expr *E, const Expr *Base, llvm::Value *Index,
                       QualType IndexType, bool Accessed);

  llvm::Value *EmitScalarPrePostIncDec(const UnaryOperator *E, LValue LV,
                                       bool isInc, bool isPre);
  ComplexPairTy EmitComplexPrePostIncDec(const UnaryOperator *E, LValue LV,
                                         bool isInc, bool isPre);

  /// Converts Location to a DebugLoc, if debug information is enabled.
  llvm::DebugLoc SourceLocToDebugLoc(SourceLocation Location);

  /// Get the record field index as represented in debug info.
  unsigned getDebugInfoFIndex(const RecordDecl *Rec, unsigned FieldIndex);


  //===--------------------------------------------------------------------===//
  //                            Declaration Emission
  //===--------------------------------------------------------------------===//

  /// EmitDecl - Emit a declaration.
  ///
  /// This function can be called with a null (unreachable) insert point.
  void EmitDecl(const Decl &D);

  /// EmitVarDecl - Emit a local variable declaration.
  ///
  /// This function can be called with a null (unreachable) insert point.
  void EmitVarDecl(const VarDecl &D);

  void EmitScalarInit(const Expr *init, const ValueDecl *D, LValue lvalue,
                      bool capturedByInit);

  typedef void SpecialInitFn(CodeGenFunction &Init, const VarDecl &D,
                             llvm::Value *Address);

  /// Determine whether the given initializer is trivial in the sense
  /// that it requires no code to be generated.
  bool isTrivialInitializer(const Expr *Init);

  /// EmitAutoVarDecl - Emit an auto variable declaration.
  ///
  /// This function can be called with a null (unreachable) insert point.
  void EmitAutoVarDecl(const VarDecl &D);

  class AutoVarEmission {
    friend class CodeGenFunction;

    const VarDecl *Variable;

    /// The address of the alloca for languages with explicit address space
    /// (e.g. OpenCL) or alloca casted to generic pointer for address space
    /// agnostic languages (e.g. C++). Invalid if the variable was emitted
    /// as a global constant.
    Address Addr;

    llvm::Value *NRVOFlag;

    /// True if the variable is a __block variable that is captured by an
    /// escaping block.
    bool IsEscapingByRef;

    /// True if the variable is of aggregate type and has a constant
    /// initializer.
    bool IsConstantAggregate;

    /// Non-null if we should use lifetime annotations.
    llvm::Value *SizeForLifetimeMarkers;

    /// Address with original alloca instruction. Invalid if the variable was
    /// emitted as a global constant.
    Address AllocaAddr;

    struct Invalid {};
    AutoVarEmission(Invalid)
        : Variable(nullptr), Addr(Address::invalid()),
          AllocaAddr(Address::invalid()) {}

    AutoVarEmission(const VarDecl &variable)
        : Variable(&variable), Addr(Address::invalid()), NRVOFlag(nullptr),
          IsEscapingByRef(false), IsConstantAggregate(false),
          SizeForLifetimeMarkers(nullptr), AllocaAddr(Address::invalid()) {}

    bool wasEmittedAsGlobal() const { return !Addr.isValid(); }

  public:
    static AutoVarEmission invalid() { return AutoVarEmission(Invalid()); }

    bool useLifetimeMarkers() const {
      return SizeForLifetimeMarkers != nullptr;
    }
    llvm::Value *getSizeForLifetimeMarkers() const {
      assert(useLifetimeMarkers());
      return SizeForLifetimeMarkers;
    }

    /// Returns the raw, allocated address, which is not necessarily
    /// the address of the object itself. It is casted to default
    /// address space for address space agnostic languages.
    Address getAllocatedAddress() const {
      return Addr;
    }

    /// Returns the address for the original alloca instruction.
    Address getOriginalAllocatedAddress() const { return AllocaAddr; }

    /// Returns the address of the object within this declaration.
    /// Note that this does not chase the forwarding pointer for
    /// __block decls.
    Address getObjectAddress(CodeGenFunction &CGF) const {
      if (!IsEscapingByRef) return Addr;

      return CGF.emitBlockByrefAddress(Addr, Variable, /*forward*/ false);
    }
  };
  AutoVarEmission EmitAutoVarAlloca(const VarDecl &var);
  void EmitAutoVarInit(const AutoVarEmission &emission);
  void EmitAutoVarCleanups(const AutoVarEmission &emission);
  void emitAutoVarTypeCleanup(const AutoVarEmission &emission,
                              QualType::DestructionKind dtorKind);

  /// Emits the alloca and debug information for the size expressions for each
  /// dimension of an array. It registers the association of its (1-dimensional)
  /// QualTypes and size expression's debug node, so that CGDebugInfo can
  /// reference this node when creating the DISubrange object to describe the
  /// array types.
  void EmitAndRegisterVariableArrayDimensions(CGDebugInfo *DI,
                                              const VarDecl &D,
                                              bool EmitDebugInfo);

  void EmitStaticVarDecl(const VarDecl &D,
                         llvm::GlobalValue::LinkageTypes Linkage);

  class ParamValue {
    llvm::Value *Value;
    unsigned Alignment;
    ParamValue(llvm::Value *V, unsigned A) : Value(V), Alignment(A) {}
  public:
    static ParamValue forDirect(llvm::Value *value) {
      return ParamValue(value, 0);
    }
    static ParamValue forIndirect(Address addr) {
      assert(!addr.getAlignment().isZero());
      return ParamValue(addr.getPointer(), addr.getAlignment().getQuantity());
    }

    bool isIndirect() const { return Alignment != 0; }
    llvm::Value *getAnyValue() const { return Value; }

    llvm::Value *getDirectValue() const {
      assert(!isIndirect());
      return Value;
    }

    Address getIndirectAddress() const {
      assert(isIndirect());
      return Address(Value, CharUnits::fromQuantity(Alignment));
    }
  };

  /// EmitParmDecl - Emit a ParmVarDecl or an ImplicitParamDecl.
  void EmitParmDecl(const VarDecl &D, ParamValue Arg, unsigned ArgNo);

  /// protectFromPeepholes - Protect a value that we're intending to
  /// store to the side, but which will probably be used later, from
  /// aggressive peepholing optimizations that might delete it.
  ///
  /// Pass the result to unprotectFromPeepholes to declare that
  /// protection is no longer required.
  ///
  /// There's no particular reason why this shouldn't apply to
  /// l-values, it's just that no existing peepholes work on pointers.
  PeepholeProtection protectFromPeepholes(RValue rvalue);
  void unprotectFromPeepholes(PeepholeProtection protection);

  void emitAlignmentAssumptionCheck(llvm::Value *Ptr, QualType Ty,
                                    SourceLocation Loc,
                                    SourceLocation AssumptionLoc,
                                    llvm::Value *Alignment,
                                    llvm::Value *OffsetValue,
                                    llvm::Value *TheCheck,
                                    llvm::Instruction *Assumption);

  void emitAlignmentAssumption(llvm::Value *PtrValue, QualType Ty,
                               SourceLocation Loc, SourceLocation AssumptionLoc,
                               llvm::Value *Alignment,
                               llvm::Value *OffsetValue = nullptr);

  void emitAlignmentAssumption(llvm::Value *PtrValue, const Expr *E,
                               SourceLocation AssumptionLoc,
                               llvm::Value *Alignment,
                               llvm::Value *OffsetValue = nullptr);

  //===--------------------------------------------------------------------===//
  //                             Statement Emission
  //===--------------------------------------------------------------------===//

  /// EmitStopPoint - Emit a debug stoppoint if we are emitting debug info.
  void EmitStopPoint(const Stmt *S);

  /// EmitStmt - Emit the code for the statement \arg S. It is legal to call
  /// this function even if there is no current insertion point.
  ///
  /// This function may clear the current insertion point; callers should use
  /// EnsureInsertPoint if they wish to subsequently generate code without first
  /// calling EmitBlock, EmitBranch, or EmitStmt.
  void EmitStmt(const Stmt *S, ArrayRef<const Attr *> Attrs = None);

  /// EmitSimpleStmt - Try to emit a "simple" statement which does not
  /// necessarily require an insertion point or debug information; typically
  /// because the statement amounts to a jump or a container of other
  /// statements.
  ///
  /// \return True if the statement was handled.
  bool EmitSimpleStmt(const Stmt *S, ArrayRef<const Attr *> Attrs);

  Address EmitCompoundStmt(const CompoundStmt &S, bool GetLast = false,
                           AggValueSlot AVS = AggValueSlot::ignored());
  Address EmitCompoundStmtWithoutScope(const CompoundStmt &S,
                                       bool GetLast = false,
                                       AggValueSlot AVS =
                                                AggValueSlot::ignored());

  /// EmitLabel - Emit the block for the given label. It is legal to call this
  /// function even if there is no current insertion point.
  void EmitLabel(const LabelDecl *D); // helper for EmitLabelStmt.

  void EmitLabelStmt(const LabelStmt &S);
  void EmitAttributedStmt(const AttributedStmt &S);
  void EmitGotoStmt(const GotoStmt &S);
  void EmitIndirectGotoStmt(const IndirectGotoStmt &S);
  void EmitIfStmt(const IfStmt &S);

  void EmitWhileStmt(const WhileStmt &S,
                     ArrayRef<const Attr *> Attrs = None);
  void EmitDoStmt(const DoStmt &S, ArrayRef<const Attr *> Attrs = None);
  void EmitForStmt(const ForStmt &S,
                   ArrayRef<const Attr *> Attrs = None);
  void EmitReturnStmt(const ReturnStmt &S);
  void EmitDeclStmt(const DeclStmt &S);
  void EmitBreakStmt(const BreakStmt &S);
  void EmitContinueStmt(const ContinueStmt &S);
  void EmitSwitchStmt(const SwitchStmt &S);
  void EmitDefaultStmt(const DefaultStmt &S, ArrayRef<const Attr *> Attrs);
  void EmitCaseStmt(const CaseStmt &S, ArrayRef<const Attr *> Attrs);
  void EmitCaseStmtRange(const CaseStmt &S, ArrayRef<const Attr *> Attrs);
  void EmitAsmStmt(const AsmStmt &S);

  void EmitObjCForCollectionStmt(const ObjCForCollectionStmt &S);
  void EmitObjCAtTryStmt(const ObjCAtTryStmt &S);
  void EmitObjCAtThrowStmt(const ObjCAtThrowStmt &S);
  void EmitObjCAtSynchronizedStmt(const ObjCAtSynchronizedStmt &S);
  void EmitObjCAutoreleasePoolStmt(const ObjCAutoreleasePoolStmt &S);

  void EmitCoroutineBody(const CoroutineBodyStmt &S);
  void EmitCoreturnStmt(const CoreturnStmt &S);
  RValue EmitCoawaitExpr(const CoawaitExpr &E,
                         AggValueSlot aggSlot = AggValueSlot::ignored(),
                         bool ignoreResult = false);
  LValue EmitCoawaitLValue(const CoawaitExpr *E);
  RValue EmitCoyieldExpr(const CoyieldExpr &E,
                         AggValueSlot aggSlot = AggValueSlot::ignored(),
                         bool ignoreResult = false);
  LValue EmitCoyieldLValue(const CoyieldExpr *E);
  RValue EmitCoroutineIntrinsic(const CallExpr *E, unsigned int IID);

  void EnterCXXTryStmt(const CXXTryStmt &S, bool IsFnTryBlock = false);
  void ExitCXXTryStmt(const CXXTryStmt &S, bool IsFnTryBlock = false);

  void EmitCXXTryStmt(const CXXTryStmt &S);
  void EmitSEHTryStmt(const SEHTryStmt &S);
  void EmitSEHLeaveStmt(const SEHLeaveStmt &S);
  void EnterSEHTryStmt(const SEHTryStmt &S);
  void ExitSEHTryStmt(const SEHTryStmt &S);

  void pushSEHCleanup(CleanupKind kind,
                      llvm::Function *FinallyFunc);
  void startOutlinedSEHHelper(CodeGenFunction &ParentCGF, bool IsFilter,
                              const Stmt *OutlinedStmt);

  llvm::Function *GenerateSEHFilterFunction(CodeGenFunction &ParentCGF,
                                            const SEHExceptStmt &Except);

  llvm::Function *GenerateSEHFinallyFunction(CodeGenFunction &ParentCGF,
                                             const SEHFinallyStmt &Finally);

  void EmitSEHExceptionCodeSave(CodeGenFunction &ParentCGF,
                                llvm::Value *ParentFP,
                                llvm::Value *EntryEBP);
  llvm::Value *EmitSEHExceptionCode();
  llvm::Value *EmitSEHExceptionInfo();
  llvm::Value *EmitSEHAbnormalTermination();

  /// Emit simple code for OpenMP directives in Simd-only mode.
  void EmitSimpleOMPExecutableDirective(const OMPExecutableDirective &D);

  /// Scan the outlined statement for captures from the parent function. For
  /// each capture, mark the capture as escaped and emit a call to
  /// llvm.localrecover. Insert the localrecover result into the LocalDeclMap.
  void EmitCapturedLocals(CodeGenFunction &ParentCGF, const Stmt *OutlinedStmt,
                          bool IsFilter);

  /// Recovers the address of a local in a parent function. ParentVar is the
  /// address of the variable used in the immediate parent function. It can
  /// either be an alloca or a call to llvm.localrecover if there are nested
  /// outlined functions. ParentFP is the frame pointer of the outermost parent
  /// frame.
  Address recoverAddrOfEscapedLocal(CodeGenFunction &ParentCGF,
                                    Address ParentVar,
                                    llvm::Value *ParentFP);

  void EmitCXXForRangeStmt(const CXXForRangeStmt &S,
                           ArrayRef<const Attr *> Attrs = None);

  /// Controls insertion of cancellation exit blocks in worksharing constructs.
  class OMPCancelStackRAII {
    CodeGenFunction &CGF;

  public:
    OMPCancelStackRAII(CodeGenFunction &CGF, OpenMPDirectiveKind Kind,
                       bool HasCancel)
        : CGF(CGF) {
      CGF.OMPCancelStack.enter(CGF, Kind, HasCancel);
    }
    ~OMPCancelStackRAII() { CGF.OMPCancelStack.exit(CGF); }
  };

  /// Returns calculated size of the specified type.
  llvm::Value *getTypeSize(QualType Ty);
  LValue InitCapturedStruct(const CapturedStmt &S);
  llvm::Function *EmitCapturedStmt(const CapturedStmt &S, CapturedRegionKind K);
  llvm::Function *GenerateCapturedStmtFunction(const CapturedStmt &S);
  Address GenerateCapturedStmtArgument(const CapturedStmt &S);
  llvm::Function *GenerateOpenMPCapturedStmtFunction(const CapturedStmt &S,
                                                     SourceLocation Loc);
  void GenerateOpenMPCapturedVars(const CapturedStmt &S,
                                  SmallVectorImpl<llvm::Value *> &CapturedVars);
  void emitOMPSimpleStore(LValue LVal, RValue RVal, QualType RValTy,
                          SourceLocation Loc);
  /// Perform element by element copying of arrays with type \a
  /// OriginalType from \a SrcAddr to \a DestAddr using copying procedure
  /// generated by \a CopyGen.
  ///
  /// \param DestAddr Address of the destination array.
  /// \param SrcAddr Address of the source array.
  /// \param OriginalType Type of destination and source arrays.
  /// \param CopyGen Copying procedure that copies value of single array element
  /// to another single array element.
  void EmitOMPAggregateAssign(
      Address DestAddr, Address SrcAddr, QualType OriginalType,
      const llvm::function_ref<void(Address, Address)> CopyGen);
  /// Emit proper copying of data from one variable to another.
  ///
  /// \param OriginalType Original type of the copied variables.
  /// \param DestAddr Destination address.
  /// \param SrcAddr Source address.
  /// \param DestVD Destination variable used in \a CopyExpr (for arrays, has
  /// type of the base array element).
  /// \param SrcVD Source variable used in \a CopyExpr (for arrays, has type of
  /// the base array element).
  /// \param Copy Actual copygin expression for copying data from \a SrcVD to \a
  /// DestVD.
  void EmitOMPCopy(QualType OriginalType,
                   Address DestAddr, Address SrcAddr,
                   const VarDecl *DestVD, const VarDecl *SrcVD,
                   const Expr *Copy);
  /// Emit atomic update code for constructs: \a X = \a X \a BO \a E or
  /// \a X = \a E \a BO \a E.
  ///
  /// \param X Value to be updated.
  /// \param E Update value.
  /// \param BO Binary operation for update operation.
  /// \param IsXLHSInRHSPart true if \a X is LHS in RHS part of the update
  /// expression, false otherwise.
  /// \param AO Atomic ordering of the generated atomic instructions.
  /// \param CommonGen Code generator for complex expressions that cannot be
  /// expressed through atomicrmw instruction.
  /// \returns <true, OldAtomicValue> if simple 'atomicrmw' instruction was
  /// generated, <false, RValue::get(nullptr)> otherwise.
  std::pair<bool, RValue> EmitOMPAtomicSimpleUpdateExpr(
      LValue X, RValue E, BinaryOperatorKind BO, bool IsXLHSInRHSPart,
      llvm::AtomicOrdering AO, SourceLocation Loc,
      const llvm::function_ref<RValue(RValue)> CommonGen);
  bool EmitOMPFirstprivateClause(const OMPExecutableDirective &D,
                                 OMPPrivateScope &PrivateScope);
  void EmitOMPPrivateClause(const OMPExecutableDirective &D,
                            OMPPrivateScope &PrivateScope);
  void EmitOMPUseDevicePtrClause(
      const OMPUseDevicePtrClause &C, OMPPrivateScope &PrivateScope,
      const llvm::DenseMap<const ValueDecl *, Address> &CaptureDeviceAddrMap);
  void EmitOMPUseDeviceAddrClause(
      const OMPUseDeviceAddrClause &C, OMPPrivateScope &PrivateScope,
      const llvm::DenseMap<const ValueDecl *, Address> &CaptureDeviceAddrMap);
  /// Emit code for copyin clause in \a D directive. The next code is
  /// generated at the start of outlined functions for directives:
  /// \code
  /// threadprivate_var1 = master_threadprivate_var1;
  /// operator=(threadprivate_var2, master_threadprivate_var2);
  /// ...
  /// __kmpc_barrier(&loc, global_tid);
  /// \endcode
  ///
  /// \param D OpenMP directive possibly with 'copyin' clause(s).
  /// \returns true if at least one copyin variable is found, false otherwise.
  bool EmitOMPCopyinClause(const OMPExecutableDirective &D);
  /// Emit initial code for lastprivate variables. If some variable is
  /// not also firstprivate, then the default initialization is used. Otherwise
  /// initialization of this variable is performed by EmitOMPFirstprivateClause
  /// method.
  ///
  /// \param D Directive that may have 'lastprivate' directives.
  /// \param PrivateScope Private scope for capturing lastprivate variables for
  /// proper codegen in internal captured statement.
  ///
  /// \returns true if there is at least one lastprivate variable, false
  /// otherwise.
  bool EmitOMPLastprivateClauseInit(const OMPExecutableDirective &D,
                                    OMPPrivateScope &PrivateScope);
  /// Emit final copying of lastprivate values to original variables at
  /// the end of the worksharing or simd directive.
  ///
  /// \param D Directive that has at least one 'lastprivate' directives.
  /// \param IsLastIterCond Boolean condition that must be set to 'i1 true' if
  /// it is the last iteration of the loop code in associated directive, or to
  /// 'i1 false' otherwise. If this item is nullptr, no final check is required.
  void EmitOMPLastprivateClauseFinal(const OMPExecutableDirective &D,
                                     bool NoFinals,
                                     llvm::Value *IsLastIterCond = nullptr);
  /// Emit initial code for linear clauses.
  void EmitOMPLinearClause(const OMPLoopDirective &D,
                           CodeGenFunction::OMPPrivateScope &PrivateScope);
  /// Emit final code for linear clauses.
  /// \param CondGen Optional conditional code for final part of codegen for
  /// linear clause.
  void EmitOMPLinearClauseFinal(
      const OMPLoopDirective &D,
      const llvm::function_ref<llvm::Value *(CodeGenFunction &)> CondGen);
  /// Emit initial code for reduction variables. Creates reduction copies
  /// and initializes them with the values according to OpenMP standard.
  ///
  /// \param D Directive (possibly) with the 'reduction' clause.
  /// \param PrivateScope Private scope for capturing reduction variables for
  /// proper codegen in internal captured statement.
  ///
  void EmitOMPReductionClauseInit(const OMPExecutableDirective &D,
                                  OMPPrivateScope &PrivateScope,
                                  bool ForInscan = false);
  /// Emit final update of reduction values to original variables at
  /// the end of the directive.
  ///
  /// \param D Directive that has at least one 'reduction' directives.
  /// \param ReductionKind The kind of reduction to perform.
  void EmitOMPReductionClauseFinal(const OMPExecutableDirective &D,
                                   const OpenMPDirectiveKind ReductionKind);
  /// Emit initial code for linear variables. Creates private copies
  /// and initializes them with the values according to OpenMP standard.
  ///
  /// \param D Directive (possibly) with the 'linear' clause.
  /// \return true if at least one linear variable is found that should be
  /// initialized with the value of the original variable, false otherwise.
  bool EmitOMPLinearClauseInit(const OMPLoopDirective &D);

  typedef const llvm::function_ref<void(CodeGenFunction & /*CGF*/,
                                        llvm::Function * /*OutlinedFn*/,
                                        const OMPTaskDataTy & /*Data*/)>
      TaskGenTy;
  void EmitOMPTaskBasedDirective(const OMPExecutableDirective &S,
                                 const OpenMPDirectiveKind CapturedRegion,
                                 const RegionCodeGenTy &BodyGen,
                                 const TaskGenTy &TaskGen, OMPTaskDataTy &Data);
  struct OMPTargetDataInfo {
    Address BasePointersArray = Address::invalid();
    Address PointersArray = Address::invalid();
    Address SizesArray = Address::invalid();
    Address MappersArray = Address::invalid();
    unsigned NumberOfTargetItems = 0;
    explicit OMPTargetDataInfo() = default;
    OMPTargetDataInfo(Address BasePointersArray, Address PointersArray,
                      Address SizesArray, Address MappersArray,
                      unsigned NumberOfTargetItems)
        : BasePointersArray(BasePointersArray), PointersArray(PointersArray),
          SizesArray(SizesArray), MappersArray(MappersArray),
          NumberOfTargetItems(NumberOfTargetItems) {}
  };
  void EmitOMPTargetTaskBasedDirective(const OMPExecutableDirective &S,
                                       const RegionCodeGenTy &BodyGen,
                                       OMPTargetDataInfo &InputInfo);

  void EmitOMPParallelDirective(const OMPParallelDirective &S);
  void EmitOMPSimdDirective(const OMPSimdDirective &S);
  void EmitOMPTileDirective(const OMPTileDirective &S);
  void EmitOMPForDirective(const OMPForDirective &S);
  void EmitOMPForSimdDirective(const OMPForSimdDirective &S);
  void EmitOMPSectionsDirective(const OMPSectionsDirective &S);
  void EmitOMPSectionDirective(const OMPSectionDirective &S);
  void EmitOMPSingleDirective(const OMPSingleDirective &S);
  void EmitOMPMasterDirective(const OMPMasterDirective &S);
  void EmitOMPMaskedDirective(const OMPMaskedDirective &S);
  void EmitOMPCriticalDirective(const OMPCriticalDirective &S);
  void EmitOMPParallelForDirective(const OMPParallelForDirective &S);
  void EmitOMPParallelForSimdDirective(const OMPParallelForSimdDirective &S);
  void EmitOMPParallelSectionsDirective(const OMPParallelSectionsDirective &S);
  void EmitOMPParallelMasterDirective(const OMPParallelMasterDirective &S);
  void EmitOMPTaskDirective(const OMPTaskDirective &S);
  void EmitOMPTaskyieldDirective(const OMPTaskyieldDirective &S);
  void EmitOMPBarrierDirective(const OMPBarrierDirective &S);
  void EmitOMPTaskwaitDirective(const OMPTaskwaitDirective &S);
  void EmitOMPTaskgroupDirective(const OMPTaskgroupDirective &S);
  void EmitOMPFlushDirective(const OMPFlushDirective &S);
  void EmitOMPDepobjDirective(const OMPDepobjDirective &S);
  void EmitOMPScanDirective(const OMPScanDirective &S);
  void EmitOMPOrderedDirective(const OMPOrderedDirective &S);
  void EmitOMPAtomicDirective(const OMPAtomicDirective &S);
  void EmitOMPTargetDirective(const OMPTargetDirective &S);
  void EmitOMPTargetDataDirective(const OMPTargetDataDirective &S);
  void EmitOMPTargetEnterDataDirective(const OMPTargetEnterDataDirective &S);
  void EmitOMPTargetExitDataDirective(const OMPTargetExitDataDirective &S);
  void EmitOMPTargetUpdateDirective(const OMPTargetUpdateDirective &S);
  void EmitOMPTargetParallelDirective(const OMPTargetParallelDirective &S);
  void
  EmitOMPTargetParallelForDirective(const OMPTargetParallelForDirective &S);
  void EmitOMPTeamsDirective(const OMPTeamsDirective &S);
  void
  EmitOMPCancellationPointDirective(const OMPCancellationPointDirective &S);
  void EmitOMPCancelDirective(const OMPCancelDirective &S);
  void EmitOMPTaskLoopBasedDirective(const OMPLoopDirective &S);
  void EmitOMPTaskLoopDirective(const OMPTaskLoopDirective &S);
  void EmitOMPTaskLoopSimdDirective(const OMPTaskLoopSimdDirective &S);
  void EmitOMPMasterTaskLoopDirective(const OMPMasterTaskLoopDirective &S);
  void
  EmitOMPMasterTaskLoopSimdDirective(const OMPMasterTaskLoopSimdDirective &S);
  void EmitOMPParallelMasterTaskLoopDirective(
      const OMPParallelMasterTaskLoopDirective &S);
  void EmitOMPParallelMasterTaskLoopSimdDirective(
      const OMPParallelMasterTaskLoopSimdDirective &S);
  void EmitOMPDistributeDirective(const OMPDistributeDirective &S);
  void EmitOMPDistributeParallelForDirective(
      const OMPDistributeParallelForDirective &S);
  void EmitOMPDistributeParallelForSimdDirective(
      const OMPDistributeParallelForSimdDirective &S);
  void EmitOMPDistributeSimdDirective(const OMPDistributeSimdDirective &S);
  void EmitOMPTargetParallelForSimdDirective(
      const OMPTargetParallelForSimdDirective &S);
  void EmitOMPTargetSimdDirective(const OMPTargetSimdDirective &S);
  void EmitOMPTeamsDistributeDirective(const OMPTeamsDistributeDirective &S);
  void
  EmitOMPTeamsDistributeSimdDirective(const OMPTeamsDistributeSimdDirective &S);
  void EmitOMPTeamsDistributeParallelForSimdDirective(
      const OMPTeamsDistributeParallelForSimdDirective &S);
  void EmitOMPTeamsDistributeParallelForDirective(
      const OMPTeamsDistributeParallelForDirective &S);
  void EmitOMPTargetTeamsDirective(const OMPTargetTeamsDirective &S);
  void EmitOMPTargetTeamsDistributeDirective(
      const OMPTargetTeamsDistributeDirective &S);
  void EmitOMPTargetTeamsDistributeParallelForDirective(
      const OMPTargetTeamsDistributeParallelForDirective &S);
  void EmitOMPTargetTeamsDistributeParallelForSimdDirective(
      const OMPTargetTeamsDistributeParallelForSimdDirective &S);
  void EmitOMPTargetTeamsDistributeSimdDirective(
      const OMPTargetTeamsDistributeSimdDirective &S);

  /// Emit device code for the target directive.
  static void EmitOMPTargetDeviceFunction(CodeGenModule &CGM,
                                          StringRef ParentName,
                                          const OMPTargetDirective &S);
  static void
  EmitOMPTargetParallelDeviceFunction(CodeGenModule &CGM, StringRef ParentName,
                                      const OMPTargetParallelDirective &S);
  /// Emit device code for the target parallel for directive.
  static void EmitOMPTargetParallelForDeviceFunction(
      CodeGenModule &CGM, StringRef ParentName,
      const OMPTargetParallelForDirective &S);
  /// Emit device code for the target parallel for simd directive.
  static void EmitOMPTargetParallelForSimdDeviceFunction(
      CodeGenModule &CGM, StringRef ParentName,
      const OMPTargetParallelForSimdDirective &S);
  /// Emit device code for the target teams directive.
  static void
  EmitOMPTargetTeamsDeviceFunction(CodeGenModule &CGM, StringRef ParentName,
                                   const OMPTargetTeamsDirective &S);
  /// Emit device code for the target teams distribute directive.
  static void EmitOMPTargetTeamsDistributeDeviceFunction(
      CodeGenModule &CGM, StringRef ParentName,
      const OMPTargetTeamsDistributeDirective &S);
  /// Emit device code for the target teams distribute simd directive.
  static void EmitOMPTargetTeamsDistributeSimdDeviceFunction(
      CodeGenModule &CGM, StringRef ParentName,
      const OMPTargetTeamsDistributeSimdDirective &S);
  /// Emit device code for the target simd directive.
  static void EmitOMPTargetSimdDeviceFunction(CodeGenModule &CGM,
                                              StringRef ParentName,
                                              const OMPTargetSimdDirective &S);
  /// Emit device code for the target teams distribute parallel for simd
  /// directive.
  static void EmitOMPTargetTeamsDistributeParallelForSimdDeviceFunction(
      CodeGenModule &CGM, StringRef ParentName,
      const OMPTargetTeamsDistributeParallelForSimdDirective &S);

  static void EmitOMPTargetTeamsDistributeParallelForDeviceFunction(
      CodeGenModule &CGM, StringRef ParentName,
      const OMPTargetTeamsDistributeParallelForDirective &S);

  /// Emit the Stmt \p S and return its topmost canonical loop, if any.
  /// TODO: The \p Depth paramter is not yet implemented and must be 1. In the
  /// future it is meant to be the number of loops expected in the loop nests
  /// (usually specified by the "collapse" clause) that are collapsed to a
  /// single loop by this function.
  llvm::CanonicalLoopInfo *EmitOMPCollapsedCanonicalLoopNest(const Stmt *S,
                                                             int Depth);

  /// Emit an OMPCanonicalLoop using the OpenMPIRBuilder.
  void EmitOMPCanonicalLoop(const OMPCanonicalLoop *S);

  /// Emit inner loop of the worksharing/simd construct.
  ///
  /// \param S Directive, for which the inner loop must be emitted.
  /// \param RequiresCleanup true, if directive has some associated private
  /// variables.
  /// \param LoopCond Bollean condition for loop continuation.
  /// \param IncExpr Increment expression for loop control variable.
  /// \param BodyGen Generator for the inner body of the inner loop.
  /// \param PostIncGen Genrator for post-increment code (required for ordered
  /// loop directvies).
  void EmitOMPInnerLoop(
      const OMPExecutableDirective &S, bool RequiresCleanup,
      const Expr *LoopCond, const Expr *IncExpr,
      const llvm::function_ref<void(CodeGenFunction &)> BodyGen,
      const llvm::function_ref<void(CodeGenFunction &)> PostIncGen);

  JumpDest getOMPCancelDestination(OpenMPDirectiveKind Kind);
  /// Emit initial code for loop counters of loop-based directives.
  void EmitOMPPrivateLoopCounters(const OMPLoopDirective &S,
                                  OMPPrivateScope &LoopScope);

  /// Helper for the OpenMP loop directives.
  void EmitOMPLoopBody(const OMPLoopDirective &D, JumpDest LoopExit);

  /// Emit code for the worksharing loop-based directive.
  /// \return true, if this construct has any lastprivate clause, false -
  /// otherwise.
  bool EmitOMPWorksharingLoop(const OMPLoopDirective &S, Expr *EUB,
                              const CodeGenLoopBoundsTy &CodeGenLoopBounds,
                              const CodeGenDispatchBoundsTy &CGDispatchBounds);

  /// Emit code for the distribute loop-based directive.
  void EmitOMPDistributeLoop(const OMPLoopDirective &S,
                             const CodeGenLoopTy &CodeGenLoop, Expr *IncExpr);

  /// Helpers for the OpenMP loop directives.
  void EmitOMPSimdInit(const OMPLoopDirective &D, bool IsMonotonic = false);
  void EmitOMPSimdFinal(
      const OMPLoopDirective &D,
      const llvm::function_ref<llvm::Value *(CodeGenFunction &)> CondGen);

  /// Emits the lvalue for the expression with possibly captured variable.
  LValue EmitOMPSharedLValue(const Expr *E);

private:
  /// Helpers for blocks.
  llvm::Value *EmitBlockLiteral(const CGBlockInfo &Info);

  /// struct with the values to be passed to the OpenMP loop-related functions
  struct OMPLoopArguments {
    /// loop lower bound
    Address LB = Address::invalid();
    /// loop upper bound
    Address UB = Address::invalid();
    /// loop stride
    Address ST = Address::invalid();
    /// isLastIteration argument for runtime functions
    Address IL = Address::invalid();
    /// Chunk value generated by sema
    llvm::Value *Chunk = nullptr;
    /// EnsureUpperBound
    Expr *EUB = nullptr;
    /// IncrementExpression
    Expr *IncExpr = nullptr;
    /// Loop initialization
    Expr *Init = nullptr;
    /// Loop exit condition
    Expr *Cond = nullptr;
    /// Update of LB after a whole chunk has been executed
    Expr *NextLB = nullptr;
    /// Update of UB after a whole chunk has been executed
    Expr *NextUB = nullptr;
    OMPLoopArguments() = default;
    OMPLoopArguments(Address LB, Address UB, Address ST, Address IL,
                     llvm::Value *Chunk = nullptr, Expr *EUB = nullptr,
                     Expr *IncExpr = nullptr, Expr *Init = nullptr,
                     Expr *Cond = nullptr, Expr *NextLB = nullptr,
                     Expr *NextUB = nullptr)
        : LB(LB), UB(UB), ST(ST), IL(IL), Chunk(Chunk), EUB(EUB),
          IncExpr(IncExpr), Init(Init), Cond(Cond), NextLB(NextLB),
          NextUB(NextUB) {}
  };
  void EmitOMPOuterLoop(bool DynamicOrOrdered, bool IsMonotonic,
                        const OMPLoopDirective &S, OMPPrivateScope &LoopScope,
                        const OMPLoopArguments &LoopArgs,
                        const CodeGenLoopTy &CodeGenLoop,
                        const CodeGenOrderedTy &CodeGenOrdered);
  void EmitOMPForOuterLoop(const OpenMPScheduleTy &ScheduleKind,
                           bool IsMonotonic, const OMPLoopDirective &S,
                           OMPPrivateScope &LoopScope, bool Ordered,
                           const OMPLoopArguments &LoopArgs,
                           const CodeGenDispatchBoundsTy &CGDispatchBounds);
  void EmitOMPDistributeOuterLoop(OpenMPDistScheduleClauseKind ScheduleKind,
                                  const OMPLoopDirective &S,
                                  OMPPrivateScope &LoopScope,
                                  const OMPLoopArguments &LoopArgs,
                                  const CodeGenLoopTy &CodeGenLoopContent);
  /// Emit code for sections directive.
  void EmitSections(const OMPExecutableDirective &S);

public:

  //===--------------------------------------------------------------------===//
  //                         LValue Expression Emission
  //===--------------------------------------------------------------------===//

  /// Create a check that a scalar RValue is non-null.
  llvm::Value *EmitNonNullRValueCheck(RValue RV, QualType T);

  /// GetUndefRValue - Get an appropriate 'undef' rvalue for the given type.
  RValue GetUndefRValue(QualType Ty);

  /// EmitUnsupportedRValue - Emit a dummy r-value using the type of E
  /// and issue an ErrorUnsupported style diagnostic (using the
  /// provided Name).
  RValue EmitUnsupportedRValue(const Expr *E,
                               const char *Name);

  /// EmitUnsupportedLValue - Emit a dummy l-value using the type of E and issue
  /// an ErrorUnsupported style diagnostic (using the provided Name).
  LValue EmitUnsupportedLValue(const Expr *E,
                               const char *Name);

  /// EmitLValue - Emit code to compute a designator that specifies the location
  /// of the expression.
  ///
  /// This can return one of two things: a simple address or a bitfield
  /// reference.  In either case, the LLVM Value* in the LValue structure is
  /// guaranteed to be an LLVM pointer type.
  ///
  /// If this returns a bitfield reference, nothing about the pointee type of
  /// the LLVM value is known: For example, it may not be a pointer to an
  /// integer.
  ///
  /// If this returns a normal address, and if the lvalue's C type is fixed
  /// size, this method guarantees that the returned pointer type will point to
  /// an LLVM type of the same size of the lvalue's type.  If the lvalue has a
  /// variable length type, this is not possible.
  ///
  LValue EmitLValue(const Expr *E);

  /// Same as EmitLValue but additionally we generate checking code to
  /// guard against undefined behavior.  This is only suitable when we know
  /// that the address will be used to access the object.
  LValue EmitCheckedLValue(const Expr *E, TypeCheckKind TCK);

  RValue convertTempToRValue(Address addr, QualType type,
                             SourceLocation Loc);

  void EmitAtomicInit(Expr *E, LValue lvalue);

  bool LValueIsSuitableForInlineAtomic(LValue Src);

  RValue EmitAtomicLoad(LValue LV, SourceLocation SL,
                        AggValueSlot Slot = AggValueSlot::ignored());

  RValue EmitAtomicLoad(LValue lvalue, SourceLocation loc,
                        llvm::AtomicOrdering AO, bool IsVolatile = false,
                        AggValueSlot slot = AggValueSlot::ignored());

  void EmitAtomicStore(RValue rvalue, LValue lvalue, bool isInit);

  void EmitAtomicStore(RValue rvalue, LValue lvalue, llvm::AtomicOrdering AO,
                       bool IsVolatile, bool isInit);

  std::pair<RValue, llvm::Value *> EmitAtomicCompareExchange(
      LValue Obj, RValue Expected, RValue Desired, SourceLocation Loc,
      llvm::AtomicOrdering Success =
          llvm::AtomicOrdering::SequentiallyConsistent,
      llvm::AtomicOrdering Failure =
          llvm::AtomicOrdering::SequentiallyConsistent,
      bool IsWeak = false, AggValueSlot Slot = AggValueSlot::ignored());

  void EmitAtomicUpdate(LValue LVal, llvm::AtomicOrdering AO,
                        const llvm::function_ref<RValue(RValue)> &UpdateOp,
                        bool IsVolatile);

  /// EmitToMemory - Change a scalar value from its value
  /// representation to its in-memory representation.
  llvm::Value *EmitToMemory(llvm::Value *Value, QualType Ty);

  /// EmitFromMemory - Change a scalar value from its memory
  /// representation to its value representation.
  llvm::Value *EmitFromMemory(llvm::Value *Value, QualType Ty);

  /// Check if the scalar \p Value is within the valid range for the given
  /// type \p Ty.
  ///
  /// Returns true if a check is needed (even if the range is unknown).
  bool EmitScalarRangeCheck(llvm::Value *Value, QualType Ty,
                            SourceLocation Loc);

  /// EmitLoadOfScalar - Load a scalar value from an address, taking
  /// care to appropriately convert from the memory representation to
  /// the LLVM value representation.
  llvm::Value *EmitLoadOfScalar(Address Addr, bool Volatile, QualType Ty,
                                SourceLocation Loc,
                                AlignmentSource Source = AlignmentSource::Type,
                                bool isNontemporal = false) {
    return EmitLoadOfScalar(Addr, Volatile, Ty, Loc, LValueBaseInfo(Source),
                            CGM.getTBAAAccessInfo(Ty), isNontemporal);
  }

  llvm::Value *EmitLoadOfScalar(Address Addr, bool Volatile, QualType Ty,
                                SourceLocation Loc, LValueBaseInfo BaseInfo,
                                TBAAAccessInfo TBAAInfo,
                                bool isNontemporal = false);

  /// EmitLoadOfScalar - Load a scalar value from an address, taking
  /// care to appropriately convert from the memory representation to
  /// the LLVM value representation.  The l-value must be a simple
  /// l-value.
  llvm::Value *EmitLoadOfScalar(LValue lvalue, SourceLocation Loc);

  /// EmitStoreOfScalar - Store a scalar value to an address, taking
  /// care to appropriately convert from the memory representation to
  /// the LLVM value representation.
  void EmitStoreOfScalar(llvm::Value *Value, Address Addr,
                         bool Volatile, QualType Ty,
                         AlignmentSource Source = AlignmentSource::Type,
                         bool isInit = false, bool isNontemporal = false) {
    EmitStoreOfScalar(Value, Addr, Volatile, Ty, LValueBaseInfo(Source),
                      CGM.getTBAAAccessInfo(Ty), isInit, isNontemporal);
  }

  void EmitStoreOfScalar(llvm::Value *Value, Address Addr,
                         bool Volatile, QualType Ty,
                         LValueBaseInfo BaseInfo, TBAAAccessInfo TBAAInfo,
                         bool isInit = false, bool isNontemporal = false);

  /// EmitStoreOfScalar - Store a scalar value to an address, taking
  /// care to appropriately convert from the memory representation to
  /// the LLVM value representation.  The l-value must be a simple
  /// l-value.  The isInit flag indicates whether this is an initialization.
  /// If so, atomic qualifiers are ignored and the store is always non-atomic.
  void EmitStoreOfScalar(llvm::Value *value, LValue lvalue, bool isInit=false);

  /// EmitLoadOfLValue - Given an expression that represents a value lvalue,
  /// this method emits the address of the lvalue, then loads the result as an
  /// rvalue, returning the rvalue.
  RValue EmitLoadOfLValue(LValue V, SourceLocation Loc);
  RValue EmitLoadOfExtVectorElementLValue(LValue V);
  RValue EmitLoadOfBitfieldLValue(LValue LV, SourceLocation Loc);
  RValue EmitLoadOfGlobalRegLValue(LValue LV);

  /// EmitStoreThroughLValue - Store the specified rvalue into the specified
  /// lvalue, where both are guaranteed to the have the same type, and that type
  /// is 'Ty'.
  void EmitStoreThroughLValue(RValue Src, LValue Dst, bool isInit = false);
  void EmitStoreThroughExtVectorComponentLValue(RValue Src, LValue Dst);
  void EmitStoreThroughGlobalRegLValue(RValue Src, LValue Dst);

  /// EmitStoreThroughBitfieldLValue - Store Src into Dst with same constraints
  /// as EmitStoreThroughLValue.
  ///
  /// \param Result [out] - If non-null, this will be set to a Value* for the
  /// bit-field contents after the store, appropriate for use as the result of
  /// an assignment to the bit-field.
  void EmitStoreThroughBitfieldLValue(RValue Src, LValue Dst,
                                      llvm::Value **Result=nullptr);

  /// Emit an l-value for an assignment (simple or compound) of complex type.
  LValue EmitComplexAssignmentLValue(const BinaryOperator *E);
  LValue EmitComplexCompoundAssignmentLValue(const CompoundAssignOperator *E);
  LValue EmitScalarCompoundAssignWithComplex(const CompoundAssignOperator *E,
                                             llvm::Value *&Result);

  // Note: only available for agg return types
  LValue EmitBinaryOperatorLValue(const BinaryOperator *E);
  LValue EmitCompoundAssignmentLValue(const CompoundAssignOperator *E);
  // Note: only available for agg return types
  LValue EmitCallExprLValue(const CallExpr *E);
  // Note: only available for agg return types
  LValue EmitVAArgExprLValue(const VAArgExpr *E);
  LValue EmitDeclRefLValue(const DeclRefExpr *E);
  LValue EmitStringLiteralLValue(const StringLiteral *E);
  LValue EmitObjCEncodeExprLValue(const ObjCEncodeExpr *E);
  LValue EmitPredefinedLValue(const PredefinedExpr *E);
  LValue EmitUnaryOpLValue(const UnaryOperator *E);
  LValue EmitArraySubscriptExpr(const ArraySubscriptExpr *E,
                                bool Accessed = false);
  LValue EmitMatrixSubscriptExpr(const MatrixSubscriptExpr *E);
  LValue EmitOMPArraySectionExpr(const OMPArraySectionExpr *E,
                                 bool IsLowerBound = true);
  LValue EmitExtVectorElementExpr(const ExtVectorElementExpr *E);
  LValue EmitMemberExpr(const MemberExpr *E);
  LValue EmitObjCIsaExpr(const ObjCIsaExpr *E);
  LValue EmitCompoundLiteralLValue(const CompoundLiteralExpr *E);
  LValue EmitInitListLValue(const InitListExpr *E);
  LValue EmitConditionalOperatorLValue(const AbstractConditionalOperator *E);
  LValue EmitCastLValue(const CastExpr *E);
  LValue EmitMaterializeTemporaryExpr(const MaterializeTemporaryExpr *E);
  LValue EmitOpaqueValueLValue(const OpaqueValueExpr *e);

  Address EmitExtVectorElementLValue(LValue V);

  RValue EmitRValueForField(LValue LV, const FieldDecl *FD, SourceLocation Loc);

  Address EmitArrayToPointerDecay(const Expr *Array,
                                  LValueBaseInfo *BaseInfo = nullptr,
                                  TBAAAccessInfo *TBAAInfo = nullptr);

  class ConstantEmission {
    llvm::PointerIntPair<llvm::Constant*, 1, bool> ValueAndIsReference;
    ConstantEmission(llvm::Constant *C, bool isReference)
      : ValueAndIsReference(C, isReference) {}
  public:
    ConstantEmission() {}
    static ConstantEmission forReference(llvm::Constant *C) {
      return ConstantEmission(C, true);
    }
    static ConstantEmission forValue(llvm::Constant *C) {
      return ConstantEmission(C, false);
    }

    explicit operator bool() const {
      return ValueAndIsReference.getOpaqueValue() != nullptr;
    }

    bool isReference() const { return ValueAndIsReference.getInt(); }
    LValue getReferenceLValue(CodeGenFunction &CGF, Expr *refExpr) const {
      assert(isReference());
      return CGF.MakeNaturalAlignAddrLValue(ValueAndIsReference.getPointer(),
                                            refExpr->getType());
    }

    llvm::Constant *getValue() const {
      assert(!isReference());
      return ValueAndIsReference.getPointer();
    }
  };

  ConstantEmission tryEmitAsConstant(DeclRefExpr *refExpr);
  ConstantEmission tryEmitAsConstant(const MemberExpr *ME);
  llvm::Value *emitScalarConstant(const ConstantEmission &Constant, Expr *E);

  RValue EmitPseudoObjectRValue(const PseudoObjectExpr *e,
                                AggValueSlot slot = AggValueSlot::ignored());
  LValue EmitPseudoObjectLValue(const PseudoObjectExpr *e);

  llvm::Value *EmitIvarOffset(const ObjCInterfaceDecl *Interface,
                              const ObjCIvarDecl *Ivar);
  LValue EmitLValueForField(LValue Base, const FieldDecl* Field);
  LValue EmitLValueForLambdaField(const FieldDecl *Field);

  /// EmitLValueForFieldInitialization - Like EmitLValueForField, except that
  /// if the Field is a reference, this will return the address of the reference
  /// and not the address of the value stored in the reference.
  LValue EmitLValueForFieldInitialization(LValue Base,
                                          const FieldDecl* Field);

  LValue EmitLValueForIvar(QualType ObjectTy,
                           llvm::Value* Base, const ObjCIvarDecl *Ivar,
                           unsigned CVRQualifiers);

  LValue EmitCXXConstructLValue(const CXXConstructExpr *E);
  LValue EmitCXXBindTemporaryLValue(const CXXBindTemporaryExpr *E);
  LValue EmitCXXTypeidLValue(const CXXTypeidExpr *E);
  LValue EmitCXXUuidofLValue(const CXXUuidofExpr *E);

  LValue EmitObjCMessageExprLValue(const ObjCMessageExpr *E);
  LValue EmitObjCIvarRefLValue(const ObjCIvarRefExpr *E);
  LValue EmitStmtExprLValue(const StmtExpr *E);
  LValue EmitPointerToDataMemberBinaryExpr(const BinaryOperator *E);
  LValue EmitObjCSelectorLValue(const ObjCSelectorExpr *E);
  void   EmitDeclRefExprDbgValue(const DeclRefExpr *E, const APValue &Init);

  //===--------------------------------------------------------------------===//
  //                         Scalar Expression Emission
  //===--------------------------------------------------------------------===//

  /// EmitCall - Generate a call of the given function, expecting the given
  /// result type, and using the given argument list which specifies both the
  /// LLVM arguments and the types they were derived from.
  RValue EmitCall(const CGFunctionInfo &CallInfo, const CGCallee &Callee,
                  ReturnValueSlot ReturnValue, const CallArgList &Args,
                  llvm::CallBase **callOrInvoke, bool IsMustTail,
                  SourceLocation Loc);
  RValue EmitCall(const CGFunctionInfo &CallInfo, const CGCallee &Callee,
                  ReturnValueSlot ReturnValue, const CallArgList &Args,
                  llvm::CallBase **callOrInvoke = nullptr,
                  bool IsMustTail = false) {
    return EmitCall(CallInfo, Callee, ReturnValue, Args, callOrInvoke,
                    IsMustTail, SourceLocation());
  }
  RValue EmitCall(QualType FnType, const CGCallee &Callee, const CallExpr *E,
                  ReturnValueSlot ReturnValue, llvm::Value *Chain = nullptr);
  RValue EmitCallExpr(const CallExpr *E,
                      ReturnValueSlot ReturnValue = ReturnValueSlot());
  RValue EmitSimpleCallExpr(const CallExpr *E, ReturnValueSlot ReturnValue);
  CGCallee EmitCallee(const Expr *E);

  void checkTargetFeatures(const CallExpr *E, const FunctionDecl *TargetDecl);
  void checkTargetFeatures(SourceLocation Loc, const FunctionDecl *TargetDecl);

  llvm::CallInst *EmitRuntimeCall(llvm::FunctionCallee callee,
                                  const Twine &name = "");
  llvm::CallInst *EmitRuntimeCall(llvm::FunctionCallee callee,
                                  ArrayRef<llvm::Value *> args,
                                  const Twine &name = "");
  llvm::CallInst *EmitNounwindRuntimeCall(llvm::FunctionCallee callee,
                                          const Twine &name = "");
  llvm::CallInst *EmitNounwindRuntimeCall(llvm::FunctionCallee callee,
                                          ArrayRef<llvm::Value *> args,
                                          const Twine &name = "");

  SmallVector<llvm::OperandBundleDef, 1>
  getBundlesForFunclet(llvm::Value *Callee);

  llvm::CallBase *EmitCallOrInvoke(llvm::FunctionCallee Callee,
                                   ArrayRef<llvm::Value *> Args,
                                   const Twine &Name = "");
  llvm::CallBase *EmitRuntimeCallOrInvoke(llvm::FunctionCallee callee,
                                          ArrayRef<llvm::Value *> args,
                                          const Twine &name = "");
  llvm::CallBase *EmitRuntimeCallOrInvoke(llvm::FunctionCallee callee,
                                          const Twine &name = "");
  void EmitNoreturnRuntimeCallOrInvoke(llvm::FunctionCallee callee,
                                       ArrayRef<llvm::Value *> args);

  CGCallee BuildAppleKextVirtualCall(const CXXMethodDecl *MD,
                                     NestedNameSpecifier *Qual,
                                     llvm::Type *Ty);

  CGCallee BuildAppleKextVirtualDestructorCall(const CXXDestructorDecl *DD,
                                               CXXDtorType Type,
                                               const CXXRecordDecl *RD);

  // Return the copy constructor name with the prefix "__copy_constructor_"
  // removed.
  static std::string getNonTrivialCopyConstructorStr(QualType QT,
                                                     CharUnits Alignment,
                                                     bool IsVolatile,
                                                     ASTContext &Ctx);

  // Return the destructor name with the prefix "__destructor_" removed.
  static std::string getNonTrivialDestructorStr(QualType QT,
                                                CharUnits Alignment,
                                                bool IsVolatile,
                                                ASTContext &Ctx);

  // These functions emit calls to the special functions of non-trivial C
  // structs.
  void defaultInitNonTrivialCStructVar(LValue Dst);
  void callCStructDefaultConstructor(LValue Dst);
  void callCStructDestructor(LValue Dst);
  void callCStructCopyConstructor(LValue Dst, LValue Src);
  void callCStructMoveConstructor(LValue Dst, LValue Src);
  void callCStructCopyAssignmentOperator(LValue Dst, LValue Src);
  void callCStructMoveAssignmentOperator(LValue Dst, LValue Src);

  RValue
  EmitCXXMemberOrOperatorCall(const CXXMethodDecl *Method,
                              const CGCallee &Callee,
                              ReturnValueSlot ReturnValue, llvm::Value *This,
                              llvm::Value *ImplicitParam,
                              QualType ImplicitParamTy, const CallExpr *E,
                              CallArgList *RtlArgs);
  RValue EmitCXXDestructorCall(GlobalDecl Dtor, const CGCallee &Callee,
                               llvm::Value *This, QualType ThisTy,
                               llvm::Value *ImplicitParam,
                               QualType ImplicitParamTy, const CallExpr *E);
  RValue EmitCXXMemberCallExpr(const CXXMemberCallExpr *E,
                               ReturnValueSlot ReturnValue);
  RValue EmitCXXMemberOrOperatorMemberCallExpr(const CallExpr *CE,
                                               const CXXMethodDecl *MD,
                                               ReturnValueSlot ReturnValue,
                                               bool HasQualifier,
                                               NestedNameSpecifier *Qualifier,
                                               bool IsArrow, const Expr *Base);
  // Compute the object pointer.
  Address EmitCXXMemberDataPointerAddress(const Expr *E, Address base,
                                          llvm::Value *memberPtr,
                                          const MemberPointerType *memberPtrType,
                                          LValueBaseInfo *BaseInfo = nullptr,
                                          TBAAAccessInfo *TBAAInfo = nullptr);
  RValue EmitCXXMemberPointerCallExpr(const CXXMemberCallExpr *E,
                                      ReturnValueSlot ReturnValue);

  RValue EmitCXXOperatorMemberCallExpr(const CXXOperatorCallExpr *E,
                                       const CXXMethodDecl *MD,
                                       ReturnValueSlot ReturnValue);
  RValue EmitCXXPseudoDestructorExpr(const CXXPseudoDestructorExpr *E);

  RValue EmitCUDAKernelCallExpr(const CUDAKernelCallExpr *E,
                                ReturnValueSlot ReturnValue);

  RValue EmitNVPTXDevicePrintfCallExpr(const CallExpr *E,
                                       ReturnValueSlot ReturnValue);
  RValue EmitAMDGPUDevicePrintfCallExpr(const CallExpr *E,
                                        ReturnValueSlot ReturnValue);

  RValue EmitBuiltinExpr(const GlobalDecl GD, unsigned BuiltinID,
                         const CallExpr *E, ReturnValueSlot ReturnValue);

  RValue emitRotate(const CallExpr *E, bool IsRotateRight);

  /// Emit IR for __builtin_os_log_format.
  RValue emitBuiltinOSLogFormat(const CallExpr &E);

  /// Emit IR for __builtin_is_aligned.
  RValue EmitBuiltinIsAligned(const CallExpr *E);
  /// Emit IR for __builtin_align_up/__builtin_align_down.
  RValue EmitBuiltinAlignTo(const CallExpr *E, bool AlignUp);

  llvm::Function *generateBuiltinOSLogHelperFunction(
      const analyze_os_log::OSLogBufferLayout &Layout,
      CharUnits BufferAlignment);

  RValue EmitBlockCallExpr(const CallExpr *E, ReturnValueSlot ReturnValue);

  /// EmitTargetBuiltinExpr - Emit the given builtin call. Returns 0 if the call
  /// is unhandled by the current target.
  llvm::Value *EmitTargetBuiltinExpr(unsigned BuiltinID, const CallExpr *E,
                                     ReturnValueSlot ReturnValue);

  llvm::Value *EmitAArch64CompareBuiltinExpr(llvm::Value *Op, llvm::Type *Ty,
                                             const llvm::CmpInst::Predicate Fp,
                                             const llvm::CmpInst::Predicate Ip,
                                             const llvm::Twine &Name = "");
  llvm::Value *EmitARMBuiltinExpr(unsigned BuiltinID, const CallExpr *E,
                                  ReturnValueSlot ReturnValue,
                                  llvm::Triple::ArchType Arch);
  llvm::Value *EmitARMMVEBuiltinExpr(unsigned BuiltinID, const CallExpr *E,
                                     ReturnValueSlot ReturnValue,
                                     llvm::Triple::ArchType Arch);
  llvm::Value *EmitARMCDEBuiltinExpr(unsigned BuiltinID, const CallExpr *E,
                                     ReturnValueSlot ReturnValue,
                                     llvm::Triple::ArchType Arch);
  llvm::Value *EmitCMSEClearRecord(llvm::Value *V, llvm::IntegerType *ITy,
                                   QualType RTy);
  llvm::Value *EmitCMSEClearRecord(llvm::Value *V, llvm::ArrayType *ATy,
                                   QualType RTy);

  llvm::Value *EmitCommonNeonBuiltinExpr(unsigned BuiltinID,
                                         unsigned LLVMIntrinsic,
                                         unsigned AltLLVMIntrinsic,
                                         const char *NameHint,
                                         unsigned Modifier,
                                         const CallExpr *E,
                                         SmallVectorImpl<llvm::Value *> &Ops,
                                         Address PtrOp0, Address PtrOp1,
                                         llvm::Triple::ArchType Arch);

  llvm::Function *LookupNeonLLVMIntrinsic(unsigned IntrinsicID,
                                          unsigned Modifier, llvm::Type *ArgTy,
                                          const CallExpr *E);
  llvm::Value *EmitNeonCall(llvm::Function *F,
                            SmallVectorImpl<llvm::Value*> &O,
                            const char *name,
                            unsigned shift = 0, bool rightshift = false);
  llvm::Value *EmitNeonSplat(llvm::Value *V, llvm::Constant *Idx,
                             const llvm::ElementCount &Count);
  llvm::Value *EmitNeonSplat(llvm::Value *V, llvm::Constant *Idx);
  llvm::Value *EmitNeonShiftVector(llvm::Value *V, llvm::Type *Ty,
                                   bool negateForRightShift);
  llvm::Value *EmitNeonRShiftImm(llvm::Value *Vec, llvm::Value *Amt,
                                 llvm::Type *Ty, bool usgn, const char *name);
  llvm::Value *vectorWrapScalar16(llvm::Value *Op);
  /// SVEBuiltinMemEltTy - Returns the memory element type for this memory
  /// access builtin.  Only required if it can't be inferred from the base
  /// pointer operand.
  llvm::Type *SVEBuiltinMemEltTy(SVETypeFlags TypeFlags);

  SmallVector<llvm::Type *, 2> getSVEOverloadTypes(SVETypeFlags TypeFlags,
                                                   llvm::Type *ReturnType,
                                                   ArrayRef<llvm::Value *> Ops);
  llvm::Type *getEltType(SVETypeFlags TypeFlags);
  llvm::ScalableVectorType *getSVEType(const SVETypeFlags &TypeFlags);
  llvm::ScalableVectorType *getSVEPredType(SVETypeFlags TypeFlags);
  llvm::Value *EmitSVEAllTruePred(SVETypeFlags TypeFlags);
  llvm::Value *EmitSVEDupX(llvm::Value *Scalar);
  llvm::Value *EmitSVEDupX(llvm::Value *Scalar, llvm::Type *Ty);
  llvm::Value *EmitSVEReinterpret(llvm::Value *Val, llvm::Type *Ty);
  llvm::Value *EmitSVEPMull(SVETypeFlags TypeFlags,
                            llvm::SmallVectorImpl<llvm::Value *> &Ops,
                            unsigned BuiltinID);
  llvm::Value *EmitSVEMovl(SVETypeFlags TypeFlags,
                           llvm::ArrayRef<llvm::Value *> Ops,
                           unsigned BuiltinID);
  llvm::Value *EmitSVEPredicateCast(llvm::Value *Pred,
                                    llvm::ScalableVectorType *VTy);
  llvm::Value *EmitSVEGatherLoad(SVETypeFlags TypeFlags,
                                 llvm::SmallVectorImpl<llvm::Value *> &Ops,
                                 unsigned IntID);
  llvm::Value *EmitSVEScatterStore(SVETypeFlags TypeFlags,
                                   llvm::SmallVectorImpl<llvm::Value *> &Ops,
                                   unsigned IntID);
  llvm::Value *EmitSVEMaskedLoad(const CallExpr *, llvm::Type *ReturnTy,
                                 SmallVectorImpl<llvm::Value *> &Ops,
                                 unsigned BuiltinID, bool IsZExtReturn);
  llvm::Value *EmitSVEMaskedStore(const CallExpr *,
                                  SmallVectorImpl<llvm::Value *> &Ops,
                                  unsigned BuiltinID);
  llvm::Value *EmitSVEPrefetchLoad(SVETypeFlags TypeFlags,
                                   SmallVectorImpl<llvm::Value *> &Ops,
                                   unsigned BuiltinID);
  llvm::Value *EmitSVEGatherPrefetch(SVETypeFlags TypeFlags,
                                     SmallVectorImpl<llvm::Value *> &Ops,
                                     unsigned IntID);
  llvm::Value *EmitSVEStructLoad(SVETypeFlags TypeFlags,
                                 SmallVectorImpl<llvm::Value *> &Ops, unsigned IntID);
  llvm::Value *EmitSVEStructStore(SVETypeFlags TypeFlags,
                                  SmallVectorImpl<llvm::Value *> &Ops,
                                  unsigned IntID);
  llvm::Value *EmitAArch64SVEBuiltinExpr(unsigned BuiltinID, const CallExpr *E);

  llvm::Value *EmitAArch64BuiltinExpr(unsigned BuiltinID, const CallExpr *E,
                                      llvm::Triple::ArchType Arch);
  llvm::Value *EmitBPFBuiltinExpr(unsigned BuiltinID, const CallExpr *E);

  llvm::Value *BuildVector(ArrayRef<llvm::Value*> Ops);
  llvm::Value *EmitX86BuiltinExpr(unsigned BuiltinID, const CallExpr *E);
  llvm::Value *EmitPPCBuiltinExpr(unsigned BuiltinID, const CallExpr *E);
  llvm::Value *EmitAMDGPUBuiltinExpr(unsigned BuiltinID, const CallExpr *E);
  llvm::Value *EmitSystemZBuiltinExpr(unsigned BuiltinID, const CallExpr *E);
  llvm::Value *EmitNVPTXBuiltinExpr(unsigned BuiltinID, const CallExpr *E);
  llvm::Value *EmitWebAssemblyBuiltinExpr(unsigned BuiltinID,
                                          const CallExpr *E);
  llvm::Value *EmitHexagonBuiltinExpr(unsigned BuiltinID, const CallExpr *E);
  llvm::Value *EmitRISCVBuiltinExpr(unsigned BuiltinID, const CallExpr *E,
                                    ReturnValueSlot ReturnValue);
  bool ProcessOrderScopeAMDGCN(llvm::Value *Order, llvm::Value *Scope,
                               llvm::AtomicOrdering &AO,
                               llvm::SyncScope::ID &SSID);

  RValue EmitIntelFPGARegBuiltin(const CallExpr *E,
                                 ReturnValueSlot ReturnValue);
  RValue EmitIntelFPGAMemBuiltin(const CallExpr *E);

  enum class MSVCIntrin;
  llvm::Value *EmitMSVCBuiltinExpr(MSVCIntrin BuiltinID, const CallExpr *E);

  llvm::Value *EmitBuiltinAvailable(const VersionTuple &Version);

  llvm::Value *EmitObjCProtocolExpr(const ObjCProtocolExpr *E);
  llvm::Value *EmitObjCStringLiteral(const ObjCStringLiteral *E);
  llvm::Value *EmitObjCBoxedExpr(const ObjCBoxedExpr *E);
  llvm::Value *EmitObjCArrayLiteral(const ObjCArrayLiteral *E);
  llvm::Value *EmitObjCDictionaryLiteral(const ObjCDictionaryLiteral *E);
  llvm::Value *EmitObjCCollectionLiteral(const Expr *E,
                                const ObjCMethodDecl *MethodWithObjects);
  llvm::Value *EmitObjCSelectorExpr(const ObjCSelectorExpr *E);
  RValue EmitObjCMessageExpr(const ObjCMessageExpr *E,
                             ReturnValueSlot Return = ReturnValueSlot());

  /// Retrieves the default cleanup kind for an ARC cleanup.
  /// Except under -fobjc-arc-eh, ARC cleanups are normal-only.
  CleanupKind getARCCleanupKind() {
    return CGM.getCodeGenOpts().ObjCAutoRefCountExceptions
             ? NormalAndEHCleanup : NormalCleanup;
  }

  // ARC primitives.
  void EmitARCInitWeak(Address addr, llvm::Value *value);
  void EmitARCDestroyWeak(Address addr);
  llvm::Value *EmitARCLoadWeak(Address addr);
  llvm::Value *EmitARCLoadWeakRetained(Address addr);
  llvm::Value *EmitARCStoreWeak(Address addr, llvm::Value *value, bool ignored);
  void emitARCCopyAssignWeak(QualType Ty, Address DstAddr, Address SrcAddr);
  void emitARCMoveAssignWeak(QualType Ty, Address DstAddr, Address SrcAddr);
  void EmitARCCopyWeak(Address dst, Address src);
  void EmitARCMoveWeak(Address dst, Address src);
  llvm::Value *EmitARCRetainAutorelease(QualType type, llvm::Value *value);
  llvm::Value *EmitARCRetainAutoreleaseNonBlock(llvm::Value *value);
  llvm::Value *EmitARCStoreStrong(LValue lvalue, llvm::Value *value,
                                  bool resultIgnored);
  llvm::Value *EmitARCStoreStrongCall(Address addr, llvm::Value *value,
                                      bool resultIgnored);
  llvm::Value *EmitARCRetain(QualType type, llvm::Value *value);
  llvm::Value *EmitARCRetainNonBlock(llvm::Value *value);
  llvm::Value *EmitARCRetainBlock(llvm::Value *value, bool mandatory);
  void EmitARCDestroyStrong(Address addr, ARCPreciseLifetime_t precise);
  void EmitARCRelease(llvm::Value *value, ARCPreciseLifetime_t precise);
  llvm::Value *EmitARCAutorelease(llvm::Value *value);
  llvm::Value *EmitARCAutoreleaseReturnValue(llvm::Value *value);
  llvm::Value *EmitARCRetainAutoreleaseReturnValue(llvm::Value *value);
  llvm::Value *EmitARCRetainAutoreleasedReturnValue(llvm::Value *value);
  llvm::Value *EmitARCUnsafeClaimAutoreleasedReturnValue(llvm::Value *value);

  llvm::Value *EmitObjCAutorelease(llvm::Value *value, llvm::Type *returnType);
  llvm::Value *EmitObjCRetainNonBlock(llvm::Value *value,
                                      llvm::Type *returnType);
  void EmitObjCRelease(llvm::Value *value, ARCPreciseLifetime_t precise);

  std::pair<LValue,llvm::Value*>
  EmitARCStoreAutoreleasing(const BinaryOperator *e);
  std::pair<LValue,llvm::Value*>
  EmitARCStoreStrong(const BinaryOperator *e, bool ignored);
  std::pair<LValue,llvm::Value*>
  EmitARCStoreUnsafeUnretained(const BinaryOperator *e, bool ignored);

  llvm::Value *EmitObjCAlloc(llvm::Value *value,
                             llvm::Type *returnType);
  llvm::Value *EmitObjCAllocWithZone(llvm::Value *value,
                                     llvm::Type *returnType);
  llvm::Value *EmitObjCAllocInit(llvm::Value *value, llvm::Type *resultType);

  llvm::Value *EmitObjCThrowOperand(const Expr *expr);
  llvm::Value *EmitObjCConsumeObject(QualType T, llvm::Value *Ptr);
  llvm::Value *EmitObjCExtendObjectLifetime(QualType T, llvm::Value *Ptr);

  llvm::Value *EmitARCExtendBlockObject(const Expr *expr);
  llvm::Value *EmitARCReclaimReturnedObject(const Expr *e,
                                            bool allowUnsafeClaim);
  llvm::Value *EmitARCRetainScalarExpr(const Expr *expr);
  llvm::Value *EmitARCRetainAutoreleaseScalarExpr(const Expr *expr);
  llvm::Value *EmitARCUnsafeUnretainedScalarExpr(const Expr *expr);

  void EmitARCIntrinsicUse(ArrayRef<llvm::Value*> values);

  void EmitARCNoopIntrinsicUse(ArrayRef<llvm::Value *> values);

  static Destroyer destroyARCStrongImprecise;
  static Destroyer destroyARCStrongPrecise;
  static Destroyer destroyARCWeak;
  static Destroyer emitARCIntrinsicUse;
  static Destroyer destroyNonTrivialCStruct;

  void EmitObjCAutoreleasePoolPop(llvm::Value *Ptr);
  llvm::Value *EmitObjCAutoreleasePoolPush();
  llvm::Value *EmitObjCMRRAutoreleasePoolPush();
  void EmitObjCAutoreleasePoolCleanup(llvm::Value *Ptr);
  void EmitObjCMRRAutoreleasePoolPop(llvm::Value *Ptr);

  /// Emits a reference binding to the passed in expression.
  RValue EmitReferenceBindingToExpr(const Expr *E);

  //===--------------------------------------------------------------------===//
  //                           Expression Emission
  //===--------------------------------------------------------------------===//

  // Expressions are broken into three classes: scalar, complex, aggregate.

  /// EmitScalarExpr - Emit the computation of the specified expression of LLVM
  /// scalar type, returning the result.
  llvm::Value *EmitScalarExpr(const Expr *E , bool IgnoreResultAssign = false);

  /// Emit a conversion from the specified type to the specified destination
  /// type, both of which are LLVM scalar types.
  llvm::Value *EmitScalarConversion(llvm::Value *Src, QualType SrcTy,
                                    QualType DstTy, SourceLocation Loc);

  /// Emit a conversion from the specified complex type to the specified
  /// destination type, where the destination type is an LLVM scalar type.
  llvm::Value *EmitComplexToScalarConversion(ComplexPairTy Src, QualType SrcTy,
                                             QualType DstTy,
                                             SourceLocation Loc);

  /// EmitAggExpr - Emit the computation of the specified expression
  /// of aggregate type.  The result is computed into the given slot,
  /// which may be null to indicate that the value is not needed.
  void EmitAggExpr(const Expr *E, AggValueSlot AS);

  /// EmitAggExprToLValue - Emit the computation of the specified expression of
  /// aggregate type into a temporary LValue.
  LValue EmitAggExprToLValue(const Expr *E);

  /// Build all the stores needed to initialize an aggregate at Dest with the
  /// value Val.
  void EmitAggregateStore(llvm::Value *Val, Address Dest, bool DestIsVolatile);

  /// EmitExtendGCLifetime - Given a pointer to an Objective-C object,
  /// make sure it survives garbage collection until this point.
  void EmitExtendGCLifetime(llvm::Value *object);

  /// EmitComplexExpr - Emit the computation of the specified expression of
  /// complex type, returning the result.
  ComplexPairTy EmitComplexExpr(const Expr *E,
                                bool IgnoreReal = false,
                                bool IgnoreImag = false);

  /// EmitComplexExprIntoLValue - Emit the given expression of complex
  /// type and place its result into the specified l-value.
  void EmitComplexExprIntoLValue(const Expr *E, LValue dest, bool isInit);

  /// EmitStoreOfComplex - Store a complex number into the specified l-value.
  void EmitStoreOfComplex(ComplexPairTy V, LValue dest, bool isInit);

  /// EmitLoadOfComplex - Load a complex number from the specified l-value.
  ComplexPairTy EmitLoadOfComplex(LValue src, SourceLocation loc);

  Address emitAddrOfRealComponent(Address complex, QualType complexType);
  Address emitAddrOfImagComponent(Address complex, QualType complexType);

  /// AddInitializerToStaticVarDecl - Add the initializer for 'D' to the
  /// global variable that has already been created for it.  If the initializer
  /// has a different type than GV does, this may free GV and return a different
  /// one.  Otherwise it just returns GV.
  llvm::GlobalVariable *
  AddInitializerToStaticVarDecl(const VarDecl &D,
                                llvm::GlobalVariable *GV);

  // Emit an @llvm.invariant.start call for the given memory region.
  void EmitInvariantStart(llvm::Constant *Addr, CharUnits Size);

  /// EmitCXXGlobalVarDeclInit - Create the initializer for a C++
  /// variable with global storage.
  void EmitCXXGlobalVarDeclInit(const VarDecl &D, llvm::Constant *DeclPtr,
                                bool PerformInit);

  llvm::Function *createAtExitStub(const VarDecl &VD, llvm::FunctionCallee Dtor,
                                   llvm::Constant *Addr);

  /// Call atexit() with a function that passes the given argument to
  /// the given function.
  void registerGlobalDtorWithAtExit(const VarDecl &D, llvm::FunctionCallee fn,
                                    llvm::Constant *addr);

  /// Call atexit() with function dtorStub.
  void registerGlobalDtorWithAtExit(llvm::Constant *dtorStub);

  /// Call unatexit() with function dtorStub.
  llvm::Value *unregisterGlobalDtorWithUnAtExit(llvm::Constant *dtorStub);

  /// Emit code in this function to perform a guarded variable
  /// initialization.  Guarded initializations are used when it's not
  /// possible to prove that an initialization will be done exactly
  /// once, e.g. with a static local variable or a static data member
  /// of a class template.
  void EmitCXXGuardedInit(const VarDecl &D, llvm::GlobalVariable *DeclPtr,
                          bool PerformInit);

  enum class GuardKind { VariableGuard, TlsGuard };

  /// Emit a branch to select whether or not to perform guarded initialization.
  void EmitCXXGuardedInitBranch(llvm::Value *NeedsInit,
                                llvm::BasicBlock *InitBlock,
                                llvm::BasicBlock *NoInitBlock,
                                GuardKind Kind, const VarDecl *D);

  /// GenerateCXXGlobalInitFunc - Generates code for initializing global
  /// variables.
  void
  GenerateCXXGlobalInitFunc(llvm::Function *Fn,
                            ArrayRef<llvm::Function *> CXXThreadLocals,
                            ConstantAddress Guard = ConstantAddress::invalid());

  /// GenerateCXXGlobalCleanUpFunc - Generates code for cleaning up global
  /// variables.
  void GenerateCXXGlobalCleanUpFunc(
      llvm::Function *Fn,
      ArrayRef<std::tuple<llvm::FunctionType *, llvm::WeakTrackingVH,
                          llvm::Constant *>>
          DtorsOrStermFinalizers);

  void GenerateCXXGlobalVarDeclInitFunc(llvm::Function *Fn,
                                        const VarDecl *D,
                                        llvm::GlobalVariable *Addr,
                                        bool PerformInit);

  void EmitCXXConstructExpr(const CXXConstructExpr *E, AggValueSlot Dest);

  void EmitSynthesizedCXXCopyCtor(Address Dest, Address Src, const Expr *Exp);

  void EmitCXXThrowExpr(const CXXThrowExpr *E, bool KeepInsertionPoint = true);

  RValue EmitAtomicExpr(AtomicExpr *E);

  //===--------------------------------------------------------------------===//
  //                         Annotations Emission
  //===--------------------------------------------------------------------===//

  /// Emit an annotation call (intrinsic).
  llvm::Value *EmitAnnotationCall(llvm::Function *AnnotationFn,
                                  llvm::Value *AnnotatedVal,
                                  StringRef AnnotationStr,
                                  SourceLocation Location,
                                  const AnnotateAttr *Attr = nullptr);

  /// Emit local annotations for the local variable V, declared by D.
  void EmitVarAnnotations(const VarDecl *D, llvm::Value *V);

  /// Emit field annotations for the given field & value. Returns the
  /// annotation result.
  Address EmitFieldAnnotations(const FieldDecl *D, Address V);

  /// Emit Intel FPGA field annotations for the given field and value. Returns
  /// the annotation result.
  Address EmitIntelFPGAFieldAnnotations(const FieldDecl *D, Address V,
                                        StringRef AnnotStr);

  Address EmitIntelFPGAFieldAnnotations(SourceLocation Location, Address V,
                                        StringRef AnnotStr);
  //===--------------------------------------------------------------------===//
  //                             Internal Helpers
  //===--------------------------------------------------------------------===//

  /// ContainsLabel - Return true if the statement contains a label in it.  If
  /// this statement is not executed normally, it not containing a label means
  /// that we can just remove the code.
  static bool ContainsLabel(const Stmt *S, bool IgnoreCaseStmts = false);

  /// containsBreak - Return true if the statement contains a break out of it.
  /// If the statement (recursively) contains a switch or loop with a break
  /// inside of it, this is fine.
  static bool containsBreak(const Stmt *S);

  /// Determine if the given statement might introduce a declaration into the
  /// current scope, by being a (possibly-labelled) DeclStmt.
  static bool mightAddDeclToScope(const Stmt *S);

  /// ConstantFoldsToSimpleInteger - If the specified expression does not fold
  /// to a constant, or if it does but contains a label, return false.  If it
  /// constant folds return true and set the boolean result in Result.
  bool ConstantFoldsToSimpleInteger(const Expr *Cond, bool &Result,
                                    bool AllowLabels = false);

  /// ConstantFoldsToSimpleInteger - If the specified expression does not fold
  /// to a constant, or if it does but contains a label, return false.  If it
  /// constant folds return true and set the folded value.
  bool ConstantFoldsToSimpleInteger(const Expr *Cond, llvm::APSInt &Result,
                                    bool AllowLabels = false);

  /// isInstrumentedCondition - Determine whether the given condition is an
  /// instrumentable condition (i.e. no "&&" or "||").
  static bool isInstrumentedCondition(const Expr *C);

  /// EmitBranchToCounterBlock - Emit a conditional branch to a new block that
  /// increments a profile counter based on the semantics of the given logical
  /// operator opcode.  This is used to instrument branch condition coverage
  /// for logical operators.
  void EmitBranchToCounterBlock(const Expr *Cond, BinaryOperator::Opcode LOp,
                                llvm::BasicBlock *TrueBlock,
                                llvm::BasicBlock *FalseBlock,
                                uint64_t TrueCount = 0,
                                Stmt::Likelihood LH = Stmt::LH_None,
                                const Expr *CntrIdx = nullptr);

  /// EmitBranchOnBoolExpr - Emit a branch on a boolean condition (e.g. for an
  /// if statement) to the specified blocks.  Based on the condition, this might
  /// try to simplify the codegen of the conditional based on the branch.
  /// TrueCount should be the number of times we expect the condition to
  /// evaluate to true based on PGO data.
  void EmitBranchOnBoolExpr(const Expr *Cond, llvm::BasicBlock *TrueBlock,
                            llvm::BasicBlock *FalseBlock, uint64_t TrueCount,
                            Stmt::Likelihood LH = Stmt::LH_None);

  /// Given an assignment `*LHS = RHS`, emit a test that checks if \p RHS is
  /// nonnull, if \p LHS is marked _Nonnull.
  void EmitNullabilityCheck(LValue LHS, llvm::Value *RHS, SourceLocation Loc);

  /// An enumeration which makes it easier to specify whether or not an
  /// operation is a subtraction.
  enum { NotSubtraction = false, IsSubtraction = true };

  /// Same as IRBuilder::CreateInBoundsGEP, but additionally emits a check to
  /// detect undefined behavior when the pointer overflow sanitizer is enabled.
  /// \p SignedIndices indicates whether any of the GEP indices are signed.
  /// \p IsSubtraction indicates whether the expression used to form the GEP
  /// is a subtraction.
  llvm::Value *EmitCheckedInBoundsGEP(llvm::Value *Ptr,
                                      ArrayRef<llvm::Value *> IdxList,
                                      bool SignedIndices,
                                      bool IsSubtraction,
                                      SourceLocation Loc,
                                      const Twine &Name = "");

  /// Specifies which type of sanitizer check to apply when handling a
  /// particular builtin.
  enum BuiltinCheckKind {
    BCK_CTZPassedZero,
    BCK_CLZPassedZero,
  };

  /// Emits an argument for a call to a builtin. If the builtin sanitizer is
  /// enabled, a runtime check specified by \p Kind is also emitted.
  llvm::Value *EmitCheckedArgForBuiltin(const Expr *E, BuiltinCheckKind Kind);

  /// Emit a description of a type in a format suitable for passing to
  /// a runtime sanitizer handler.
  llvm::Constant *EmitCheckTypeDescriptor(QualType T);

  /// Convert a value into a format suitable for passing to a runtime
  /// sanitizer handler.
  llvm::Value *EmitCheckValue(llvm::Value *V);

  /// Emit a description of a source location in a format suitable for
  /// passing to a runtime sanitizer handler.
  llvm::Constant *EmitCheckSourceLocation(SourceLocation Loc);

  /// Create a basic block that will either trap or call a handler function in
  /// the UBSan runtime with the provided arguments, and create a conditional
  /// branch to it.
  void EmitCheck(ArrayRef<std::pair<llvm::Value *, SanitizerMask>> Checked,
                 SanitizerHandler Check, ArrayRef<llvm::Constant *> StaticArgs,
                 ArrayRef<llvm::Value *> DynamicArgs);

  /// Emit a slow path cross-DSO CFI check which calls __cfi_slowpath
  /// if Cond if false.
  void EmitCfiSlowPathCheck(SanitizerMask Kind, llvm::Value *Cond,
                            llvm::ConstantInt *TypeId, llvm::Value *Ptr,
                            ArrayRef<llvm::Constant *> StaticArgs);

  /// Emit a reached-unreachable diagnostic if \p Loc is valid and runtime
  /// checking is enabled. Otherwise, just emit an unreachable instruction.
  void EmitUnreachable(SourceLocation Loc);

  /// Create a basic block that will call the trap intrinsic, and emit a
  /// conditional branch to it, for the -ftrapv checks.
  void EmitTrapCheck(llvm::Value *Checked, SanitizerHandler CheckHandlerID);

  /// Emit a call to trap or debugtrap and attach function attribute
  /// "trap-func-name" if specified.
  llvm::CallInst *EmitTrapCall(llvm::Intrinsic::ID IntrID);

  /// Emit a stub for the cross-DSO CFI check function.
  void EmitCfiCheckStub();

  /// Emit a cross-DSO CFI failure handling function.
  void EmitCfiCheckFail();

  /// Create a check for a function parameter that may potentially be
  /// declared as non-null.
  void EmitNonNullArgCheck(RValue RV, QualType ArgType, SourceLocation ArgLoc,
                           AbstractCallee AC, unsigned ParmNum);

  /// EmitCallArg - Emit a single call argument.
  void EmitCallArg(CallArgList &args, const Expr *E, QualType ArgType);

  /// EmitDelegateCallArg - We are performing a delegate call; that
  /// is, the current function is delegating to another one.  Produce
  /// a r-value suitable for passing the given parameter.
  void EmitDelegateCallArg(CallArgList &args, const VarDecl *param,
                           SourceLocation loc);

  /// SetFPAccuracy - Set the minimum required accuracy of the given floating
  /// point operation, expressed as the maximum relative error in ulp.
  void SetFPAccuracy(llvm::Value *Val, float Accuracy);

  /// SetFPModel - Control floating point behavior via fp-model settings.
  void SetFPModel();

  /// Set the codegen fast-math flags.
  void SetFastMathFlags(FPOptions FPFeatures);

private:
  llvm::MDNode *getRangeForLoadFromType(QualType Ty);
  void EmitReturnOfRValue(RValue RV, QualType Ty);

  void deferPlaceholderReplacement(llvm::Instruction *Old, llvm::Value *New);

  llvm::SmallVector<std::pair<llvm::WeakTrackingVH, llvm::Value *>, 4>
      DeferredReplacements;

  /// Set the address of a local variable.
  void setAddrOfLocalVar(const VarDecl *VD, Address Addr) {
    assert(!LocalDeclMap.count(VD) && "Decl already exists in LocalDeclMap!");
    LocalDeclMap.insert({VD, Addr});
  }

  /// ExpandTypeFromArgs - Reconstruct a structure of type \arg Ty
  /// from function arguments into \arg Dst. See ABIArgInfo::Expand.
  ///
  /// \param AI - The first function argument of the expansion.
  void ExpandTypeFromArgs(QualType Ty, LValue Dst,
                          llvm::Function::arg_iterator &AI);

  /// ExpandTypeToArgs - Expand an CallArg \arg Arg, with the LLVM type for \arg
  /// Ty, into individual arguments on the provided vector \arg IRCallArgs,
  /// starting at index \arg IRCallArgPos. See ABIArgInfo::Expand.
  void ExpandTypeToArgs(QualType Ty, CallArg Arg, llvm::FunctionType *IRFuncTy,
                        SmallVectorImpl<llvm::Value *> &IRCallArgs,
                        unsigned &IRCallArgPos);

  llvm::Value* EmitAsmInput(const TargetInfo::ConstraintInfo &Info,
                            const Expr *InputExpr, std::string &ConstraintStr);

  llvm::Value* EmitAsmInputLValue(const TargetInfo::ConstraintInfo &Info,
                                  LValue InputValue, QualType InputType,
                                  std::string &ConstraintStr,
                                  SourceLocation Loc);

  /// Attempts to statically evaluate the object size of E. If that
  /// fails, emits code to figure the size of E out for us. This is
  /// pass_object_size aware.
  ///
  /// If EmittedExpr is non-null, this will use that instead of re-emitting E.
  llvm::Value *evaluateOrEmitBuiltinObjectSize(const Expr *E, unsigned Type,
                                               llvm::IntegerType *ResType,
                                               llvm::Value *EmittedE,
                                               bool IsDynamic);

  /// Emits the size of E, as required by __builtin_object_size. This
  /// function is aware of pass_object_size parameters, and will act accordingly
  /// if E is a parameter with the pass_object_size attribute.
  llvm::Value *emitBuiltinObjectSize(const Expr *E, unsigned Type,
                                     llvm::IntegerType *ResType,
                                     llvm::Value *EmittedE,
                                     bool IsDynamic);

  void emitZeroOrPatternForAutoVarInit(QualType type, const VarDecl &D,
                                       Address Loc);

public:
  enum class EvaluationOrder {
    ///! No language constraints on evaluation order.
    Default,
    ///! Language semantics require left-to-right evaluation.
    ForceLeftToRight,
    ///! Language semantics require right-to-left evaluation.
    ForceRightToLeft
  };

  // Wrapper for function prototype sources. Wraps either a FunctionProtoType or
  // an ObjCMethodDecl.
  struct PrototypeWrapper {
    llvm::PointerUnion<const FunctionProtoType *, const ObjCMethodDecl *> P;

    PrototypeWrapper(const FunctionProtoType *FT) : P(FT) {}
    PrototypeWrapper(const ObjCMethodDecl *MD) : P(MD) {}
  };

  void EmitCallArgs(CallArgList &Args, PrototypeWrapper Prototype,
                    llvm::iterator_range<CallExpr::const_arg_iterator> ArgRange,
                    AbstractCallee AC = AbstractCallee(),
                    unsigned ParamsToSkip = 0,
                    EvaluationOrder Order = EvaluationOrder::Default);

  /// EmitPointerWithAlignment - Given an expression with a pointer type,
  /// emit the value and compute our best estimate of the alignment of the
  /// pointee.
  ///
  /// \param BaseInfo - If non-null, this will be initialized with
  /// information about the source of the alignment and the may-alias
  /// attribute.  Note that this function will conservatively fall back on
  /// the type when it doesn't recognize the expression and may-alias will
  /// be set to false.
  ///
  /// One reasonable way to use this information is when there's a language
  /// guarantee that the pointer must be aligned to some stricter value, and
  /// we're simply trying to ensure that sufficiently obvious uses of under-
  /// aligned objects don't get miscompiled; for example, a placement new
  /// into the address of a local variable.  In such a case, it's quite
  /// reasonable to just ignore the returned alignment when it isn't from an
  /// explicit source.
  Address EmitPointerWithAlignment(const Expr *Addr,
                                   LValueBaseInfo *BaseInfo = nullptr,
                                   TBAAAccessInfo *TBAAInfo = nullptr);

  /// If \p E references a parameter with pass_object_size info or a constant
  /// array size modifier, emit the object size divided by the size of \p EltTy.
  /// Otherwise return null.
  llvm::Value *LoadPassedObjectSize(const Expr *E, QualType EltTy);

  void EmitSanitizerStatReport(llvm::SanitizerStatKind SSK);

  struct MultiVersionResolverOption {
    llvm::Function *Function;
    struct Conds {
      StringRef Architecture;
      llvm::SmallVector<StringRef, 8> Features;

      Conds(StringRef Arch, ArrayRef<StringRef> Feats)
          : Architecture(Arch), Features(Feats.begin(), Feats.end()) {}
    } Conditions;

    MultiVersionResolverOption(llvm::Function *F, StringRef Arch,
                               ArrayRef<StringRef> Feats)
        : Function(F), Conditions(Arch, Feats) {}
  };

  // Emits the body of a multiversion function's resolver. Assumes that the
  // options are already sorted in the proper order, with the 'default' option
  // last (if it exists).
  void EmitMultiVersionResolver(llvm::Function *Resolver,
                                ArrayRef<MultiVersionResolverOption> Options);

  static uint64_t GetX86CpuSupportsMask(ArrayRef<StringRef> FeatureStrs);

private:
  QualType getVarArgType(const Expr *Arg);

  void EmitDeclMetadata();

  BlockByrefHelpers *buildByrefHelpers(llvm::StructType &byrefType,
                                  const AutoVarEmission &emission);

  void AddObjCARCExceptionMetadata(llvm::Instruction *Inst);

  llvm::Value *GetValueForARMHint(unsigned BuiltinID);
  llvm::Value *EmitX86CpuIs(const CallExpr *E);
  llvm::Value *EmitX86CpuIs(StringRef CPUStr);
  llvm::Value *EmitX86CpuSupports(const CallExpr *E);
  llvm::Value *EmitX86CpuSupports(ArrayRef<StringRef> FeatureStrs);
  llvm::Value *EmitX86CpuSupports(uint64_t Mask);
  llvm::Value *EmitX86CpuInit();
  llvm::Value *FormResolverCondition(const MultiVersionResolverOption &RO);
};

/// TargetFeatures - This class is used to check whether the builtin function
/// has the required tagert specific features. It is able to support the
/// combination of ','(and), '|'(or), and '()'. By default, the priority of
/// ',' is higher than that of '|' .
/// E.g:
/// A,B|C means the builtin function requires both A and B, or C.
/// If we want the builtin function requires both A and B, or both A and C,
/// there are two ways: A,B|A,C or A,(B|C).
/// The FeaturesList should not contain spaces, and brackets must appear in
/// pairs.
class TargetFeatures {
  struct FeatureListStatus {
    bool HasFeatures;
    StringRef CurFeaturesList;
  };

  const llvm::StringMap<bool> &CallerFeatureMap;

  FeatureListStatus getAndFeatures(StringRef FeatureList) {
    int InParentheses = 0;
    bool HasFeatures = true;
    size_t SubexpressionStart = 0;
    for (size_t i = 0, e = FeatureList.size(); i < e; ++i) {
      char CurrentToken = FeatureList[i];
      switch (CurrentToken) {
      default:
        break;
      case '(':
        if (InParentheses == 0)
          SubexpressionStart = i + 1;
        ++InParentheses;
        break;
      case ')':
        --InParentheses;
        assert(InParentheses >= 0 && "Parentheses are not in pair");
        LLVM_FALLTHROUGH;
      case '|':
      case ',':
        if (InParentheses == 0) {
          if (HasFeatures && i != SubexpressionStart) {
            StringRef F = FeatureList.slice(SubexpressionStart, i);
            HasFeatures = CurrentToken == ')' ? hasRequiredFeatures(F)
                                              : CallerFeatureMap.lookup(F);
          }
          SubexpressionStart = i + 1;
          if (CurrentToken == '|') {
            return {HasFeatures, FeatureList.substr(SubexpressionStart)};
          }
        }
        break;
      }
    }
    assert(InParentheses == 0 && "Parentheses are not in pair");
    if (HasFeatures && SubexpressionStart != FeatureList.size())
      HasFeatures =
          CallerFeatureMap.lookup(FeatureList.substr(SubexpressionStart));
    return {HasFeatures, StringRef()};
  }

public:
  bool hasRequiredFeatures(StringRef FeatureList) {
    FeatureListStatus FS = {false, FeatureList};
    while (!FS.HasFeatures && !FS.CurFeaturesList.empty())
      FS = getAndFeatures(FS.CurFeaturesList);
    return FS.HasFeatures;
  }

  TargetFeatures(const llvm::StringMap<bool> &CallerFeatureMap)
      : CallerFeatureMap(CallerFeatureMap) {}
};

inline DominatingLLVMValue::saved_type
DominatingLLVMValue::save(CodeGenFunction &CGF, llvm::Value *value) {
  if (!needsSaving(value)) return saved_type(value, false);

  // Otherwise, we need an alloca.
  auto align = CharUnits::fromQuantity(
            CGF.CGM.getDataLayout().getPrefTypeAlignment(value->getType()));
  Address alloca =
    CGF.CreateTempAlloca(value->getType(), align, "cond-cleanup.save");
  CGF.Builder.CreateStore(value, alloca);

  return saved_type(alloca.getPointer(), true);
}

inline llvm::Value *DominatingLLVMValue::restore(CodeGenFunction &CGF,
                                                 saved_type value) {
  // If the value says it wasn't saved, trust that it's still dominating.
  if (!value.getInt()) return value.getPointer();

  // Otherwise, it should be an alloca instruction, as set up in save().
  auto alloca = cast<llvm::AllocaInst>(value.getPointer());
  return CGF.Builder.CreateAlignedLoad(alloca->getAllocatedType(), alloca,
                                       alloca->getAlign());
}

}  // end namespace CodeGen

// Map the LangOption for floating point exception behavior into
// the corresponding enum in the IR.
llvm::fp::ExceptionBehavior
ToConstrainedExceptMD(LangOptions::FPExceptionModeKind Kind);
}  // end namespace clang

#endif<|MERGE_RESOLUTION|>--- conflicted
+++ resolved
@@ -523,12 +523,6 @@
   // The CallExpr within the current statement that the musttail attribute
   // applies to.  nullptr if there is no 'musttail' on the current statement.
   const CallExpr *MustTailCall = nullptr;
-<<<<<<< HEAD
-
-  /// True if the current function should be marked mustprogress.
-  bool FnIsMustProgress = false;
-=======
->>>>>>> 11299179
 
   /// Returns true if a function must make progress, which means the
   /// mustprogress attribute can be added.
