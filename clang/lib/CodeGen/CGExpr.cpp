//===--- CGExpr.cpp - Emit LLVM Code from Expressions ---------------------===//
//
// Part of the LLVM Project, under the Apache License v2.0 with LLVM Exceptions.
// See https://llvm.org/LICENSE.txt for license information.
// SPDX-License-Identifier: Apache-2.0 WITH LLVM-exception
//
//===----------------------------------------------------------------------===//
//
// This contains code to emit Expr nodes as LLVM code.
//
//===----------------------------------------------------------------------===//

#include "CGCXXABI.h"
#include "CGCall.h"
#include "CGCleanup.h"
#include "CGDebugInfo.h"
#include "CGObjCRuntime.h"
#include "CGOpenMPRuntime.h"
#include "CGRecordLayout.h"
#include "CodeGenFunction.h"
#include "CodeGenModule.h"
#include "ConstantEmitter.h"
#include "TargetInfo.h"
#include "clang/AST/ASTContext.h"
#include "clang/AST/Attr.h"
#include "clang/AST/DeclObjC.h"
#include "clang/AST/NSAPI.h"
#include "clang/Basic/Builtins.h"
#include "clang/Basic/CodeGenOptions.h"
#include "llvm/ADT/Hashing.h"
#include "llvm/ADT/StringExtras.h"
#include "llvm/IR/DataLayout.h"
#include "llvm/IR/Intrinsics.h"
#include "llvm/IR/LLVMContext.h"
#include "llvm/IR/MDBuilder.h"
#include "llvm/Support/ConvertUTF.h"
#include "llvm/Support/MathExtras.h"
#include "llvm/Support/Path.h"
#include "llvm/Transforms/Utils/SanitizerStats.h"

#include <string>

using namespace clang;
using namespace CodeGen;

//===--------------------------------------------------------------------===//
//                        Miscellaneous Helper Methods
//===--------------------------------------------------------------------===//

llvm::Value *CodeGenFunction::EmitCastToVoidPtr(llvm::Value *value) {
  unsigned addressSpace =
      cast<llvm::PointerType>(value->getType())->getAddressSpace();

  llvm::PointerType *destType = Int8PtrTy;
  if (addressSpace)
    destType = llvm::Type::getInt8PtrTy(getLLVMContext(), addressSpace);

  if (value->getType() == destType) return value;
  return Builder.CreateBitCast(value, destType);
}

/// CreateTempAlloca - This creates a alloca and inserts it into the entry
/// block.
Address CodeGenFunction::CreateTempAllocaWithoutCast(llvm::Type *Ty,
                                                     CharUnits Align,
                                                     const Twine &Name,
                                                     llvm::Value *ArraySize) {
  auto Alloca = CreateTempAlloca(Ty, Name, ArraySize);
  Alloca->setAlignment(Align.getAsAlign());
  return Address(Alloca, Align);
}

/// CreateTempAlloca - This creates a alloca and inserts it into the entry
/// block. The alloca is casted to default address space if necessary.
Address CodeGenFunction::CreateTempAlloca(llvm::Type *Ty, CharUnits Align,
                                          const Twine &Name,
                                          llvm::Value *ArraySize,
                                          Address *AllocaAddr) {
  auto Alloca = CreateTempAllocaWithoutCast(Ty, Align, Name, ArraySize);
  if (AllocaAddr)
    *AllocaAddr = Alloca;
  llvm::Value *V = Alloca.getPointer();
  // Alloca always returns a pointer in alloca address space, which may
  // be different from the type defined by the language. For example,
  // in C++ the auto variables are in the default address space. Therefore
  // cast alloca to the default address space when necessary.
  if (getASTAllocaAddressSpace() != LangAS::Default) {
    auto DestAddrSpace = getContext().getTargetAddressSpace(LangAS::Default);
    llvm::IRBuilderBase::InsertPointGuard IPG(Builder);
    // When ArraySize is nullptr, alloca is inserted at AllocaInsertPt,
    // otherwise alloca is inserted at the current insertion point of the
    // builder.
    if (!ArraySize)
      Builder.SetInsertPoint(AllocaInsertPt);
    V = getTargetHooks().performAddrSpaceCast(
        *this, V, getASTAllocaAddressSpace(), LangAS::Default,
        Ty->getPointerTo(DestAddrSpace), /*non-null*/ true);
  }

  return Address(V, Align);
}

/// CreateTempAlloca - This creates an alloca and inserts it into the entry
/// block if \p ArraySize is nullptr, otherwise inserts it at the current
/// insertion point of the builder.
llvm::AllocaInst *CodeGenFunction::CreateTempAlloca(llvm::Type *Ty,
                                                    const Twine &Name,
                                                    llvm::Value *ArraySize) {
  if (ArraySize)
    return Builder.CreateAlloca(Ty, ArraySize, Name);
  return new llvm::AllocaInst(Ty, CGM.getDataLayout().getAllocaAddrSpace(),
                              ArraySize, Name, AllocaInsertPt);
}

/// CreateDefaultAlignTempAlloca - This creates an alloca with the
/// default alignment of the corresponding LLVM type, which is *not*
/// guaranteed to be related in any way to the expected alignment of
/// an AST type that might have been lowered to Ty.
Address CodeGenFunction::CreateDefaultAlignTempAlloca(llvm::Type *Ty,
                                                      const Twine &Name) {
  CharUnits Align =
    CharUnits::fromQuantity(CGM.getDataLayout().getABITypeAlignment(Ty));
  return CreateTempAlloca(Ty, Align, Name);
}

void CodeGenFunction::InitTempAlloca(Address Var, llvm::Value *Init) {
  assert(isa<llvm::AllocaInst>(Var.getPointer()));
  auto *Store = new llvm::StoreInst(Init, Var.getPointer());
  Store->setAlignment(Var.getAlignment().getAsAlign());
  llvm::BasicBlock *Block = AllocaInsertPt->getParent();
  Block->getInstList().insertAfter(AllocaInsertPt->getIterator(), Store);
}

Address CodeGenFunction::CreateIRTemp(QualType Ty, const Twine &Name) {
  CharUnits Align = getContext().getTypeAlignInChars(Ty);
  return CreateTempAlloca(ConvertType(Ty), Align, Name);
}

Address CodeGenFunction::CreateMemTemp(QualType Ty, const Twine &Name,
                                       Address *Alloca) {
  // FIXME: Should we prefer the preferred type alignment here?
  return CreateMemTemp(Ty, getContext().getTypeAlignInChars(Ty), Name, Alloca);
}

Address CodeGenFunction::CreateMemTemp(QualType Ty, CharUnits Align,
                                       const Twine &Name, Address *Alloca) {
  return CreateTempAlloca(ConvertTypeForMem(Ty), Align, Name,
                          /*ArraySize=*/nullptr, Alloca);
}

Address CodeGenFunction::CreateMemTempWithoutCast(QualType Ty, CharUnits Align,
                                                  const Twine &Name) {
  return CreateTempAllocaWithoutCast(ConvertTypeForMem(Ty), Align, Name);
}

Address CodeGenFunction::CreateMemTempWithoutCast(QualType Ty,
                                                  const Twine &Name) {
  return CreateMemTempWithoutCast(Ty, getContext().getTypeAlignInChars(Ty),
                                  Name);
}

/// EvaluateExprAsBool - Perform the usual unary conversions on the specified
/// expression and compare the result against zero, returning an Int1Ty value.
llvm::Value *CodeGenFunction::EvaluateExprAsBool(const Expr *E) {
  PGO.setCurrentStmt(E);
  if (const MemberPointerType *MPT = E->getType()->getAs<MemberPointerType>()) {
    llvm::Value *MemPtr = EmitScalarExpr(E);
    return CGM.getCXXABI().EmitMemberPointerIsNotNull(*this, MemPtr, MPT);
  }

  QualType BoolTy = getContext().BoolTy;
  SourceLocation Loc = E->getExprLoc();
  if (!E->getType()->isAnyComplexType())
    return EmitScalarConversion(EmitScalarExpr(E), E->getType(), BoolTy, Loc);

  return EmitComplexToScalarConversion(EmitComplexExpr(E), E->getType(), BoolTy,
                                       Loc);
}

/// EmitIgnoredExpr - Emit code to compute the specified expression,
/// ignoring the result.
void CodeGenFunction::EmitIgnoredExpr(const Expr *E) {
  if (E->isRValue())
    return (void) EmitAnyExpr(E, AggValueSlot::ignored(), true);

  // Just emit it as an l-value and drop the result.
  EmitLValue(E);
}

/// EmitAnyExpr - Emit code to compute the specified expression which
/// can have any type.  The result is returned as an RValue struct.
/// If this is an aggregate expression, AggSlot indicates where the
/// result should be returned.
RValue CodeGenFunction::EmitAnyExpr(const Expr *E,
                                    AggValueSlot aggSlot,
                                    bool ignoreResult) {
  switch (getEvaluationKind(E->getType())) {
  case TEK_Scalar:
    return RValue::get(EmitScalarExpr(E, ignoreResult));
  case TEK_Complex:
    return RValue::getComplex(EmitComplexExpr(E, ignoreResult, ignoreResult));
  case TEK_Aggregate:
    if (!ignoreResult && aggSlot.isIgnored())
      aggSlot = CreateAggTemp(E->getType(), "agg-temp");
    EmitAggExpr(E, aggSlot);
    return aggSlot.asRValue();
  }
  llvm_unreachable("bad evaluation kind");
}

/// EmitAnyExprToTemp - Similar to EmitAnyExpr(), however, the result will
/// always be accessible even if no aggregate location is provided.
RValue CodeGenFunction::EmitAnyExprToTemp(const Expr *E) {
  AggValueSlot AggSlot = AggValueSlot::ignored();

  if (hasAggregateEvaluationKind(E->getType()))
    AggSlot = CreateAggTemp(E->getType(), "agg.tmp");
  return EmitAnyExpr(E, AggSlot);
}

/// EmitAnyExprToMem - Evaluate an expression into a given memory
/// location.
void CodeGenFunction::EmitAnyExprToMem(const Expr *E,
                                       Address Location,
                                       Qualifiers Quals,
                                       bool IsInit) {
  // FIXME: This function should take an LValue as an argument.
  switch (getEvaluationKind(E->getType())) {
  case TEK_Complex:
    EmitComplexExprIntoLValue(E, MakeAddrLValue(Location, E->getType()),
                              /*isInit*/ false);
    return;

  case TEK_Aggregate: {
    EmitAggExpr(E, AggValueSlot::forAddr(Location, Quals,
                                         AggValueSlot::IsDestructed_t(IsInit),
                                         AggValueSlot::DoesNotNeedGCBarriers,
                                         AggValueSlot::IsAliased_t(!IsInit),
                                         AggValueSlot::MayOverlap));
    return;
  }

  case TEK_Scalar: {
    RValue RV = RValue::get(EmitScalarExpr(E, /*Ignore*/ false));
    LValue LV = MakeAddrLValue(Location, E->getType());
    EmitStoreThroughLValue(RV, LV);
    return;
  }
  }
  llvm_unreachable("bad evaluation kind");
}

static void
pushTemporaryCleanup(CodeGenFunction &CGF, const MaterializeTemporaryExpr *M,
                     const Expr *E, Address ReferenceTemporary) {
  // Objective-C++ ARC:
  //   If we are binding a reference to a temporary that has ownership, we
  //   need to perform retain/release operations on the temporary.
  //
  // FIXME: This should be looking at E, not M.
  if (auto Lifetime = M->getType().getObjCLifetime()) {
    switch (Lifetime) {
    case Qualifiers::OCL_None:
    case Qualifiers::OCL_ExplicitNone:
      // Carry on to normal cleanup handling.
      break;

    case Qualifiers::OCL_Autoreleasing:
      // Nothing to do; cleaned up by an autorelease pool.
      return;

    case Qualifiers::OCL_Strong:
    case Qualifiers::OCL_Weak:
      switch (StorageDuration Duration = M->getStorageDuration()) {
      case SD_Static:
        // Note: we intentionally do not register a cleanup to release
        // the object on program termination.
        return;

      case SD_Thread:
        // FIXME: We should probably register a cleanup in this case.
        return;

      case SD_Automatic:
      case SD_FullExpression:
        CodeGenFunction::Destroyer *Destroy;
        CleanupKind CleanupKind;
        if (Lifetime == Qualifiers::OCL_Strong) {
          const ValueDecl *VD = M->getExtendingDecl();
          bool Precise =
              VD && isa<VarDecl>(VD) && VD->hasAttr<ObjCPreciseLifetimeAttr>();
          CleanupKind = CGF.getARCCleanupKind();
          Destroy = Precise ? &CodeGenFunction::destroyARCStrongPrecise
                            : &CodeGenFunction::destroyARCStrongImprecise;
        } else {
          // __weak objects always get EH cleanups; otherwise, exceptions
          // could cause really nasty crashes instead of mere leaks.
          CleanupKind = NormalAndEHCleanup;
          Destroy = &CodeGenFunction::destroyARCWeak;
        }
        if (Duration == SD_FullExpression)
          CGF.pushDestroy(CleanupKind, ReferenceTemporary,
                          M->getType(), *Destroy,
                          CleanupKind & EHCleanup);
        else
          CGF.pushLifetimeExtendedDestroy(CleanupKind, ReferenceTemporary,
                                          M->getType(),
                                          *Destroy, CleanupKind & EHCleanup);
        return;

      case SD_Dynamic:
        llvm_unreachable("temporary cannot have dynamic storage duration");
      }
      llvm_unreachable("unknown storage duration");
    }
  }

  CXXDestructorDecl *ReferenceTemporaryDtor = nullptr;
  if (const RecordType *RT =
          E->getType()->getBaseElementTypeUnsafe()->getAs<RecordType>()) {
    // Get the destructor for the reference temporary.
    auto *ClassDecl = cast<CXXRecordDecl>(RT->getDecl());
    if (!ClassDecl->hasTrivialDestructor())
      ReferenceTemporaryDtor = ClassDecl->getDestructor();
  }

  if (!ReferenceTemporaryDtor)
    return;

  // Call the destructor for the temporary.
  switch (M->getStorageDuration()) {
  case SD_Static:
  case SD_Thread: {
    llvm::FunctionCallee CleanupFn;
    llvm::Constant *CleanupArg;
    if (E->getType()->isArrayType()) {
      CleanupFn = CodeGenFunction(CGF.CGM).generateDestroyHelper(
          ReferenceTemporary, E->getType(),
          CodeGenFunction::destroyCXXObject, CGF.getLangOpts().Exceptions,
          dyn_cast_or_null<VarDecl>(M->getExtendingDecl()));
      CleanupArg = llvm::Constant::getNullValue(CGF.Int8PtrTy);
    } else {
      CleanupFn = CGF.CGM.getAddrAndTypeOfCXXStructor(
          GlobalDecl(ReferenceTemporaryDtor, Dtor_Complete));
      CleanupArg = cast<llvm::Constant>(ReferenceTemporary.getPointer());
    }
    CGF.CGM.getCXXABI().registerGlobalDtor(
        CGF, *cast<VarDecl>(M->getExtendingDecl()), CleanupFn, CleanupArg);
    break;
  }

  case SD_FullExpression:
    CGF.pushDestroy(NormalAndEHCleanup, ReferenceTemporary, E->getType(),
                    CodeGenFunction::destroyCXXObject,
                    CGF.getLangOpts().Exceptions);
    break;

  case SD_Automatic:
    CGF.pushLifetimeExtendedDestroy(NormalAndEHCleanup,
                                    ReferenceTemporary, E->getType(),
                                    CodeGenFunction::destroyCXXObject,
                                    CGF.getLangOpts().Exceptions);
    break;

  case SD_Dynamic:
    llvm_unreachable("temporary cannot have dynamic storage duration");
  }
}

static Address createReferenceTemporary(CodeGenFunction &CGF,
                                        const MaterializeTemporaryExpr *M,
                                        const Expr *Inner,
                                        Address *Alloca = nullptr) {
  auto &TCG = CGF.getTargetHooks();
  switch (M->getStorageDuration()) {
  case SD_FullExpression:
  case SD_Automatic: {
    // If we have a constant temporary array or record try to promote it into a
    // constant global under the same rules a normal constant would've been
    // promoted. This is easier on the optimizer and generally emits fewer
    // instructions.
    QualType Ty = Inner->getType();
    if (CGF.CGM.getCodeGenOpts().MergeAllConstants &&
        (Ty->isArrayType() || Ty->isRecordType()) &&
        CGF.CGM.isTypeConstant(Ty, true))
      if (auto Init = ConstantEmitter(CGF).tryEmitAbstract(Inner, Ty)) {
        if (auto AddrSpace = CGF.getTarget().getConstantAddressSpace()) {
          auto AS = AddrSpace.getValue();
          auto *GV = new llvm::GlobalVariable(
              CGF.CGM.getModule(), Init->getType(), /*isConstant=*/true,
              llvm::GlobalValue::PrivateLinkage, Init, ".ref.tmp", nullptr,
              llvm::GlobalValue::NotThreadLocal,
              CGF.getContext().getTargetAddressSpace(AS));
          CharUnits alignment = CGF.getContext().getTypeAlignInChars(Ty);
          GV->setAlignment(alignment.getAsAlign());
          llvm::Constant *C = GV;
          if (AS != LangAS::Default)
            C = TCG.performAddrSpaceCast(
                CGF.CGM, GV, AS, LangAS::Default,
                GV->getValueType()->getPointerTo(
                    CGF.getContext().getTargetAddressSpace(LangAS::Default)));
          // FIXME: Should we put the new global into a COMDAT?
          return Address(C, alignment);
        }
      }
    return CGF.CreateMemTemp(Ty, "ref.tmp", Alloca);
  }
  case SD_Thread:
  case SD_Static:
    return CGF.CGM.GetAddrOfGlobalTemporary(M, Inner);

  case SD_Dynamic:
    llvm_unreachable("temporary can't have dynamic storage duration");
  }
  llvm_unreachable("unknown storage duration");
}

LValue CodeGenFunction::
EmitMaterializeTemporaryExpr(const MaterializeTemporaryExpr *M) {
  const Expr *E = M->getSubExpr();

  assert((!M->getExtendingDecl() || !isa<VarDecl>(M->getExtendingDecl()) ||
          !cast<VarDecl>(M->getExtendingDecl())->isARCPseudoStrong()) &&
         "Reference should never be pseudo-strong!");

  // FIXME: ideally this would use EmitAnyExprToMem, however, we cannot do so
  // as that will cause the lifetime adjustment to be lost for ARC
  auto ownership = M->getType().getObjCLifetime();
  if (ownership != Qualifiers::OCL_None &&
      ownership != Qualifiers::OCL_ExplicitNone) {
    Address Object = createReferenceTemporary(*this, M, E);
    if (auto *Var = dyn_cast<llvm::GlobalVariable>(Object.getPointer())) {
      Object = Address(llvm::ConstantExpr::getBitCast(Var,
                           ConvertTypeForMem(E->getType())
                             ->getPointerTo(Object.getAddressSpace())),
                       Object.getAlignment());

      // createReferenceTemporary will promote the temporary to a global with a
      // constant initializer if it can.  It can only do this to a value of
      // ARC-manageable type if the value is global and therefore "immune" to
      // ref-counting operations.  Therefore we have no need to emit either a
      // dynamic initialization or a cleanup and we can just return the address
      // of the temporary.
      if (Var->hasInitializer())
        return MakeAddrLValue(Object, M->getType(), AlignmentSource::Decl);

      Var->setInitializer(CGM.EmitNullConstant(E->getType()));
    }
    LValue RefTempDst = MakeAddrLValue(Object, M->getType(),
                                       AlignmentSource::Decl);

    switch (getEvaluationKind(E->getType())) {
    default: llvm_unreachable("expected scalar or aggregate expression");
    case TEK_Scalar:
      EmitScalarInit(E, M->getExtendingDecl(), RefTempDst, false);
      break;
    case TEK_Aggregate: {
      EmitAggExpr(E, AggValueSlot::forAddr(Object,
                                           E->getType().getQualifiers(),
                                           AggValueSlot::IsDestructed,
                                           AggValueSlot::DoesNotNeedGCBarriers,
                                           AggValueSlot::IsNotAliased,
                                           AggValueSlot::DoesNotOverlap));
      break;
    }
    }

    pushTemporaryCleanup(*this, M, E, Object);
    return RefTempDst;
  }

  SmallVector<const Expr *, 2> CommaLHSs;
  SmallVector<SubobjectAdjustment, 2> Adjustments;
  E = E->skipRValueSubobjectAdjustments(CommaLHSs, Adjustments);

  for (const auto &Ignored : CommaLHSs)
    EmitIgnoredExpr(Ignored);

  if (const auto *opaque = dyn_cast<OpaqueValueExpr>(E)) {
    if (opaque->getType()->isRecordType()) {
      assert(Adjustments.empty());
      return EmitOpaqueValueLValue(opaque);
    }
  }

  // Create and initialize the reference temporary.
  Address Alloca = Address::invalid();
  Address Object = createReferenceTemporary(*this, M, E, &Alloca);
  if (auto *Var = dyn_cast<llvm::GlobalVariable>(
          Object.getPointer()->stripPointerCasts())) {
    Object = Address(llvm::ConstantExpr::getBitCast(
                         cast<llvm::Constant>(Object.getPointer()),
                         ConvertTypeForMem(E->getType())->getPointerTo()),
                     Object.getAlignment());
    // If the temporary is a global and has a constant initializer or is a
    // constant temporary that we promoted to a global, we may have already
    // initialized it.
    if (!Var->hasInitializer()) {
      Var->setInitializer(CGM.EmitNullConstant(E->getType()));
      EmitAnyExprToMem(E, Object, Qualifiers(), /*IsInit*/true);
    }
  } else {
    switch (M->getStorageDuration()) {
    case SD_Automatic:
      if (auto *Size = EmitLifetimeStart(
              CGM.getDataLayout().getTypeAllocSize(Alloca.getElementType()),
              Alloca.getPointer())) {
        pushCleanupAfterFullExpr<CallLifetimeEnd>(NormalEHLifetimeMarker,
                                                  Alloca, Size);
      }
      break;

    case SD_FullExpression: {
      if (!ShouldEmitLifetimeMarkers)
        break;

      // Avoid creating a conditional cleanup just to hold an llvm.lifetime.end
      // marker. Instead, start the lifetime of a conditional temporary earlier
      // so that it's unconditional. Don't do this with sanitizers which need
      // more precise lifetime marks.
      ConditionalEvaluation *OldConditional = nullptr;
      CGBuilderTy::InsertPoint OldIP;
      if (isInConditionalBranch() && !E->getType().isDestructedType() &&
          !SanOpts.has(SanitizerKind::HWAddress) &&
          !SanOpts.has(SanitizerKind::Memory) &&
          !CGM.getCodeGenOpts().SanitizeAddressUseAfterScope) {
        OldConditional = OutermostConditional;
        OutermostConditional = nullptr;

        OldIP = Builder.saveIP();
        llvm::BasicBlock *Block = OldConditional->getStartingBlock();
        Builder.restoreIP(CGBuilderTy::InsertPoint(
            Block, llvm::BasicBlock::iterator(Block->back())));
      }

      if (auto *Size = EmitLifetimeStart(
              CGM.getDataLayout().getTypeAllocSize(Alloca.getElementType()),
              Alloca.getPointer())) {
        pushFullExprCleanup<CallLifetimeEnd>(NormalEHLifetimeMarker, Alloca,
                                             Size);
      }

      if (OldConditional) {
        OutermostConditional = OldConditional;
        Builder.restoreIP(OldIP);
      }
      break;
    }

    default:
      break;
    }
    EmitAnyExprToMem(E, Object, Qualifiers(), /*IsInit*/true);
  }
  pushTemporaryCleanup(*this, M, E, Object);

  // Perform derived-to-base casts and/or field accesses, to get from the
  // temporary object we created (and, potentially, for which we extended
  // the lifetime) to the subobject we're binding the reference to.
  for (unsigned I = Adjustments.size(); I != 0; --I) {
    SubobjectAdjustment &Adjustment = Adjustments[I-1];
    switch (Adjustment.Kind) {
    case SubobjectAdjustment::DerivedToBaseAdjustment:
      Object =
          GetAddressOfBaseClass(Object, Adjustment.DerivedToBase.DerivedClass,
                                Adjustment.DerivedToBase.BasePath->path_begin(),
                                Adjustment.DerivedToBase.BasePath->path_end(),
                                /*NullCheckValue=*/ false, E->getExprLoc());
      break;

    case SubobjectAdjustment::FieldAdjustment: {
      LValue LV = MakeAddrLValue(Object, E->getType(), AlignmentSource::Decl);
      LV = EmitLValueForField(LV, Adjustment.Field);
      assert(LV.isSimple() &&
             "materialized temporary field is not a simple lvalue");
      Object = LV.getAddress(*this);
      break;
    }

    case SubobjectAdjustment::MemberPointerAdjustment: {
      llvm::Value *Ptr = EmitScalarExpr(Adjustment.Ptr.RHS);
      Object = EmitCXXMemberDataPointerAddress(E, Object, Ptr,
                                               Adjustment.Ptr.MPT);
      break;
    }
    }
  }

  return MakeAddrLValue(Object, M->getType(), AlignmentSource::Decl);
}

RValue
CodeGenFunction::EmitReferenceBindingToExpr(const Expr *E) {
  // Emit the expression as an lvalue.
  LValue LV = EmitLValue(E);
  assert(LV.isSimple());
  llvm::Value *Value = LV.getPointer(*this);

  if (sanitizePerformTypeCheck() && !E->getType()->isFunctionType()) {
    // C++11 [dcl.ref]p5 (as amended by core issue 453):
    //   If a glvalue to which a reference is directly bound designates neither
    //   an existing object or function of an appropriate type nor a region of
    //   storage of suitable size and alignment to contain an object of the
    //   reference's type, the behavior is undefined.
    QualType Ty = E->getType();
    EmitTypeCheck(TCK_ReferenceBinding, E->getExprLoc(), Value, Ty);
  }

  return RValue::get(Value);
}


/// getAccessedFieldNo - Given an encoded value and a result number, return the
/// input field number being accessed.
unsigned CodeGenFunction::getAccessedFieldNo(unsigned Idx,
                                             const llvm::Constant *Elts) {
  return cast<llvm::ConstantInt>(Elts->getAggregateElement(Idx))
      ->getZExtValue();
}

/// Emit the hash_16_bytes function from include/llvm/ADT/Hashing.h.
static llvm::Value *emitHash16Bytes(CGBuilderTy &Builder, llvm::Value *Low,
                                    llvm::Value *High) {
  llvm::Value *KMul = Builder.getInt64(0x9ddfea08eb382d69ULL);
  llvm::Value *K47 = Builder.getInt64(47);
  llvm::Value *A0 = Builder.CreateMul(Builder.CreateXor(Low, High), KMul);
  llvm::Value *A1 = Builder.CreateXor(Builder.CreateLShr(A0, K47), A0);
  llvm::Value *B0 = Builder.CreateMul(Builder.CreateXor(High, A1), KMul);
  llvm::Value *B1 = Builder.CreateXor(Builder.CreateLShr(B0, K47), B0);
  return Builder.CreateMul(B1, KMul);
}

bool CodeGenFunction::isNullPointerAllowed(TypeCheckKind TCK) {
  return TCK == TCK_DowncastPointer || TCK == TCK_Upcast ||
         TCK == TCK_UpcastToVirtualBase || TCK == TCK_DynamicOperation;
}

bool CodeGenFunction::isVptrCheckRequired(TypeCheckKind TCK, QualType Ty) {
  CXXRecordDecl *RD = Ty->getAsCXXRecordDecl();
  return (RD && RD->hasDefinition() && RD->isDynamicClass()) &&
         (TCK == TCK_MemberAccess || TCK == TCK_MemberCall ||
          TCK == TCK_DowncastPointer || TCK == TCK_DowncastReference ||
          TCK == TCK_UpcastToVirtualBase || TCK == TCK_DynamicOperation);
}

bool CodeGenFunction::sanitizePerformTypeCheck() const {
  return SanOpts.has(SanitizerKind::Null) |
         SanOpts.has(SanitizerKind::Alignment) |
         SanOpts.has(SanitizerKind::ObjectSize) |
         SanOpts.has(SanitizerKind::Vptr);
}

void CodeGenFunction::EmitTypeCheck(TypeCheckKind TCK, SourceLocation Loc,
                                    llvm::Value *Ptr, QualType Ty,
                                    CharUnits Alignment,
                                    SanitizerSet SkippedChecks,
                                    llvm::Value *ArraySize) {
  if (!sanitizePerformTypeCheck())
    return;

  // Don't check pointers outside the default address space. The null check
  // isn't correct, the object-size check isn't supported by LLVM, and we can't
  // communicate the addresses to the runtime handler for the vptr check.
  if (Ptr->getType()->getPointerAddressSpace())
    return;

  // Don't check pointers to volatile data. The behavior here is implementation-
  // defined.
  if (Ty.isVolatileQualified())
    return;

  SanitizerScope SanScope(this);

  SmallVector<std::pair<llvm::Value *, SanitizerMask>, 3> Checks;
  llvm::BasicBlock *Done = nullptr;

  // Quickly determine whether we have a pointer to an alloca. It's possible
  // to skip null checks, and some alignment checks, for these pointers. This
  // can reduce compile-time significantly.
  auto PtrToAlloca = dyn_cast<llvm::AllocaInst>(Ptr->stripPointerCasts());

  llvm::Value *True = llvm::ConstantInt::getTrue(getLLVMContext());
  llvm::Value *IsNonNull = nullptr;
  bool IsGuaranteedNonNull =
      SkippedChecks.has(SanitizerKind::Null) || PtrToAlloca;
  bool AllowNullPointers = isNullPointerAllowed(TCK);
  if ((SanOpts.has(SanitizerKind::Null) || AllowNullPointers) &&
      !IsGuaranteedNonNull) {
    // The glvalue must not be an empty glvalue.
    IsNonNull = Builder.CreateIsNotNull(Ptr);

    // The IR builder can constant-fold the null check if the pointer points to
    // a constant.
    IsGuaranteedNonNull = IsNonNull == True;

    // Skip the null check if the pointer is known to be non-null.
    if (!IsGuaranteedNonNull) {
      if (AllowNullPointers) {
        // When performing pointer casts, it's OK if the value is null.
        // Skip the remaining checks in that case.
        Done = createBasicBlock("null");
        llvm::BasicBlock *Rest = createBasicBlock("not.null");
        Builder.CreateCondBr(IsNonNull, Rest, Done);
        EmitBlock(Rest);
      } else {
        Checks.push_back(std::make_pair(IsNonNull, SanitizerKind::Null));
      }
    }
  }

  if (SanOpts.has(SanitizerKind::ObjectSize) &&
      !SkippedChecks.has(SanitizerKind::ObjectSize) &&
      !Ty->isIncompleteType()) {
    uint64_t TySize = getContext().getTypeSizeInChars(Ty).getQuantity();
    llvm::Value *Size = llvm::ConstantInt::get(IntPtrTy, TySize);
    if (ArraySize)
      Size = Builder.CreateMul(Size, ArraySize);

    // Degenerate case: new X[0] does not need an objectsize check.
    llvm::Constant *ConstantSize = dyn_cast<llvm::Constant>(Size);
    if (!ConstantSize || !ConstantSize->isNullValue()) {
      // The glvalue must refer to a large enough storage region.
      // FIXME: If Address Sanitizer is enabled, insert dynamic instrumentation
      //        to check this.
      // FIXME: Get object address space
      llvm::Type *Tys[2] = { IntPtrTy, Int8PtrTy };
      llvm::Function *F = CGM.getIntrinsic(llvm::Intrinsic::objectsize, Tys);
      llvm::Value *Min = Builder.getFalse();
      llvm::Value *NullIsUnknown = Builder.getFalse();
      llvm::Value *Dynamic = Builder.getFalse();
      llvm::Value *CastAddr = Builder.CreateBitCast(Ptr, Int8PtrTy);
      llvm::Value *LargeEnough = Builder.CreateICmpUGE(
          Builder.CreateCall(F, {CastAddr, Min, NullIsUnknown, Dynamic}), Size);
      Checks.push_back(std::make_pair(LargeEnough, SanitizerKind::ObjectSize));
    }
  }

  uint64_t AlignVal = 0;
  llvm::Value *PtrAsInt = nullptr;

  if (SanOpts.has(SanitizerKind::Alignment) &&
      !SkippedChecks.has(SanitizerKind::Alignment)) {
    AlignVal = Alignment.getQuantity();
    if (!Ty->isIncompleteType() && !AlignVal)
      AlignVal = getContext().getTypeAlignInChars(Ty).getQuantity();

    // The glvalue must be suitably aligned.
    if (AlignVal > 1 &&
        (!PtrToAlloca || PtrToAlloca->getAlignment() < AlignVal)) {
      PtrAsInt = Builder.CreatePtrToInt(Ptr, IntPtrTy);
      llvm::Value *Align = Builder.CreateAnd(
          PtrAsInt, llvm::ConstantInt::get(IntPtrTy, AlignVal - 1));
      llvm::Value *Aligned =
          Builder.CreateICmpEQ(Align, llvm::ConstantInt::get(IntPtrTy, 0));
      if (Aligned != True)
        Checks.push_back(std::make_pair(Aligned, SanitizerKind::Alignment));
    }
  }

  if (Checks.size() > 0) {
    // Make sure we're not losing information. Alignment needs to be a power of
    // 2
    assert(!AlignVal || (uint64_t)1 << llvm::Log2_64(AlignVal) == AlignVal);
    llvm::Constant *StaticData[] = {
        EmitCheckSourceLocation(Loc), EmitCheckTypeDescriptor(Ty),
        llvm::ConstantInt::get(Int8Ty, AlignVal ? llvm::Log2_64(AlignVal) : 1),
        llvm::ConstantInt::get(Int8Ty, TCK)};
    EmitCheck(Checks, SanitizerHandler::TypeMismatch, StaticData,
              PtrAsInt ? PtrAsInt : Ptr);
  }

  // If possible, check that the vptr indicates that there is a subobject of
  // type Ty at offset zero within this object.
  //
  // C++11 [basic.life]p5,6:
  //   [For storage which does not refer to an object within its lifetime]
  //   The program has undefined behavior if:
  //    -- the [pointer or glvalue] is used to access a non-static data member
  //       or call a non-static member function
  if (SanOpts.has(SanitizerKind::Vptr) &&
      !SkippedChecks.has(SanitizerKind::Vptr) && isVptrCheckRequired(TCK, Ty)) {
    // Ensure that the pointer is non-null before loading it. If there is no
    // compile-time guarantee, reuse the run-time null check or emit a new one.
    if (!IsGuaranteedNonNull) {
      if (!IsNonNull)
        IsNonNull = Builder.CreateIsNotNull(Ptr);
      if (!Done)
        Done = createBasicBlock("vptr.null");
      llvm::BasicBlock *VptrNotNull = createBasicBlock("vptr.not.null");
      Builder.CreateCondBr(IsNonNull, VptrNotNull, Done);
      EmitBlock(VptrNotNull);
    }

    // Compute a hash of the mangled name of the type.
    //
    // FIXME: This is not guaranteed to be deterministic! Move to a
    //        fingerprinting mechanism once LLVM provides one. For the time
    //        being the implementation happens to be deterministic.
    SmallString<64> MangledName;
    llvm::raw_svector_ostream Out(MangledName);
    CGM.getCXXABI().getMangleContext().mangleCXXRTTI(Ty.getUnqualifiedType(),
                                                     Out);

    // Blacklist based on the mangled type.
    if (!CGM.getContext().getSanitizerBlacklist().isBlacklistedType(
            SanitizerKind::Vptr, Out.str())) {
      llvm::hash_code TypeHash = hash_value(Out.str());

      // Load the vptr, and compute hash_16_bytes(TypeHash, vptr).
      llvm::Value *Low = llvm::ConstantInt::get(Int64Ty, TypeHash);
      llvm::Type *VPtrTy = llvm::PointerType::get(IntPtrTy, 0);
      Address VPtrAddr(Builder.CreateBitCast(Ptr, VPtrTy), getPointerAlign());
      llvm::Value *VPtrVal = Builder.CreateLoad(VPtrAddr);
      llvm::Value *High = Builder.CreateZExt(VPtrVal, Int64Ty);

      llvm::Value *Hash = emitHash16Bytes(Builder, Low, High);
      Hash = Builder.CreateTrunc(Hash, IntPtrTy);

      // Look the hash up in our cache.
      const int CacheSize = 128;
      llvm::Type *HashTable = llvm::ArrayType::get(IntPtrTy, CacheSize);
      llvm::Value *Cache = CGM.CreateRuntimeVariable(HashTable,
                                                     "__ubsan_vptr_type_cache");
      llvm::Value *Slot = Builder.CreateAnd(Hash,
                                            llvm::ConstantInt::get(IntPtrTy,
                                                                   CacheSize-1));
      llvm::Value *Indices[] = { Builder.getInt32(0), Slot };
      llvm::Value *CacheVal =
        Builder.CreateAlignedLoad(Builder.CreateInBoundsGEP(Cache, Indices),
                                  getPointerAlign());

      // If the hash isn't in the cache, call a runtime handler to perform the
      // hard work of checking whether the vptr is for an object of the right
      // type. This will either fill in the cache and return, or produce a
      // diagnostic.
      llvm::Value *EqualHash = Builder.CreateICmpEQ(CacheVal, Hash);
      llvm::Constant *StaticData[] = {
        EmitCheckSourceLocation(Loc),
        EmitCheckTypeDescriptor(Ty),
        CGM.GetAddrOfRTTIDescriptor(Ty.getUnqualifiedType()),
        llvm::ConstantInt::get(Int8Ty, TCK)
      };
      llvm::Value *DynamicData[] = { Ptr, Hash };
      EmitCheck(std::make_pair(EqualHash, SanitizerKind::Vptr),
                SanitizerHandler::DynamicTypeCacheMiss, StaticData,
                DynamicData);
    }
  }

  if (Done) {
    Builder.CreateBr(Done);
    EmitBlock(Done);
  }
}

/// Determine whether this expression refers to a flexible array member in a
/// struct. We disable array bounds checks for such members.
static bool isFlexibleArrayMemberExpr(const Expr *E) {
  // For compatibility with existing code, we treat arrays of length 0 or
  // 1 as flexible array members.
  const ArrayType *AT = E->getType()->castAsArrayTypeUnsafe();
  if (const auto *CAT = dyn_cast<ConstantArrayType>(AT)) {
    if (CAT->getSize().ugt(1))
      return false;
  } else if (!isa<IncompleteArrayType>(AT))
    return false;

  E = E->IgnoreParens();

  // A flexible array member must be the last member in the class.
  if (const auto *ME = dyn_cast<MemberExpr>(E)) {
    // FIXME: If the base type of the member expr is not FD->getParent(),
    // this should not be treated as a flexible array member access.
    if (const auto *FD = dyn_cast<FieldDecl>(ME->getMemberDecl())) {
      RecordDecl::field_iterator FI(
          DeclContext::decl_iterator(const_cast<FieldDecl *>(FD)));
      return ++FI == FD->getParent()->field_end();
    }
  } else if (const auto *IRE = dyn_cast<ObjCIvarRefExpr>(E)) {
    return IRE->getDecl()->getNextIvar() == nullptr;
  }

  return false;
}

llvm::Value *CodeGenFunction::LoadPassedObjectSize(const Expr *E,
                                                   QualType EltTy) {
  ASTContext &C = getContext();
  uint64_t EltSize = C.getTypeSizeInChars(EltTy).getQuantity();
  if (!EltSize)
    return nullptr;

  auto *ArrayDeclRef = dyn_cast<DeclRefExpr>(E->IgnoreParenImpCasts());
  if (!ArrayDeclRef)
    return nullptr;

  auto *ParamDecl = dyn_cast<ParmVarDecl>(ArrayDeclRef->getDecl());
  if (!ParamDecl)
    return nullptr;

  auto *POSAttr = ParamDecl->getAttr<PassObjectSizeAttr>();
  if (!POSAttr)
    return nullptr;

  // Don't load the size if it's a lower bound.
  int POSType = POSAttr->getType();
  if (POSType != 0 && POSType != 1)
    return nullptr;

  // Find the implicit size parameter.
  auto PassedSizeIt = SizeArguments.find(ParamDecl);
  if (PassedSizeIt == SizeArguments.end())
    return nullptr;

  const ImplicitParamDecl *PassedSizeDecl = PassedSizeIt->second;
  assert(LocalDeclMap.count(PassedSizeDecl) && "Passed size not loadable");
  Address AddrOfSize = LocalDeclMap.find(PassedSizeDecl)->second;
  llvm::Value *SizeInBytes = EmitLoadOfScalar(AddrOfSize, /*Volatile=*/false,
                                              C.getSizeType(), E->getExprLoc());
  llvm::Value *SizeOfElement =
      llvm::ConstantInt::get(SizeInBytes->getType(), EltSize);
  return Builder.CreateUDiv(SizeInBytes, SizeOfElement);
}

/// If Base is known to point to the start of an array, return the length of
/// that array. Return 0 if the length cannot be determined.
static llvm::Value *getArrayIndexingBound(
    CodeGenFunction &CGF, const Expr *Base, QualType &IndexedType) {
  // For the vector indexing extension, the bound is the number of elements.
  if (const VectorType *VT = Base->getType()->getAs<VectorType>()) {
    IndexedType = Base->getType();
    return CGF.Builder.getInt32(VT->getNumElements());
  }

  Base = Base->IgnoreParens();

  if (const auto *CE = dyn_cast<CastExpr>(Base)) {
    if (CE->getCastKind() == CK_ArrayToPointerDecay &&
        !isFlexibleArrayMemberExpr(CE->getSubExpr())) {
      IndexedType = CE->getSubExpr()->getType();
      const ArrayType *AT = IndexedType->castAsArrayTypeUnsafe();
      if (const auto *CAT = dyn_cast<ConstantArrayType>(AT))
        return CGF.Builder.getInt(CAT->getSize());
      else if (const auto *VAT = dyn_cast<VariableArrayType>(AT))
        return CGF.getVLASize(VAT).NumElts;
      // Ignore pass_object_size here. It's not applicable on decayed pointers.
    }
  }

  QualType EltTy{Base->getType()->getPointeeOrArrayElementType(), 0};
  if (llvm::Value *POS = CGF.LoadPassedObjectSize(Base, EltTy)) {
    IndexedType = Base->getType();
    return POS;
  }

  return nullptr;
}

void CodeGenFunction::EmitBoundsCheck(const Expr *E, const Expr *Base,
                                      llvm::Value *Index, QualType IndexType,
                                      bool Accessed) {
  assert(SanOpts.has(SanitizerKind::ArrayBounds) &&
         "should not be called unless adding bounds checks");
  SanitizerScope SanScope(this);

  QualType IndexedType;
  llvm::Value *Bound = getArrayIndexingBound(*this, Base, IndexedType);
  if (!Bound)
    return;

  bool IndexSigned = IndexType->isSignedIntegerOrEnumerationType();
  llvm::Value *IndexVal = Builder.CreateIntCast(Index, SizeTy, IndexSigned);
  llvm::Value *BoundVal = Builder.CreateIntCast(Bound, SizeTy, false);

  llvm::Constant *StaticData[] = {
    EmitCheckSourceLocation(E->getExprLoc()),
    EmitCheckTypeDescriptor(IndexedType),
    EmitCheckTypeDescriptor(IndexType)
  };
  llvm::Value *Check = Accessed ? Builder.CreateICmpULT(IndexVal, BoundVal)
                                : Builder.CreateICmpULE(IndexVal, BoundVal);
  EmitCheck(std::make_pair(Check, SanitizerKind::ArrayBounds),
            SanitizerHandler::OutOfBounds, StaticData, Index);
}


CodeGenFunction::ComplexPairTy CodeGenFunction::
EmitComplexPrePostIncDec(const UnaryOperator *E, LValue LV,
                         bool isInc, bool isPre) {
  ComplexPairTy InVal = EmitLoadOfComplex(LV, E->getExprLoc());

  llvm::Value *NextVal;
  if (isa<llvm::IntegerType>(InVal.first->getType())) {
    uint64_t AmountVal = isInc ? 1 : -1;
    NextVal = llvm::ConstantInt::get(InVal.first->getType(), AmountVal, true);

    // Add the inc/dec to the real part.
    NextVal = Builder.CreateAdd(InVal.first, NextVal, isInc ? "inc" : "dec");
  } else {
    QualType ElemTy = E->getType()->castAs<ComplexType>()->getElementType();
    llvm::APFloat FVal(getContext().getFloatTypeSemantics(ElemTy), 1);
    if (!isInc)
      FVal.changeSign();
    NextVal = llvm::ConstantFP::get(getLLVMContext(), FVal);

    // Add the inc/dec to the real part.
    NextVal = Builder.CreateFAdd(InVal.first, NextVal, isInc ? "inc" : "dec");
  }

  ComplexPairTy IncVal(NextVal, InVal.second);

  // Store the updated result through the lvalue.
  EmitStoreOfComplex(IncVal, LV, /*init*/ false);

  // If this is a postinc, return the value read from memory, otherwise use the
  // updated value.
  return isPre ? IncVal : InVal;
}

void CodeGenModule::EmitExplicitCastExprType(const ExplicitCastExpr *E,
                                             CodeGenFunction *CGF) {
  // Bind VLAs in the cast type.
  if (CGF && E->getType()->isVariablyModifiedType())
    CGF->EmitVariablyModifiedType(E->getType());

  if (CGDebugInfo *DI = getModuleDebugInfo())
    DI->EmitExplicitCastType(E->getType());
}

//===----------------------------------------------------------------------===//
//                         LValue Expression Emission
//===----------------------------------------------------------------------===//

/// EmitPointerWithAlignment - Given an expression of pointer type, try to
/// derive a more accurate bound on the alignment of the pointer.
Address CodeGenFunction::EmitPointerWithAlignment(const Expr *E,
                                                  LValueBaseInfo *BaseInfo,
                                                  TBAAAccessInfo *TBAAInfo) {
  // We allow this with ObjC object pointers because of fragile ABIs.
  assert(E->getType()->isPointerType() ||
         E->getType()->isObjCObjectPointerType());
  E = E->IgnoreParens();

  // Casts:
  if (const CastExpr *CE = dyn_cast<CastExpr>(E)) {
    if (const auto *ECE = dyn_cast<ExplicitCastExpr>(CE))
      CGM.EmitExplicitCastExprType(ECE, this);

    switch (CE->getCastKind()) {
    // Non-converting casts (but not C's implicit conversion from void*).
    case CK_BitCast:
    case CK_NoOp:
    case CK_AddressSpaceConversion:
      if (auto PtrTy = CE->getSubExpr()->getType()->getAs<PointerType>()) {
        if (PtrTy->getPointeeType()->isVoidType())
          break;

        LValueBaseInfo InnerBaseInfo;
        TBAAAccessInfo InnerTBAAInfo;
        Address Addr = EmitPointerWithAlignment(CE->getSubExpr(),
                                                &InnerBaseInfo,
                                                &InnerTBAAInfo);
        if (BaseInfo) *BaseInfo = InnerBaseInfo;
        if (TBAAInfo) *TBAAInfo = InnerTBAAInfo;

        if (isa<ExplicitCastExpr>(CE)) {
          LValueBaseInfo TargetTypeBaseInfo;
          TBAAAccessInfo TargetTypeTBAAInfo;
          CharUnits Align = getNaturalPointeeTypeAlignment(E->getType(),
                                                           &TargetTypeBaseInfo,
                                                           &TargetTypeTBAAInfo);
          if (TBAAInfo)
            *TBAAInfo = CGM.mergeTBAAInfoForCast(*TBAAInfo,
                                                 TargetTypeTBAAInfo);
          // If the source l-value is opaque, honor the alignment of the
          // casted-to type.
          if (InnerBaseInfo.getAlignmentSource() != AlignmentSource::Decl) {
            if (BaseInfo)
              BaseInfo->mergeForCast(TargetTypeBaseInfo);
            Addr = Address(Addr.getPointer(), Align);
          }
        }

        if (SanOpts.has(SanitizerKind::CFIUnrelatedCast) &&
            CE->getCastKind() == CK_BitCast) {
          if (auto PT = E->getType()->getAs<PointerType>())
            EmitVTablePtrCheckForCast(PT->getPointeeType(), Addr.getPointer(),
                                      /*MayBeNull=*/true,
                                      CodeGenFunction::CFITCK_UnrelatedCast,
                                      CE->getBeginLoc());
        }
        return Builder.CreatePointerBitCastOrAddrSpaceCast(
            Addr, ConvertType(E->getType()));
      }
      break;

    // Array-to-pointer decay.
    case CK_ArrayToPointerDecay:
      return EmitArrayToPointerDecay(CE->getSubExpr(), BaseInfo, TBAAInfo);

    // Derived-to-base conversions.
    case CK_UncheckedDerivedToBase:
    case CK_DerivedToBase: {
      // TODO: Support accesses to members of base classes in TBAA. For now, we
      // conservatively pretend that the complete object is of the base class
      // type.
      if (TBAAInfo)
        *TBAAInfo = CGM.getTBAAAccessInfo(E->getType());
      Address Addr = EmitPointerWithAlignment(CE->getSubExpr(), BaseInfo);
      auto Derived = CE->getSubExpr()->getType()->getPointeeCXXRecordDecl();
      return GetAddressOfBaseClass(Addr, Derived,
                                   CE->path_begin(), CE->path_end(),
                                   ShouldNullCheckClassCastValue(CE),
                                   CE->getExprLoc());
    }

    // TODO: Is there any reason to treat base-to-derived conversions
    // specially?
    default:
      break;
    }
  }

  // Unary &.
  if (const UnaryOperator *UO = dyn_cast<UnaryOperator>(E)) {
    if (UO->getOpcode() == UO_AddrOf) {
      LValue LV = EmitLValue(UO->getSubExpr());
      if (BaseInfo) *BaseInfo = LV.getBaseInfo();
      if (TBAAInfo) *TBAAInfo = LV.getTBAAInfo();
      return LV.getAddress(*this);
    }
  }

  // TODO: conditional operators, comma.

  // Otherwise, use the alignment of the type.
  CharUnits Align = getNaturalPointeeTypeAlignment(E->getType(), BaseInfo,
                                                   TBAAInfo);
  return Address(EmitScalarExpr(E), Align);
}

RValue CodeGenFunction::GetUndefRValue(QualType Ty) {
  if (Ty->isVoidType())
    return RValue::get(nullptr);

  switch (getEvaluationKind(Ty)) {
  case TEK_Complex: {
    llvm::Type *EltTy =
      ConvertType(Ty->castAs<ComplexType>()->getElementType());
    llvm::Value *U = llvm::UndefValue::get(EltTy);
    return RValue::getComplex(std::make_pair(U, U));
  }

  // If this is a use of an undefined aggregate type, the aggregate must have an
  // identifiable address.  Just because the contents of the value are undefined
  // doesn't mean that the address can't be taken and compared.
  case TEK_Aggregate: {
    Address DestPtr = CreateMemTemp(Ty, "undef.agg.tmp");
    return RValue::getAggregate(DestPtr);
  }

  case TEK_Scalar:
    return RValue::get(llvm::UndefValue::get(ConvertType(Ty)));
  }
  llvm_unreachable("bad evaluation kind");
}

RValue CodeGenFunction::EmitUnsupportedRValue(const Expr *E,
                                              const char *Name) {
  ErrorUnsupported(E, Name);
  return GetUndefRValue(E->getType());
}

LValue CodeGenFunction::EmitUnsupportedLValue(const Expr *E,
                                              const char *Name) {
  ErrorUnsupported(E, Name);
  llvm::Type *Ty = llvm::PointerType::getUnqual(ConvertType(E->getType()));
  return MakeAddrLValue(Address(llvm::UndefValue::get(Ty), CharUnits::One()),
                        E->getType());
}

bool CodeGenFunction::IsWrappedCXXThis(const Expr *Obj) {
  const Expr *Base = Obj;
  while (!isa<CXXThisExpr>(Base)) {
    // The result of a dynamic_cast can be null.
    if (isa<CXXDynamicCastExpr>(Base))
      return false;

    if (const auto *CE = dyn_cast<CastExpr>(Base)) {
      Base = CE->getSubExpr();
    } else if (const auto *PE = dyn_cast<ParenExpr>(Base)) {
      Base = PE->getSubExpr();
    } else if (const auto *UO = dyn_cast<UnaryOperator>(Base)) {
      if (UO->getOpcode() == UO_Extension)
        Base = UO->getSubExpr();
      else
        return false;
    } else {
      return false;
    }
  }
  return true;
}

LValue CodeGenFunction::EmitCheckedLValue(const Expr *E, TypeCheckKind TCK) {
  LValue LV;
  if (SanOpts.has(SanitizerKind::ArrayBounds) && isa<ArraySubscriptExpr>(E))
    LV = EmitArraySubscriptExpr(cast<ArraySubscriptExpr>(E), /*Accessed*/true);
  else
    LV = EmitLValue(E);
  if (!isa<DeclRefExpr>(E) && !LV.isBitField() && LV.isSimple()) {
    SanitizerSet SkippedChecks;
    if (const auto *ME = dyn_cast<MemberExpr>(E)) {
      bool IsBaseCXXThis = IsWrappedCXXThis(ME->getBase());
      if (IsBaseCXXThis)
        SkippedChecks.set(SanitizerKind::Alignment, true);
      if (IsBaseCXXThis || isa<DeclRefExpr>(ME->getBase()))
        SkippedChecks.set(SanitizerKind::Null, true);
    }
    EmitTypeCheck(TCK, E->getExprLoc(), LV.getPointer(*this), E->getType(),
                  LV.getAlignment(), SkippedChecks);
  }
  return LV;
}

/// EmitLValue - Emit code to compute a designator that specifies the location
/// of the expression.
///
/// This can return one of two things: a simple address or a bitfield reference.
/// In either case, the LLVM Value* in the LValue structure is guaranteed to be
/// an LLVM pointer type.
///
/// If this returns a bitfield reference, nothing about the pointee type of the
/// LLVM value is known: For example, it may not be a pointer to an integer.
///
/// If this returns a normal address, and if the lvalue's C type is fixed size,
/// this method guarantees that the returned pointer type will point to an LLVM
/// type of the same size of the lvalue's type.  If the lvalue has a variable
/// length type, this is not possible.
///
LValue CodeGenFunction::EmitLValue(const Expr *E) {
  ApplyDebugLocation DL(*this, E);
  switch (E->getStmtClass()) {
  default: return EmitUnsupportedLValue(E, "l-value expression");

  case Expr::ObjCPropertyRefExprClass:
    llvm_unreachable("cannot emit a property reference directly");

  case Expr::ObjCSelectorExprClass:
    return EmitObjCSelectorLValue(cast<ObjCSelectorExpr>(E));
  case Expr::ObjCIsaExprClass:
    return EmitObjCIsaExpr(cast<ObjCIsaExpr>(E));
  case Expr::BinaryOperatorClass:
    return EmitBinaryOperatorLValue(cast<BinaryOperator>(E));
  case Expr::CompoundAssignOperatorClass: {
    QualType Ty = E->getType();
    if (const AtomicType *AT = Ty->getAs<AtomicType>())
      Ty = AT->getValueType();
    if (!Ty->isAnyComplexType())
      return EmitCompoundAssignmentLValue(cast<CompoundAssignOperator>(E));
    return EmitComplexCompoundAssignmentLValue(cast<CompoundAssignOperator>(E));
  }
  case Expr::CallExprClass:
  case Expr::CXXMemberCallExprClass:
  case Expr::CXXOperatorCallExprClass:
  case Expr::UserDefinedLiteralClass:
    return EmitCallExprLValue(cast<CallExpr>(E));
  case Expr::CXXRewrittenBinaryOperatorClass:
    return EmitLValue(cast<CXXRewrittenBinaryOperator>(E)->getSemanticForm());
  case Expr::VAArgExprClass:
    return EmitVAArgExprLValue(cast<VAArgExpr>(E));
  case Expr::DeclRefExprClass:
    return EmitDeclRefLValue(cast<DeclRefExpr>(E));
  case Expr::ConstantExprClass:
    return EmitLValue(cast<ConstantExpr>(E)->getSubExpr());
  case Expr::ParenExprClass:
    return EmitLValue(cast<ParenExpr>(E)->getSubExpr());
  case Expr::GenericSelectionExprClass:
    return EmitLValue(cast<GenericSelectionExpr>(E)->getResultExpr());
  case Expr::PredefinedExprClass:
    return EmitPredefinedLValue(cast<PredefinedExpr>(E));
  case Expr::StringLiteralClass:
    return EmitStringLiteralLValue(cast<StringLiteral>(E));
  case Expr::ObjCEncodeExprClass:
    return EmitObjCEncodeExprLValue(cast<ObjCEncodeExpr>(E));
  case Expr::PseudoObjectExprClass:
    return EmitPseudoObjectLValue(cast<PseudoObjectExpr>(E));
  case Expr::InitListExprClass:
    return EmitInitListLValue(cast<InitListExpr>(E));
  case Expr::CXXTemporaryObjectExprClass:
  case Expr::CXXConstructExprClass:
    return EmitCXXConstructLValue(cast<CXXConstructExpr>(E));
  case Expr::CXXBindTemporaryExprClass:
    return EmitCXXBindTemporaryLValue(cast<CXXBindTemporaryExpr>(E));
  case Expr::CXXUuidofExprClass:
    return EmitCXXUuidofLValue(cast<CXXUuidofExpr>(E));
  case Expr::LambdaExprClass:
    return EmitAggExprToLValue(E);

  case Expr::ExprWithCleanupsClass: {
    const auto *cleanups = cast<ExprWithCleanups>(E);
    enterFullExpression(cleanups);
    RunCleanupsScope Scope(*this);
    LValue LV = EmitLValue(cleanups->getSubExpr());
    if (LV.isSimple()) {
      // Defend against branches out of gnu statement expressions surrounded by
      // cleanups.
      llvm::Value *V = LV.getPointer(*this);
      Scope.ForceCleanup({&V});
      return LValue::MakeAddr(Address(V, LV.getAlignment()), LV.getType(),
                              getContext(), LV.getBaseInfo(), LV.getTBAAInfo());
    }
    // FIXME: Is it possible to create an ExprWithCleanups that produces a
    // bitfield lvalue or some other non-simple lvalue?
    return LV;
  }

  case Expr::CXXDefaultArgExprClass: {
    auto *DAE = cast<CXXDefaultArgExpr>(E);
    CXXDefaultArgExprScope Scope(*this, DAE);
    return EmitLValue(DAE->getExpr());
  }
  case Expr::CXXDefaultInitExprClass: {
    auto *DIE = cast<CXXDefaultInitExpr>(E);
    CXXDefaultInitExprScope Scope(*this, DIE);
    return EmitLValue(DIE->getExpr());
  }
  case Expr::CXXTypeidExprClass:
    return EmitCXXTypeidLValue(cast<CXXTypeidExpr>(E));

  case Expr::ObjCMessageExprClass:
    return EmitObjCMessageExprLValue(cast<ObjCMessageExpr>(E));
  case Expr::ObjCIvarRefExprClass:
    return EmitObjCIvarRefLValue(cast<ObjCIvarRefExpr>(E));
  case Expr::StmtExprClass:
    return EmitStmtExprLValue(cast<StmtExpr>(E));
  case Expr::UnaryOperatorClass:
    return EmitUnaryOpLValue(cast<UnaryOperator>(E));
  case Expr::ArraySubscriptExprClass:
    return EmitArraySubscriptExpr(cast<ArraySubscriptExpr>(E));
  case Expr::OMPArraySectionExprClass:
    return EmitOMPArraySectionExpr(cast<OMPArraySectionExpr>(E));
  case Expr::ExtVectorElementExprClass:
    return EmitExtVectorElementExpr(cast<ExtVectorElementExpr>(E));
  case Expr::MemberExprClass:
    return EmitMemberExpr(cast<MemberExpr>(E));
  case Expr::CompoundLiteralExprClass:
    return EmitCompoundLiteralLValue(cast<CompoundLiteralExpr>(E));
  case Expr::ConditionalOperatorClass:
    return EmitConditionalOperatorLValue(cast<ConditionalOperator>(E));
  case Expr::BinaryConditionalOperatorClass:
    return EmitConditionalOperatorLValue(cast<BinaryConditionalOperator>(E));
  case Expr::ChooseExprClass:
    return EmitLValue(cast<ChooseExpr>(E)->getChosenSubExpr());
  case Expr::OpaqueValueExprClass:
    return EmitOpaqueValueLValue(cast<OpaqueValueExpr>(E));
  case Expr::SubstNonTypeTemplateParmExprClass:
    return EmitLValue(cast<SubstNonTypeTemplateParmExpr>(E)->getReplacement());
  case Expr::ImplicitCastExprClass:
  case Expr::CStyleCastExprClass:
  case Expr::CXXFunctionalCastExprClass:
  case Expr::CXXStaticCastExprClass:
  case Expr::CXXDynamicCastExprClass:
  case Expr::CXXReinterpretCastExprClass:
  case Expr::CXXConstCastExprClass:
  case Expr::ObjCBridgedCastExprClass:
    return EmitCastLValue(cast<CastExpr>(E));

  case Expr::MaterializeTemporaryExprClass:
    return EmitMaterializeTemporaryExpr(cast<MaterializeTemporaryExpr>(E));

  case Expr::CoawaitExprClass:
    return EmitCoawaitLValue(cast<CoawaitExpr>(E));
  case Expr::CoyieldExprClass:
    return EmitCoyieldLValue(cast<CoyieldExpr>(E));
  }
}

/// Given an object of the given canonical type, can we safely copy a
/// value out of it based on its initializer?
static bool isConstantEmittableObjectType(QualType type) {
  assert(type.isCanonical());
  assert(!type->isReferenceType());

  // Must be const-qualified but non-volatile.
  Qualifiers qs = type.getLocalQualifiers();
  if (!qs.hasConst() || qs.hasVolatile()) return false;

  // Otherwise, all object types satisfy this except C++ classes with
  // mutable subobjects or non-trivial copy/destroy behavior.
  if (const auto *RT = dyn_cast<RecordType>(type))
    if (const auto *RD = dyn_cast<CXXRecordDecl>(RT->getDecl()))
      if (RD->hasMutableFields() || !RD->isTrivial())
        return false;

  return true;
}

/// Can we constant-emit a load of a reference to a variable of the
/// given type?  This is different from predicates like
/// Decl::mightBeUsableInConstantExpressions because we do want it to apply
/// in situations that don't necessarily satisfy the language's rules
/// for this (e.g. C++'s ODR-use rules).  For example, we want to able
/// to do this with const float variables even if those variables
/// aren't marked 'constexpr'.
enum ConstantEmissionKind {
  CEK_None,
  CEK_AsReferenceOnly,
  CEK_AsValueOrReference,
  CEK_AsValueOnly
};
static ConstantEmissionKind checkVarTypeForConstantEmission(QualType type) {
  type = type.getCanonicalType();
  if (const auto *ref = dyn_cast<ReferenceType>(type)) {
    if (isConstantEmittableObjectType(ref->getPointeeType()))
      return CEK_AsValueOrReference;
    return CEK_AsReferenceOnly;
  }
  if (isConstantEmittableObjectType(type))
    return CEK_AsValueOnly;
  return CEK_None;
}

/// Try to emit a reference to the given value without producing it as
/// an l-value.  This is just an optimization, but it avoids us needing
/// to emit global copies of variables if they're named without triggering
/// a formal use in a context where we can't emit a direct reference to them,
/// for instance if a block or lambda or a member of a local class uses a
/// const int variable or constexpr variable from an enclosing function.
CodeGenFunction::ConstantEmission
CodeGenFunction::tryEmitAsConstant(DeclRefExpr *refExpr) {
  ValueDecl *value = refExpr->getDecl();

  // The value needs to be an enum constant or a constant variable.
  ConstantEmissionKind CEK;
  if (isa<ParmVarDecl>(value)) {
    CEK = CEK_None;
  } else if (auto *var = dyn_cast<VarDecl>(value)) {
    CEK = checkVarTypeForConstantEmission(var->getType());
  } else if (isa<EnumConstantDecl>(value)) {
    CEK = CEK_AsValueOnly;
  } else {
    CEK = CEK_None;
  }
  if (CEK == CEK_None) return ConstantEmission();

  Expr::EvalResult result;
  bool resultIsReference;
  QualType resultType;

  // It's best to evaluate all the way as an r-value if that's permitted.
  if (CEK != CEK_AsReferenceOnly &&
      refExpr->EvaluateAsRValue(result, getContext())) {
    resultIsReference = false;
    resultType = refExpr->getType();

  // Otherwise, try to evaluate as an l-value.
  } else if (CEK != CEK_AsValueOnly &&
             refExpr->EvaluateAsLValue(result, getContext())) {
    resultIsReference = true;
    resultType = value->getType();

  // Failure.
  } else {
    return ConstantEmission();
  }

  // In any case, if the initializer has side-effects, abandon ship.
  if (result.HasSideEffects)
    return ConstantEmission();

  // Emit as a constant.
  auto C = ConstantEmitter(*this).emitAbstract(refExpr->getLocation(),
                                               result.Val, resultType);

  // Make sure we emit a debug reference to the global variable.
  // This should probably fire even for
  if (isa<VarDecl>(value)) {
    if (!getContext().DeclMustBeEmitted(cast<VarDecl>(value)))
      EmitDeclRefExprDbgValue(refExpr, result.Val);
  } else {
    assert(isa<EnumConstantDecl>(value));
    EmitDeclRefExprDbgValue(refExpr, result.Val);
  }

  // If we emitted a reference constant, we need to dereference that.
  if (resultIsReference)
    return ConstantEmission::forReference(C);

  return ConstantEmission::forValue(C);
}

static DeclRefExpr *tryToConvertMemberExprToDeclRefExpr(CodeGenFunction &CGF,
                                                        const MemberExpr *ME) {
  if (auto *VD = dyn_cast<VarDecl>(ME->getMemberDecl())) {
    // Try to emit static variable member expressions as DREs.
    return DeclRefExpr::Create(
        CGF.getContext(), NestedNameSpecifierLoc(), SourceLocation(), VD,
        /*RefersToEnclosingVariableOrCapture=*/false, ME->getExprLoc(),
        ME->getType(), ME->getValueKind(), nullptr, nullptr, ME->isNonOdrUse());
  }
  return nullptr;
}

CodeGenFunction::ConstantEmission
CodeGenFunction::tryEmitAsConstant(const MemberExpr *ME) {
  if (DeclRefExpr *DRE = tryToConvertMemberExprToDeclRefExpr(*this, ME))
    return tryEmitAsConstant(DRE);
  return ConstantEmission();
}

llvm::Value *CodeGenFunction::emitScalarConstant(
    const CodeGenFunction::ConstantEmission &Constant, Expr *E) {
  assert(Constant && "not a constant");
  if (Constant.isReference())
    return EmitLoadOfLValue(Constant.getReferenceLValue(*this, E),
                            E->getExprLoc())
        .getScalarVal();
  return Constant.getValue();
}

llvm::Value *CodeGenFunction::EmitLoadOfScalar(LValue lvalue,
                                               SourceLocation Loc) {
  return EmitLoadOfScalar(lvalue.getAddress(*this), lvalue.isVolatile(),
                          lvalue.getType(), Loc, lvalue.getBaseInfo(),
                          lvalue.getTBAAInfo(), lvalue.isNontemporal());
}

static bool hasBooleanRepresentation(QualType Ty) {
  if (Ty->isBooleanType())
    return true;

  if (const EnumType *ET = Ty->getAs<EnumType>())
    return ET->getDecl()->getIntegerType()->isBooleanType();

  if (const AtomicType *AT = Ty->getAs<AtomicType>())
    return hasBooleanRepresentation(AT->getValueType());

  return false;
}

static bool getRangeForType(CodeGenFunction &CGF, QualType Ty,
                            llvm::APInt &Min, llvm::APInt &End,
                            bool StrictEnums, bool IsBool) {
  const EnumType *ET = Ty->getAs<EnumType>();
  bool IsRegularCPlusPlusEnum = CGF.getLangOpts().CPlusPlus && StrictEnums &&
                                ET && !ET->getDecl()->isFixed();
  if (!IsBool && !IsRegularCPlusPlusEnum)
    return false;

  if (IsBool) {
    Min = llvm::APInt(CGF.getContext().getTypeSize(Ty), 0);
    End = llvm::APInt(CGF.getContext().getTypeSize(Ty), 2);
  } else {
    const EnumDecl *ED = ET->getDecl();
    llvm::Type *LTy = CGF.ConvertTypeForMem(ED->getIntegerType());
    unsigned Bitwidth = LTy->getScalarSizeInBits();
    unsigned NumNegativeBits = ED->getNumNegativeBits();
    unsigned NumPositiveBits = ED->getNumPositiveBits();

    if (NumNegativeBits) {
      unsigned NumBits = std::max(NumNegativeBits, NumPositiveBits + 1);
      assert(NumBits <= Bitwidth);
      End = llvm::APInt(Bitwidth, 1) << (NumBits - 1);
      Min = -End;
    } else {
      assert(NumPositiveBits <= Bitwidth);
      End = llvm::APInt(Bitwidth, 1) << NumPositiveBits;
      Min = llvm::APInt(Bitwidth, 0);
    }
  }
  return true;
}

llvm::MDNode *CodeGenFunction::getRangeForLoadFromType(QualType Ty) {
  llvm::APInt Min, End;
  if (!getRangeForType(*this, Ty, Min, End, CGM.getCodeGenOpts().StrictEnums,
                       hasBooleanRepresentation(Ty)))
    return nullptr;

  llvm::MDBuilder MDHelper(getLLVMContext());
  return MDHelper.createRange(Min, End);
}

bool CodeGenFunction::EmitScalarRangeCheck(llvm::Value *Value, QualType Ty,
                                           SourceLocation Loc) {
  bool HasBoolCheck = SanOpts.has(SanitizerKind::Bool);
  bool HasEnumCheck = SanOpts.has(SanitizerKind::Enum);
  if (!HasBoolCheck && !HasEnumCheck)
    return false;

  bool IsBool = hasBooleanRepresentation(Ty) ||
                NSAPI(CGM.getContext()).isObjCBOOLType(Ty);
  bool NeedsBoolCheck = HasBoolCheck && IsBool;
  bool NeedsEnumCheck = HasEnumCheck && Ty->getAs<EnumType>();
  if (!NeedsBoolCheck && !NeedsEnumCheck)
    return false;

  // Single-bit booleans don't need to be checked. Special-case this to avoid
  // a bit width mismatch when handling bitfield values. This is handled by
  // EmitFromMemory for the non-bitfield case.
  if (IsBool &&
      cast<llvm::IntegerType>(Value->getType())->getBitWidth() == 1)
    return false;

  llvm::APInt Min, End;
  if (!getRangeForType(*this, Ty, Min, End, /*StrictEnums=*/true, IsBool))
    return true;

  auto &Ctx = getLLVMContext();
  SanitizerScope SanScope(this);
  llvm::Value *Check;
  --End;
  if (!Min) {
    Check = Builder.CreateICmpULE(Value, llvm::ConstantInt::get(Ctx, End));
  } else {
    llvm::Value *Upper =
        Builder.CreateICmpSLE(Value, llvm::ConstantInt::get(Ctx, End));
    llvm::Value *Lower =
        Builder.CreateICmpSGE(Value, llvm::ConstantInt::get(Ctx, Min));
    Check = Builder.CreateAnd(Upper, Lower);
  }
  llvm::Constant *StaticArgs[] = {EmitCheckSourceLocation(Loc),
                                  EmitCheckTypeDescriptor(Ty)};
  SanitizerMask Kind =
      NeedsEnumCheck ? SanitizerKind::Enum : SanitizerKind::Bool;
  EmitCheck(std::make_pair(Check, Kind), SanitizerHandler::LoadInvalidValue,
            StaticArgs, EmitCheckValue(Value));
  return true;
}

llvm::Value *CodeGenFunction::EmitLoadOfScalar(Address Addr, bool Volatile,
                                               QualType Ty,
                                               SourceLocation Loc,
                                               LValueBaseInfo BaseInfo,
                                               TBAAAccessInfo TBAAInfo,
                                               bool isNontemporal) {
  if (!CGM.getCodeGenOpts().PreserveVec3Type) {
    // For better performance, handle vector loads differently.
    if (Ty->isVectorType()) {
      const llvm::Type *EltTy = Addr.getElementType();

      const auto *VTy = cast<llvm::VectorType>(EltTy);

      // Handle vectors of size 3 like size 4 for better performance.
      if (VTy->getNumElements() == 3) {

        // Bitcast to vec4 type.
        llvm::VectorType *vec4Ty =
            llvm::VectorType::get(VTy->getElementType(), 4);
        Address Cast = Builder.CreateElementBitCast(Addr, vec4Ty, "castToVec4");
        // Now load value.
        llvm::Value *V = Builder.CreateLoad(Cast, Volatile, "loadVec4");

        // Shuffle vector to get vec3.
        V = Builder.CreateShuffleVector(V, llvm::UndefValue::get(vec4Ty),
                                        {0, 1, 2}, "extractVec");
        return EmitFromMemory(V, Ty);
      }
    }
  }

  // Atomic operations have to be done on integral types.
  LValue AtomicLValue =
      LValue::MakeAddr(Addr, Ty, getContext(), BaseInfo, TBAAInfo);
  if (Ty->isAtomicType() || LValueIsSuitableForInlineAtomic(AtomicLValue)) {
    return EmitAtomicLoad(AtomicLValue, Loc).getScalarVal();
  }

  llvm::LoadInst *Load = Builder.CreateLoad(Addr, Volatile);
  if (isNontemporal) {
    llvm::MDNode *Node = llvm::MDNode::get(
        Load->getContext(), llvm::ConstantAsMetadata::get(Builder.getInt32(1)));
    Load->setMetadata(CGM.getModule().getMDKindID("nontemporal"), Node);
  }

  CGM.DecorateInstructionWithTBAA(Load, TBAAInfo);

  if (EmitScalarRangeCheck(Load, Ty, Loc)) {
    // In order to prevent the optimizer from throwing away the check, don't
    // attach range metadata to the load.
  } else if (CGM.getCodeGenOpts().OptimizationLevel > 0)
    if (llvm::MDNode *RangeInfo = getRangeForLoadFromType(Ty))
      Load->setMetadata(llvm::LLVMContext::MD_range, RangeInfo);

  return EmitFromMemory(Load, Ty);
}

llvm::Value *CodeGenFunction::EmitToMemory(llvm::Value *Value, QualType Ty) {
  // Bool has a different representation in memory than in registers.
  if (hasBooleanRepresentation(Ty)) {
    // This should really always be an i1, but sometimes it's already
    // an i8, and it's awkward to track those cases down.
    if (Value->getType()->isIntegerTy(1))
      return Builder.CreateZExt(Value, ConvertTypeForMem(Ty), "frombool");
    assert(Value->getType()->isIntegerTy(getContext().getTypeSize(Ty)) &&
           "wrong value rep of bool");
  }

  return Value;
}

llvm::Value *CodeGenFunction::EmitFromMemory(llvm::Value *Value, QualType Ty) {
  // Bool has a different representation in memory than in registers.
  if (hasBooleanRepresentation(Ty)) {
    assert(Value->getType()->isIntegerTy(getContext().getTypeSize(Ty)) &&
           "wrong value rep of bool");
    return Builder.CreateTrunc(Value, Builder.getInt1Ty(), "tobool");
  }

  return Value;
}

void CodeGenFunction::EmitStoreOfScalar(llvm::Value *Value, Address Addr,
                                        bool Volatile, QualType Ty,
                                        LValueBaseInfo BaseInfo,
                                        TBAAAccessInfo TBAAInfo,
                                        bool isInit, bool isNontemporal) {
  if (!CGM.getCodeGenOpts().PreserveVec3Type) {
    // Handle vectors differently to get better performance.
    if (Ty->isVectorType()) {
      llvm::Type *SrcTy = Value->getType();
      auto *VecTy = dyn_cast<llvm::VectorType>(SrcTy);
      // Handle vec3 special.
      if (VecTy && VecTy->getNumElements() == 3) {
        // Our source is a vec3, do a shuffle vector to make it a vec4.
        llvm::Constant *Mask[] = {Builder.getInt32(0), Builder.getInt32(1),
                                  Builder.getInt32(2),
                                  llvm::UndefValue::get(Builder.getInt32Ty())};
        llvm::Value *MaskV = llvm::ConstantVector::get(Mask);
        Value = Builder.CreateShuffleVector(Value, llvm::UndefValue::get(VecTy),
                                            MaskV, "extractVec");
        SrcTy = llvm::VectorType::get(VecTy->getElementType(), 4);
      }
      if (Addr.getElementType() != SrcTy) {
        Addr = Builder.CreateElementBitCast(Addr, SrcTy, "storetmp");
      }
    }
  }

  Value = EmitToMemory(Value, Ty);

  LValue AtomicLValue =
      LValue::MakeAddr(Addr, Ty, getContext(), BaseInfo, TBAAInfo);
  if (Ty->isAtomicType() ||
      (!isInit && LValueIsSuitableForInlineAtomic(AtomicLValue))) {
    EmitAtomicStore(RValue::get(Value), AtomicLValue, isInit);
    return;
  }

  if (auto *PtrTy = dyn_cast<llvm::PointerType>(Value->getType())) {
    auto *ExpectedPtrType =
        cast<llvm::PointerType>(Addr.getType()->getElementType());
    unsigned ValueAS = PtrTy->getAddressSpace();
    unsigned ExpectedAS = ExpectedPtrType->getAddressSpace();
    if (ValueAS != ExpectedAS) {
      Value =
          Builder.CreatePointerBitCastOrAddrSpaceCast(Value, ExpectedPtrType);
    }
  }
  llvm::StoreInst *Store = Builder.CreateStore(Value, Addr, Volatile);
  if (isNontemporal) {
    llvm::MDNode *Node =
        llvm::MDNode::get(Store->getContext(),
                          llvm::ConstantAsMetadata::get(Builder.getInt32(1)));
    Store->setMetadata(CGM.getModule().getMDKindID("nontemporal"), Node);
  }

  CGM.DecorateInstructionWithTBAA(Store, TBAAInfo);
}

void CodeGenFunction::EmitStoreOfScalar(llvm::Value *value, LValue lvalue,
                                        bool isInit) {
  EmitStoreOfScalar(value, lvalue.getAddress(*this), lvalue.isVolatile(),
                    lvalue.getType(), lvalue.getBaseInfo(),
                    lvalue.getTBAAInfo(), isInit, lvalue.isNontemporal());
}

/// EmitLoadOfLValue - Given an expression that represents a value lvalue, this
/// method emits the address of the lvalue, then loads the result as an rvalue,
/// returning the rvalue.
RValue CodeGenFunction::EmitLoadOfLValue(LValue LV, SourceLocation Loc) {
  if (LV.isObjCWeak()) {
    // load of a __weak object.
    Address AddrWeakObj = LV.getAddress(*this);
    return RValue::get(CGM.getObjCRuntime().EmitObjCWeakRead(*this,
                                                             AddrWeakObj));
  }
  if (LV.getQuals().getObjCLifetime() == Qualifiers::OCL_Weak) {
    // In MRC mode, we do a load+autorelease.
    if (!getLangOpts().ObjCAutoRefCount) {
      return RValue::get(EmitARCLoadWeak(LV.getAddress(*this)));
    }

    // In ARC mode, we load retained and then consume the value.
    llvm::Value *Object = EmitARCLoadWeakRetained(LV.getAddress(*this));
    Object = EmitObjCConsumeObject(LV.getType(), Object);
    return RValue::get(Object);
  }

  if (LV.isSimple()) {
    assert(!LV.getType()->isFunctionType());

    // Everything needs a load.
    return RValue::get(EmitLoadOfScalar(LV, Loc));
  }

  if (LV.isVectorElt()) {
    llvm::LoadInst *Load = Builder.CreateLoad(LV.getVectorAddress(),
                                              LV.isVolatileQualified());
    return RValue::get(Builder.CreateExtractElement(Load, LV.getVectorIdx(),
                                                    "vecext"));
  }

  // If this is a reference to a subset of the elements of a vector, either
  // shuffle the input or extract/insert them as appropriate.
  if (LV.isExtVectorElt())
    return EmitLoadOfExtVectorElementLValue(LV);

  // Global Register variables always invoke intrinsics
  if (LV.isGlobalReg())
    return EmitLoadOfGlobalRegLValue(LV);

  assert(LV.isBitField() && "Unknown LValue type!");
  return EmitLoadOfBitfieldLValue(LV, Loc);
}

RValue CodeGenFunction::EmitLoadOfBitfieldLValue(LValue LV,
                                                 SourceLocation Loc) {
  const CGBitFieldInfo &Info = LV.getBitFieldInfo();

  // Get the output type.
  llvm::Type *ResLTy = ConvertType(LV.getType());

  Address Ptr = LV.getBitFieldAddress();
  llvm::Value *Val = Builder.CreateLoad(Ptr, LV.isVolatileQualified(), "bf.load");

  if (Info.IsSigned) {
    assert(static_cast<unsigned>(Info.Offset + Info.Size) <= Info.StorageSize);
    unsigned HighBits = Info.StorageSize - Info.Offset - Info.Size;
    if (HighBits)
      Val = Builder.CreateShl(Val, HighBits, "bf.shl");
    if (Info.Offset + HighBits)
      Val = Builder.CreateAShr(Val, Info.Offset + HighBits, "bf.ashr");
  } else {
    if (Info.Offset)
      Val = Builder.CreateLShr(Val, Info.Offset, "bf.lshr");
    if (static_cast<unsigned>(Info.Offset) + Info.Size < Info.StorageSize)
      Val = Builder.CreateAnd(Val, llvm::APInt::getLowBitsSet(Info.StorageSize,
                                                              Info.Size),
                              "bf.clear");
  }
  Val = Builder.CreateIntCast(Val, ResLTy, Info.IsSigned, "bf.cast");
  EmitScalarRangeCheck(Val, LV.getType(), Loc);
  return RValue::get(Val);
}

// If this is a reference to a subset of the elements of a vector, create an
// appropriate shufflevector.
RValue CodeGenFunction::EmitLoadOfExtVectorElementLValue(LValue LV) {
  llvm::Value *Vec = Builder.CreateLoad(LV.getExtVectorAddress(),
                                        LV.isVolatileQualified());

  const llvm::Constant *Elts = LV.getExtVectorElts();

  // If the result of the expression is a non-vector type, we must be extracting
  // a single element.  Just codegen as an extractelement.
  const VectorType *ExprVT = LV.getType()->getAs<VectorType>();
  if (!ExprVT) {
    unsigned InIdx = getAccessedFieldNo(0, Elts);
    llvm::Value *Elt = llvm::ConstantInt::get(SizeTy, InIdx);
    return RValue::get(Builder.CreateExtractElement(Vec, Elt));
  }

  // Always use shuffle vector to try to retain the original program structure
  unsigned NumResultElts = ExprVT->getNumElements();

  SmallVector<llvm::Constant*, 4> Mask;
  for (unsigned i = 0; i != NumResultElts; ++i)
    Mask.push_back(Builder.getInt32(getAccessedFieldNo(i, Elts)));

  llvm::Value *MaskV = llvm::ConstantVector::get(Mask);
  Vec = Builder.CreateShuffleVector(Vec, llvm::UndefValue::get(Vec->getType()),
                                    MaskV);
  return RValue::get(Vec);
}

/// Generates lvalue for partial ext_vector access.
Address CodeGenFunction::EmitExtVectorElementLValue(LValue LV) {
  Address VectorAddress = LV.getExtVectorAddress();
  const VectorType *ExprVT = LV.getType()->getAs<VectorType>();
  QualType EQT = ExprVT->getElementType();
  llvm::Type *VectorElementTy = CGM.getTypes().ConvertType(EQT);

  Address CastToPointerElement =
    Builder.CreateElementBitCast(VectorAddress, VectorElementTy,
                                 "conv.ptr.element");

  const llvm::Constant *Elts = LV.getExtVectorElts();
  unsigned ix = getAccessedFieldNo(0, Elts);

  Address VectorBasePtrPlusIx =
    Builder.CreateConstInBoundsGEP(CastToPointerElement, ix,
                                   "vector.elt");

  return VectorBasePtrPlusIx;
}

/// Load of global gamed gegisters are always calls to intrinsics.
RValue CodeGenFunction::EmitLoadOfGlobalRegLValue(LValue LV) {
  assert((LV.getType()->isIntegerType() || LV.getType()->isPointerType()) &&
         "Bad type for register variable");
  llvm::MDNode *RegName = cast<llvm::MDNode>(
      cast<llvm::MetadataAsValue>(LV.getGlobalReg())->getMetadata());

  // We accept integer and pointer types only
  llvm::Type *OrigTy = CGM.getTypes().ConvertType(LV.getType());
  llvm::Type *Ty = OrigTy;
  if (OrigTy->isPointerTy())
    Ty = CGM.getTypes().getDataLayout().getIntPtrType(OrigTy);
  llvm::Type *Types[] = { Ty };

  llvm::Function *F = CGM.getIntrinsic(llvm::Intrinsic::read_register, Types);
  llvm::Value *Call = Builder.CreateCall(
      F, llvm::MetadataAsValue::get(Ty->getContext(), RegName));
  if (OrigTy->isPointerTy())
    Call = Builder.CreateIntToPtr(Call, OrigTy);
  return RValue::get(Call);
}


/// EmitStoreThroughLValue - Store the specified rvalue into the specified
/// lvalue, where both are guaranteed to the have the same type, and that type
/// is 'Ty'.
void CodeGenFunction::EmitStoreThroughLValue(RValue Src, LValue Dst,
                                             bool isInit) {
  if (!Dst.isSimple()) {
    if (Dst.isVectorElt()) {
      // Read/modify/write the vector, inserting the new element.
      llvm::Value *Vec = Builder.CreateLoad(Dst.getVectorAddress(),
                                            Dst.isVolatileQualified());
      Vec = Builder.CreateInsertElement(Vec, Src.getScalarVal(),
                                        Dst.getVectorIdx(), "vecins");
      Builder.CreateStore(Vec, Dst.getVectorAddress(),
                          Dst.isVolatileQualified());
      return;
    }

    // If this is an update of extended vector elements, insert them as
    // appropriate.
    if (Dst.isExtVectorElt())
      return EmitStoreThroughExtVectorComponentLValue(Src, Dst);

    if (Dst.isGlobalReg())
      return EmitStoreThroughGlobalRegLValue(Src, Dst);

    assert(Dst.isBitField() && "Unknown LValue type");
    return EmitStoreThroughBitfieldLValue(Src, Dst);
  }

  // There's special magic for assigning into an ARC-qualified l-value.
  if (Qualifiers::ObjCLifetime Lifetime = Dst.getQuals().getObjCLifetime()) {
    switch (Lifetime) {
    case Qualifiers::OCL_None:
      llvm_unreachable("present but none");

    case Qualifiers::OCL_ExplicitNone:
      // nothing special
      break;

    case Qualifiers::OCL_Strong:
      if (isInit) {
        Src = RValue::get(EmitARCRetain(Dst.getType(), Src.getScalarVal()));
        break;
      }
      EmitARCStoreStrong(Dst, Src.getScalarVal(), /*ignore*/ true);
      return;

    case Qualifiers::OCL_Weak:
      if (isInit)
        // Initialize and then skip the primitive store.
        EmitARCInitWeak(Dst.getAddress(*this), Src.getScalarVal());
      else
        EmitARCStoreWeak(Dst.getAddress(*this), Src.getScalarVal(),
                         /*ignore*/ true);
      return;

    case Qualifiers::OCL_Autoreleasing:
      Src = RValue::get(EmitObjCExtendObjectLifetime(Dst.getType(),
                                                     Src.getScalarVal()));
      // fall into the normal path
      break;
    }
  }

  if (Dst.isObjCWeak() && !Dst.isNonGC()) {
    // load of a __weak object.
    Address LvalueDst = Dst.getAddress(*this);
    llvm::Value *src = Src.getScalarVal();
     CGM.getObjCRuntime().EmitObjCWeakAssign(*this, src, LvalueDst);
    return;
  }

  if (Dst.isObjCStrong() && !Dst.isNonGC()) {
    // load of a __strong object.
    Address LvalueDst = Dst.getAddress(*this);
    llvm::Value *src = Src.getScalarVal();
    if (Dst.isObjCIvar()) {
      assert(Dst.getBaseIvarExp() && "BaseIvarExp is NULL");
      llvm::Type *ResultType = IntPtrTy;
      Address dst = EmitPointerWithAlignment(Dst.getBaseIvarExp());
      llvm::Value *RHS = dst.getPointer();
      RHS = Builder.CreatePtrToInt(RHS, ResultType, "sub.ptr.rhs.cast");
      llvm::Value *LHS =
        Builder.CreatePtrToInt(LvalueDst.getPointer(), ResultType,
                               "sub.ptr.lhs.cast");
      llvm::Value *BytesBetween = Builder.CreateSub(LHS, RHS, "ivar.offset");
      CGM.getObjCRuntime().EmitObjCIvarAssign(*this, src, dst,
                                              BytesBetween);
    } else if (Dst.isGlobalObjCRef()) {
      CGM.getObjCRuntime().EmitObjCGlobalAssign(*this, src, LvalueDst,
                                                Dst.isThreadLocalRef());
    }
    else
      CGM.getObjCRuntime().EmitObjCStrongCastAssign(*this, src, LvalueDst);
    return;
  }

  assert(Src.isScalar() && "Can't emit an agg store with this method");
  EmitStoreOfScalar(Src.getScalarVal(), Dst, isInit);
}

void CodeGenFunction::EmitStoreThroughBitfieldLValue(RValue Src, LValue Dst,
                                                     llvm::Value **Result) {
  const CGBitFieldInfo &Info = Dst.getBitFieldInfo();
  llvm::Type *ResLTy = ConvertTypeForMem(Dst.getType());
  Address Ptr = Dst.getBitFieldAddress();

  // Get the source value, truncated to the width of the bit-field.
  llvm::Value *SrcVal = Src.getScalarVal();

  // Cast the source to the storage type and shift it into place.
  SrcVal = Builder.CreateIntCast(SrcVal, Ptr.getElementType(),
                                 /*isSigned=*/false);
  llvm::Value *MaskedVal = SrcVal;

  // See if there are other bits in the bitfield's storage we'll need to load
  // and mask together with source before storing.
  if (Info.StorageSize != Info.Size) {
    assert(Info.StorageSize > Info.Size && "Invalid bitfield size.");
    llvm::Value *Val =
      Builder.CreateLoad(Ptr, Dst.isVolatileQualified(), "bf.load");

    // Mask the source value as needed.
    if (!hasBooleanRepresentation(Dst.getType()))
      SrcVal = Builder.CreateAnd(SrcVal,
                                 llvm::APInt::getLowBitsSet(Info.StorageSize,
                                                            Info.Size),
                                 "bf.value");
    MaskedVal = SrcVal;
    if (Info.Offset)
      SrcVal = Builder.CreateShl(SrcVal, Info.Offset, "bf.shl");

    // Mask out the original value.
    Val = Builder.CreateAnd(Val,
                            ~llvm::APInt::getBitsSet(Info.StorageSize,
                                                     Info.Offset,
                                                     Info.Offset + Info.Size),
                            "bf.clear");

    // Or together the unchanged values and the source value.
    SrcVal = Builder.CreateOr(Val, SrcVal, "bf.set");
  } else {
    assert(Info.Offset == 0);
  }

  // Write the new value back out.
  Builder.CreateStore(SrcVal, Ptr, Dst.isVolatileQualified());

  // Return the new value of the bit-field, if requested.
  if (Result) {
    llvm::Value *ResultVal = MaskedVal;

    // Sign extend the value if needed.
    if (Info.IsSigned) {
      assert(Info.Size <= Info.StorageSize);
      unsigned HighBits = Info.StorageSize - Info.Size;
      if (HighBits) {
        ResultVal = Builder.CreateShl(ResultVal, HighBits, "bf.result.shl");
        ResultVal = Builder.CreateAShr(ResultVal, HighBits, "bf.result.ashr");
      }
    }

    ResultVal = Builder.CreateIntCast(ResultVal, ResLTy, Info.IsSigned,
                                      "bf.result.cast");
    *Result = EmitFromMemory(ResultVal, Dst.getType());
  }
}

void CodeGenFunction::EmitStoreThroughExtVectorComponentLValue(RValue Src,
                                                               LValue Dst) {
  // This access turns into a read/modify/write of the vector.  Load the input
  // value now.
  llvm::Value *Vec = Builder.CreateLoad(Dst.getExtVectorAddress(),
                                        Dst.isVolatileQualified());
  const llvm::Constant *Elts = Dst.getExtVectorElts();

  llvm::Value *SrcVal = Src.getScalarVal();

  if (const VectorType *VTy = Dst.getType()->getAs<VectorType>()) {
    unsigned NumSrcElts = VTy->getNumElements();
    unsigned NumDstElts = Vec->getType()->getVectorNumElements();
    if (NumDstElts == NumSrcElts) {
      // Use shuffle vector is the src and destination are the same number of
      // elements and restore the vector mask since it is on the side it will be
      // stored.
      SmallVector<llvm::Constant*, 4> Mask(NumDstElts);
      for (unsigned i = 0; i != NumSrcElts; ++i)
        Mask[getAccessedFieldNo(i, Elts)] = Builder.getInt32(i);

      llvm::Value *MaskV = llvm::ConstantVector::get(Mask);
      Vec = Builder.CreateShuffleVector(SrcVal,
                                        llvm::UndefValue::get(Vec->getType()),
                                        MaskV);
    } else if (NumDstElts > NumSrcElts) {
      // Extended the source vector to the same length and then shuffle it
      // into the destination.
      // FIXME: since we're shuffling with undef, can we just use the indices
      //        into that?  This could be simpler.
      SmallVector<llvm::Constant*, 4> ExtMask;
      for (unsigned i = 0; i != NumSrcElts; ++i)
        ExtMask.push_back(Builder.getInt32(i));
      ExtMask.resize(NumDstElts, llvm::UndefValue::get(Int32Ty));
      llvm::Value *ExtMaskV = llvm::ConstantVector::get(ExtMask);
      llvm::Value *ExtSrcVal =
        Builder.CreateShuffleVector(SrcVal,
                                    llvm::UndefValue::get(SrcVal->getType()),
                                    ExtMaskV);
      // build identity
      SmallVector<llvm::Constant*, 4> Mask;
      for (unsigned i = 0; i != NumDstElts; ++i)
        Mask.push_back(Builder.getInt32(i));

      // When the vector size is odd and .odd or .hi is used, the last element
      // of the Elts constant array will be one past the size of the vector.
      // Ignore the last element here, if it is greater than the mask size.
      if (getAccessedFieldNo(NumSrcElts - 1, Elts) == Mask.size())
        NumSrcElts--;

      // modify when what gets shuffled in
      for (unsigned i = 0; i != NumSrcElts; ++i)
        Mask[getAccessedFieldNo(i, Elts)] = Builder.getInt32(i+NumDstElts);
      llvm::Value *MaskV = llvm::ConstantVector::get(Mask);
      Vec = Builder.CreateShuffleVector(Vec, ExtSrcVal, MaskV);
    } else {
      // We should never shorten the vector
      llvm_unreachable("unexpected shorten vector length");
    }
  } else {
    // If the Src is a scalar (not a vector) it must be updating one element.
    unsigned InIdx = getAccessedFieldNo(0, Elts);
    llvm::Value *Elt = llvm::ConstantInt::get(SizeTy, InIdx);
    Vec = Builder.CreateInsertElement(Vec, SrcVal, Elt);
  }

  Builder.CreateStore(Vec, Dst.getExtVectorAddress(),
                      Dst.isVolatileQualified());
}

/// Store of global named registers are always calls to intrinsics.
void CodeGenFunction::EmitStoreThroughGlobalRegLValue(RValue Src, LValue Dst) {
  assert((Dst.getType()->isIntegerType() || Dst.getType()->isPointerType()) &&
         "Bad type for register variable");
  llvm::MDNode *RegName = cast<llvm::MDNode>(
      cast<llvm::MetadataAsValue>(Dst.getGlobalReg())->getMetadata());
  assert(RegName && "Register LValue is not metadata");

  // We accept integer and pointer types only
  llvm::Type *OrigTy = CGM.getTypes().ConvertType(Dst.getType());
  llvm::Type *Ty = OrigTy;
  if (OrigTy->isPointerTy())
    Ty = CGM.getTypes().getDataLayout().getIntPtrType(OrigTy);
  llvm::Type *Types[] = { Ty };

  llvm::Function *F = CGM.getIntrinsic(llvm::Intrinsic::write_register, Types);
  llvm::Value *Value = Src.getScalarVal();
  if (OrigTy->isPointerTy())
    Value = Builder.CreatePtrToInt(Value, Ty);
  Builder.CreateCall(
      F, {llvm::MetadataAsValue::get(Ty->getContext(), RegName), Value});
}

// setObjCGCLValueClass - sets class of the lvalue for the purpose of
// generating write-barries API. It is currently a global, ivar,
// or neither.
static void setObjCGCLValueClass(const ASTContext &Ctx, const Expr *E,
                                 LValue &LV,
                                 bool IsMemberAccess=false) {
  if (Ctx.getLangOpts().getGC() == LangOptions::NonGC)
    return;

  if (isa<ObjCIvarRefExpr>(E)) {
    QualType ExpTy = E->getType();
    if (IsMemberAccess && ExpTy->isPointerType()) {
      // If ivar is a structure pointer, assigning to field of
      // this struct follows gcc's behavior and makes it a non-ivar
      // writer-barrier conservatively.
      ExpTy = ExpTy->castAs<PointerType>()->getPointeeType();
      if (ExpTy->isRecordType()) {
        LV.setObjCIvar(false);
        return;
      }
    }
    LV.setObjCIvar(true);
    auto *Exp = cast<ObjCIvarRefExpr>(const_cast<Expr *>(E));
    LV.setBaseIvarExp(Exp->getBase());
    LV.setObjCArray(E->getType()->isArrayType());
    return;
  }

  if (const auto *Exp = dyn_cast<DeclRefExpr>(E)) {
    if (const auto *VD = dyn_cast<VarDecl>(Exp->getDecl())) {
      if (VD->hasGlobalStorage()) {
        LV.setGlobalObjCRef(true);
        LV.setThreadLocalRef(VD->getTLSKind() != VarDecl::TLS_None);
      }
    }
    LV.setObjCArray(E->getType()->isArrayType());
    return;
  }

  if (const auto *Exp = dyn_cast<UnaryOperator>(E)) {
    setObjCGCLValueClass(Ctx, Exp->getSubExpr(), LV, IsMemberAccess);
    return;
  }

  if (const auto *Exp = dyn_cast<ParenExpr>(E)) {
    setObjCGCLValueClass(Ctx, Exp->getSubExpr(), LV, IsMemberAccess);
    if (LV.isObjCIvar()) {
      // If cast is to a structure pointer, follow gcc's behavior and make it
      // a non-ivar write-barrier.
      QualType ExpTy = E->getType();
      if (ExpTy->isPointerType())
        ExpTy = ExpTy->castAs<PointerType>()->getPointeeType();
      if (ExpTy->isRecordType())
        LV.setObjCIvar(false);
    }
    return;
  }

  if (const auto *Exp = dyn_cast<GenericSelectionExpr>(E)) {
    setObjCGCLValueClass(Ctx, Exp->getResultExpr(), LV);
    return;
  }

  if (const auto *Exp = dyn_cast<ImplicitCastExpr>(E)) {
    setObjCGCLValueClass(Ctx, Exp->getSubExpr(), LV, IsMemberAccess);
    return;
  }

  if (const auto *Exp = dyn_cast<CStyleCastExpr>(E)) {
    setObjCGCLValueClass(Ctx, Exp->getSubExpr(), LV, IsMemberAccess);
    return;
  }

  if (const auto *Exp = dyn_cast<ObjCBridgedCastExpr>(E)) {
    setObjCGCLValueClass(Ctx, Exp->getSubExpr(), LV, IsMemberAccess);
    return;
  }

  if (const auto *Exp = dyn_cast<ArraySubscriptExpr>(E)) {
    setObjCGCLValueClass(Ctx, Exp->getBase(), LV);
    if (LV.isObjCIvar() && !LV.isObjCArray())
      // Using array syntax to assigning to what an ivar points to is not
      // same as assigning to the ivar itself. {id *Names;} Names[i] = 0;
      LV.setObjCIvar(false);
    else if (LV.isGlobalObjCRef() && !LV.isObjCArray())
      // Using array syntax to assigning to what global points to is not
      // same as assigning to the global itself. {id *G;} G[i] = 0;
      LV.setGlobalObjCRef(false);
    return;
  }

  if (const auto *Exp = dyn_cast<MemberExpr>(E)) {
    setObjCGCLValueClass(Ctx, Exp->getBase(), LV, true);
    // We don't know if member is an 'ivar', but this flag is looked at
    // only in the context of LV.isObjCIvar().
    LV.setObjCArray(E->getType()->isArrayType());
    return;
  }
}

static llvm::Value *
EmitBitCastOfLValueToProperType(CodeGenFunction &CGF,
                                llvm::Value *V, llvm::Type *IRType,
                                StringRef Name = StringRef()) {
  unsigned AS = cast<llvm::PointerType>(V->getType())->getAddressSpace();
  return CGF.Builder.CreateBitCast(V, IRType->getPointerTo(AS), Name);
}

static LValue EmitThreadPrivateVarDeclLValue(
    CodeGenFunction &CGF, const VarDecl *VD, QualType T, Address Addr,
    llvm::Type *RealVarTy, SourceLocation Loc) {
  Addr = CGF.CGM.getOpenMPRuntime().getAddrOfThreadPrivate(CGF, VD, Addr, Loc);
  Addr = CGF.Builder.CreateElementBitCast(Addr, RealVarTy);
  return CGF.MakeAddrLValue(Addr, T, AlignmentSource::Decl);
}

static Address emitDeclTargetVarDeclLValue(CodeGenFunction &CGF,
                                           const VarDecl *VD, QualType T) {
  llvm::Optional<OMPDeclareTargetDeclAttr::MapTypeTy> Res =
      OMPDeclareTargetDeclAttr::isDeclareTargetDeclaration(VD);
  // Return an invalid address if variable is MT_To and unified
  // memory is not enabled. For all other cases: MT_Link and
  // MT_To with unified memory, return a valid address.
  if (!Res || (*Res == OMPDeclareTargetDeclAttr::MT_To &&
               !CGF.CGM.getOpenMPRuntime().hasRequiresUnifiedSharedMemory()))
    return Address::invalid();
  assert(((*Res == OMPDeclareTargetDeclAttr::MT_Link) ||
          (*Res == OMPDeclareTargetDeclAttr::MT_To &&
           CGF.CGM.getOpenMPRuntime().hasRequiresUnifiedSharedMemory())) &&
         "Expected link clause OR to clause with unified memory enabled.");
  QualType PtrTy = CGF.getContext().getPointerType(VD->getType());
  Address Addr = CGF.CGM.getOpenMPRuntime().getAddrOfDeclareTargetVar(VD);
  return CGF.EmitLoadOfPointer(Addr, PtrTy->castAs<PointerType>());
}

Address
CodeGenFunction::EmitLoadOfReference(LValue RefLVal,
                                     LValueBaseInfo *PointeeBaseInfo,
                                     TBAAAccessInfo *PointeeTBAAInfo) {
  llvm::LoadInst *Load =
      Builder.CreateLoad(RefLVal.getAddress(*this), RefLVal.isVolatile());
  CGM.DecorateInstructionWithTBAA(Load, RefLVal.getTBAAInfo());

  CharUnits Align = getNaturalTypeAlignment(RefLVal.getType()->getPointeeType(),
                                            PointeeBaseInfo, PointeeTBAAInfo,
                                            /* forPointeeType= */ true);
  return Address(Load, Align);
}

LValue CodeGenFunction::EmitLoadOfReferenceLValue(LValue RefLVal) {
  LValueBaseInfo PointeeBaseInfo;
  TBAAAccessInfo PointeeTBAAInfo;
  Address PointeeAddr = EmitLoadOfReference(RefLVal, &PointeeBaseInfo,
                                            &PointeeTBAAInfo);
  return MakeAddrLValue(PointeeAddr, RefLVal.getType()->getPointeeType(),
                        PointeeBaseInfo, PointeeTBAAInfo);
}

Address CodeGenFunction::EmitLoadOfPointer(Address Ptr,
                                           const PointerType *PtrTy,
                                           LValueBaseInfo *BaseInfo,
                                           TBAAAccessInfo *TBAAInfo) {
  llvm::Value *Addr = Builder.CreateLoad(Ptr);
  return Address(Addr, getNaturalTypeAlignment(PtrTy->getPointeeType(),
                                               BaseInfo, TBAAInfo,
                                               /*forPointeeType=*/true));
}

LValue CodeGenFunction::EmitLoadOfPointerLValue(Address PtrAddr,
                                                const PointerType *PtrTy) {
  LValueBaseInfo BaseInfo;
  TBAAAccessInfo TBAAInfo;
  Address Addr = EmitLoadOfPointer(PtrAddr, PtrTy, &BaseInfo, &TBAAInfo);
  return MakeAddrLValue(Addr, PtrTy->getPointeeType(), BaseInfo, TBAAInfo);
}

static LValue EmitGlobalVarDeclLValue(CodeGenFunction &CGF,
                                      const Expr *E, const VarDecl *VD) {
  QualType T = E->getType();

  // If it's thread_local, emit a call to its wrapper function instead.
  if (VD->getTLSKind() == VarDecl::TLS_Dynamic &&
      CGF.CGM.getCXXABI().usesThreadWrapperFunction(VD))
    return CGF.CGM.getCXXABI().EmitThreadLocalVarDeclLValue(CGF, VD, T);
  // Check if the variable is marked as declare target with link clause in
  // device codegen.
  if (CGF.getLangOpts().OpenMPIsDevice) {
    Address Addr = emitDeclTargetVarDeclLValue(CGF, VD, T);
    if (Addr.isValid())
      return CGF.MakeAddrLValue(Addr, T, AlignmentSource::Decl);
  }

  llvm::Value *V = CGF.CGM.GetAddrOfGlobalVar(VD);
  llvm::Type *RealVarTy = CGF.getTypes().ConvertTypeForMem(VD->getType());
  V = EmitBitCastOfLValueToProperType(CGF, V, RealVarTy);
  CharUnits Alignment = CGF.getContext().getDeclAlign(VD);
  Address Addr(V, Alignment);
  // Emit reference to the private copy of the variable if it is an OpenMP
  // threadprivate variable.
  if (CGF.getLangOpts().OpenMP && !CGF.getLangOpts().OpenMPSimd &&
      VD->hasAttr<OMPThreadPrivateDeclAttr>()) {
    return EmitThreadPrivateVarDeclLValue(CGF, VD, T, Addr, RealVarTy,
                                          E->getExprLoc());
  }
  LValue LV = VD->getType()->isReferenceType() ?
      CGF.EmitLoadOfReferenceLValue(Addr, VD->getType(),
                                    AlignmentSource::Decl) :
      CGF.MakeAddrLValue(Addr, T, AlignmentSource::Decl);
  setObjCGCLValueClass(CGF.getContext(), E, LV);
  return LV;
}

static llvm::Constant *EmitFunctionDeclPointer(CodeGenModule &CGM,
                                               const FunctionDecl *FD) {
  if (FD->hasAttr<WeakRefAttr>()) {
    ConstantAddress aliasee = CGM.GetWeakRefReference(FD);
    return aliasee.getPointer();
  }

  llvm::Constant *V = CGM.GetAddrOfFunction(FD);
  if (!FD->hasPrototype()) {
    if (const FunctionProtoType *Proto =
            FD->getType()->getAs<FunctionProtoType>()) {
      // Ugly case: for a K&R-style definition, the type of the definition
      // isn't the same as the type of a use.  Correct for this with a
      // bitcast.
      QualType NoProtoType =
          CGM.getContext().getFunctionNoProtoType(Proto->getReturnType());
      NoProtoType = CGM.getContext().getPointerType(NoProtoType);
      V = llvm::ConstantExpr::getBitCast(V,
                                      CGM.getTypes().ConvertType(NoProtoType));
    }
  }
  return V;
}

static LValue EmitFunctionDeclLValue(CodeGenFunction &CGF,
                                     const Expr *E, const FunctionDecl *FD) {
  llvm::Value *V = EmitFunctionDeclPointer(CGF.CGM, FD);
  CharUnits Alignment = CGF.getContext().getDeclAlign(FD);
  return CGF.MakeAddrLValue(V, E->getType(), Alignment,
                            AlignmentSource::Decl);
}

static LValue EmitCapturedFieldLValue(CodeGenFunction &CGF, const FieldDecl *FD,
                                      llvm::Value *ThisValue) {
  QualType TagType = CGF.getContext().getTagDeclType(FD->getParent());
  LValue LV = CGF.MakeNaturalAlignAddrLValue(ThisValue, TagType);
  return CGF.EmitLValueForField(LV, FD);
}

/// Named Registers are named metadata pointing to the register name
/// which will be read from/written to as an argument to the intrinsic
/// @llvm.read/write_register.
/// So far, only the name is being passed down, but other options such as
/// register type, allocation type or even optimization options could be
/// passed down via the metadata node.
static LValue EmitGlobalNamedRegister(const VarDecl *VD, CodeGenModule &CGM) {
  SmallString<64> Name("llvm.named.register.");
  AsmLabelAttr *Asm = VD->getAttr<AsmLabelAttr>();
  assert(Asm->getLabel().size() < 64-Name.size() &&
      "Register name too big");
  Name.append(Asm->getLabel());
  llvm::NamedMDNode *M =
    CGM.getModule().getOrInsertNamedMetadata(Name);
  if (M->getNumOperands() == 0) {
    llvm::MDString *Str = llvm::MDString::get(CGM.getLLVMContext(),
                                              Asm->getLabel());
    llvm::Metadata *Ops[] = {Str};
    M->addOperand(llvm::MDNode::get(CGM.getLLVMContext(), Ops));
  }

  CharUnits Alignment = CGM.getContext().getDeclAlign(VD);

  llvm::Value *Ptr =
    llvm::MetadataAsValue::get(CGM.getLLVMContext(), M->getOperand(0));
  return LValue::MakeGlobalReg(Address(Ptr, Alignment), VD->getType());
}

/// Determine whether we can emit a reference to \p VD from the current
/// context, despite not necessarily having seen an odr-use of the variable in
/// this context.
static bool canEmitSpuriousReferenceToVariable(CodeGenFunction &CGF,
                                               const DeclRefExpr *E,
                                               const VarDecl *VD,
                                               bool IsConstant) {
  // For a variable declared in an enclosing scope, do not emit a spurious
  // reference even if we have a capture, as that will emit an unwarranted
  // reference to our capture state, and will likely generate worse code than
  // emitting a local copy.
  if (E->refersToEnclosingVariableOrCapture())
    return false;

  // For a local declaration declared in this function, we can always reference
  // it even if we don't have an odr-use.
  if (VD->hasLocalStorage()) {
    return VD->getDeclContext() ==
           dyn_cast_or_null<DeclContext>(CGF.CurCodeDecl);
  }

  // For a global declaration, we can emit a reference to it if we know
  // for sure that we are able to emit a definition of it.
  VD = VD->getDefinition(CGF.getContext());
  if (!VD)
    return false;

  // Don't emit a spurious reference if it might be to a variable that only
  // exists on a different device / target.
  // FIXME: This is unnecessarily broad. Check whether this would actually be a
  // cross-target reference.
  if (CGF.getLangOpts().OpenMP || CGF.getLangOpts().CUDA ||
      CGF.getLangOpts().OpenCL) {
    return false;
  }

  // We can emit a spurious reference only if the linkage implies that we'll
  // be emitting a non-interposable symbol that will be retained until link
  // time.
  switch (CGF.CGM.getLLVMLinkageVarDefinition(VD, IsConstant)) {
  case llvm::GlobalValue::ExternalLinkage:
  case llvm::GlobalValue::LinkOnceODRLinkage:
  case llvm::GlobalValue::WeakODRLinkage:
  case llvm::GlobalValue::InternalLinkage:
  case llvm::GlobalValue::PrivateLinkage:
    return true;
  default:
    return false;
  }
}

LValue CodeGenFunction::EmitDeclRefLValue(const DeclRefExpr *E) {
  const NamedDecl *ND = E->getDecl();
  QualType T = E->getType();

  assert(E->isNonOdrUse() != NOUR_Unevaluated &&
         "should not emit an unevaluated operand");

  if (const auto *VD = dyn_cast<VarDecl>(ND)) {
    // Global Named registers access via intrinsics only
    if (VD->getStorageClass() == SC_Register &&
        VD->hasAttr<AsmLabelAttr>() && !VD->isLocalVarDecl())
      return EmitGlobalNamedRegister(VD, CGM);

    // If this DeclRefExpr does not constitute an odr-use of the variable,
    // we're not permitted to emit a reference to it in general, and it might
    // not be captured if capture would be necessary for a use. Emit the
    // constant value directly instead.
    if (E->isNonOdrUse() == NOUR_Constant &&
        (VD->getType()->isReferenceType() ||
         !canEmitSpuriousReferenceToVariable(*this, E, VD, true))) {
      VD->getAnyInitializer(VD);
      llvm::Constant *Val = ConstantEmitter(*this).emitAbstract(
          E->getLocation(), *VD->evaluateValue(), VD->getType());
      assert(Val && "failed to emit constant expression");

      Address Addr = Address::invalid();
      if (!VD->getType()->isReferenceType()) {
        // Spill the constant value to a global.
        Addr = CGM.createUnnamedGlobalFrom(*VD, Val,
                                           getContext().getDeclAlign(VD));
        llvm::Type *VarTy = getTypes().ConvertTypeForMem(VD->getType());
        auto *PTy = llvm::PointerType::get(
            VarTy, getContext().getTargetAddressSpace(VD->getType()));
        if (PTy != Addr.getType())
          Addr = Builder.CreatePointerBitCastOrAddrSpaceCast(Addr, PTy);
      } else {
        // Should we be using the alignment of the constant pointer we emitted?
        CharUnits Alignment =
            getNaturalTypeAlignment(E->getType(),
                                    /* BaseInfo= */ nullptr,
                                    /* TBAAInfo= */ nullptr,
                                    /* forPointeeType= */ true);
        Addr = Address(Val, Alignment);
      }
      return MakeAddrLValue(Addr, T, AlignmentSource::Decl);
    }

    // FIXME: Handle other kinds of non-odr-use DeclRefExprs.

    // Check for captured variables.
    if (E->refersToEnclosingVariableOrCapture()) {
      VD = VD->getCanonicalDecl();
      if (auto *FD = LambdaCaptureFields.lookup(VD))
        return EmitCapturedFieldLValue(*this, FD, CXXABIThisValue);
      else if (CapturedStmtInfo) {
        auto I = LocalDeclMap.find(VD);
        if (I != LocalDeclMap.end()) {
          if (VD->getType()->isReferenceType())
            return EmitLoadOfReferenceLValue(I->second, VD->getType(),
                                             AlignmentSource::Decl);
          return MakeAddrLValue(I->second, T);
        }
        LValue CapLVal =
            EmitCapturedFieldLValue(*this, CapturedStmtInfo->lookup(VD),
                                    CapturedStmtInfo->getContextValue());
        return MakeAddrLValue(
            Address(CapLVal.getPointer(*this), getContext().getDeclAlign(VD)),
            CapLVal.getType(), LValueBaseInfo(AlignmentSource::Decl),
            CapLVal.getTBAAInfo());
      }

      assert(isa<BlockDecl>(CurCodeDecl));
      Address addr = GetAddrOfBlockDecl(VD);
      return MakeAddrLValue(addr, T, AlignmentSource::Decl);
    }
  }

  // FIXME: We should be able to assert this for FunctionDecls as well!
  // FIXME: We should be able to assert this for all DeclRefExprs, not just
  // those with a valid source location.
  assert((ND->isUsed(false) || !isa<VarDecl>(ND) || E->isNonOdrUse() ||
          !E->getLocation().isValid()) &&
         "Should not use decl without marking it used!");

  if (ND->hasAttr<WeakRefAttr>()) {
    const auto *VD = cast<ValueDecl>(ND);
    ConstantAddress Aliasee = CGM.GetWeakRefReference(VD);
    return MakeAddrLValue(Aliasee, T, AlignmentSource::Decl);
  }

  if (const auto *VD = dyn_cast<VarDecl>(ND)) {
    // Check if this is a global variable.
    if (VD->hasLinkage() || VD->isStaticDataMember())
      return EmitGlobalVarDeclLValue(*this, E, VD);

    Address addr = Address::invalid();

    // The variable should generally be present in the local decl map.
    auto iter = LocalDeclMap.find(VD);
    if (iter != LocalDeclMap.end()) {
      addr = iter->second;

    // Otherwise, it might be static local we haven't emitted yet for
    // some reason; most likely, because it's in an outer function.
    } else if (VD->isStaticLocal()) {
      addr = Address(CGM.getOrCreateStaticVarDecl(
          *VD, CGM.getLLVMLinkageVarDefinition(VD, /*IsConstant=*/false)),
                     getContext().getDeclAlign(VD));

    // No other cases for now.
    } else {
      llvm_unreachable("DeclRefExpr for Decl not entered in LocalDeclMap?");
    }


    // Check for OpenMP threadprivate variables.
    if (getLangOpts().OpenMP && !getLangOpts().OpenMPSimd &&
        VD->hasAttr<OMPThreadPrivateDeclAttr>()) {
      return EmitThreadPrivateVarDeclLValue(
          *this, VD, T, addr, getTypes().ConvertTypeForMem(VD->getType()),
          E->getExprLoc());
    }

    // Drill into block byref variables.
    bool isBlockByref = VD->isEscapingByref();
    if (isBlockByref) {
      addr = emitBlockByrefAddress(addr, VD);
    }

    // Drill into reference types.
    LValue LV = VD->getType()->isReferenceType() ?
        EmitLoadOfReferenceLValue(addr, VD->getType(), AlignmentSource::Decl) :
        MakeAddrLValue(addr, T, AlignmentSource::Decl);

    bool isLocalStorage = VD->hasLocalStorage();

    bool NonGCable = isLocalStorage &&
                     !VD->getType()->isReferenceType() &&
                     !isBlockByref;
    if (NonGCable) {
      LV.getQuals().removeObjCGCAttr();
      LV.setNonGC(true);
    }

    bool isImpreciseLifetime =
      (isLocalStorage && !VD->hasAttr<ObjCPreciseLifetimeAttr>());
    if (isImpreciseLifetime)
      LV.setARCPreciseLifetime(ARCImpreciseLifetime);
    setObjCGCLValueClass(getContext(), E, LV);
    return LV;
  }

  if (const auto *FD = dyn_cast<FunctionDecl>(ND))
    return EmitFunctionDeclLValue(*this, E, FD);

  // FIXME: While we're emitting a binding from an enclosing scope, all other
  // DeclRefExprs we see should be implicitly treated as if they also refer to
  // an enclosing scope.
  if (const auto *BD = dyn_cast<BindingDecl>(ND))
    return EmitLValue(BD->getBinding());

  llvm_unreachable("Unhandled DeclRefExpr");
}

LValue CodeGenFunction::EmitUnaryOpLValue(const UnaryOperator *E) {
  // __extension__ doesn't affect lvalue-ness.
  if (E->getOpcode() == UO_Extension)
    return EmitLValue(E->getSubExpr());

  QualType ExprTy = getContext().getCanonicalType(E->getSubExpr()->getType());
  switch (E->getOpcode()) {
  default: llvm_unreachable("Unknown unary operator lvalue!");
  case UO_Deref: {
    QualType T = E->getSubExpr()->getType()->getPointeeType();
    assert(!T.isNull() && "CodeGenFunction::EmitUnaryOpLValue: Illegal type");

    LValueBaseInfo BaseInfo;
    TBAAAccessInfo TBAAInfo;
    Address Addr = EmitPointerWithAlignment(E->getSubExpr(), &BaseInfo,
                                            &TBAAInfo);
    LValue LV = MakeAddrLValue(Addr, T, BaseInfo, TBAAInfo);
    LV.getQuals().setAddressSpace(ExprTy.getAddressSpace());

    // We should not generate __weak write barrier on indirect reference
    // of a pointer to object; as in void foo (__weak id *param); *param = 0;
    // But, we continue to generate __strong write barrier on indirect write
    // into a pointer to object.
    if (getLangOpts().ObjC &&
        getLangOpts().getGC() != LangOptions::NonGC &&
        LV.isObjCWeak())
      LV.setNonGC(!E->isOBJCGCCandidate(getContext()));
    return LV;
  }
  case UO_Real:
  case UO_Imag: {
    LValue LV = EmitLValue(E->getSubExpr());
    assert(LV.isSimple() && "real/imag on non-ordinary l-value");

    // __real is valid on scalars.  This is a faster way of testing that.
    // __imag can only produce an rvalue on scalars.
    if (E->getOpcode() == UO_Real &&
        !LV.getAddress(*this).getElementType()->isStructTy()) {
      assert(E->getSubExpr()->getType()->isArithmeticType());
      return LV;
    }

    QualType T = ExprTy->castAs<ComplexType>()->getElementType();

    Address Component =
        (E->getOpcode() == UO_Real
             ? emitAddrOfRealComponent(LV.getAddress(*this), LV.getType())
             : emitAddrOfImagComponent(LV.getAddress(*this), LV.getType()));
    LValue ElemLV = MakeAddrLValue(Component, T, LV.getBaseInfo(),
                                   CGM.getTBAAInfoForSubobject(LV, T));
    ElemLV.getQuals().addQualifiers(LV.getQuals());
    return ElemLV;
  }
  case UO_PreInc:
  case UO_PreDec: {
    LValue LV = EmitLValue(E->getSubExpr());
    bool isInc = E->getOpcode() == UO_PreInc;

    if (E->getType()->isAnyComplexType())
      EmitComplexPrePostIncDec(E, LV, isInc, true/*isPre*/);
    else
      EmitScalarPrePostIncDec(E, LV, isInc, true/*isPre*/);
    return LV;
  }
  }
}

LValue CodeGenFunction::EmitStringLiteralLValue(const StringLiteral *E) {
  return MakeAddrLValue(CGM.GetAddrOfConstantStringFromLiteral(E),
                        E->getType(), AlignmentSource::Decl);
}

LValue CodeGenFunction::EmitObjCEncodeExprLValue(const ObjCEncodeExpr *E) {
  return MakeAddrLValue(CGM.GetAddrOfConstantStringFromObjCEncode(E),
                        E->getType(), AlignmentSource::Decl);
}

LValue CodeGenFunction::EmitPredefinedLValue(const PredefinedExpr *E) {
  auto SL = E->getFunctionName();
  assert(SL != nullptr && "No StringLiteral name in PredefinedExpr");
  StringRef FnName = CurFn->getName();
  if (FnName.startswith("\01"))
    FnName = FnName.substr(1);
  StringRef NameItems[] = {
      PredefinedExpr::getIdentKindName(E->getIdentKind()), FnName};
  std::string GVName = llvm::join(NameItems, NameItems + 2, ".");
  if (auto *BD = dyn_cast_or_null<BlockDecl>(CurCodeDecl)) {
    std::string Name = SL->getString();
    if (!Name.empty()) {
      unsigned Discriminator =
          CGM.getCXXABI().getMangleContext().getBlockId(BD, true);
      if (Discriminator)
        Name += "_" + Twine(Discriminator + 1).str();
      auto C = CGM.GetAddrOfConstantCString(Name, GVName.c_str());
      return MakeAddrLValue(C, E->getType(), AlignmentSource::Decl);
    } else {
      auto C = CGM.GetAddrOfConstantCString(FnName, GVName.c_str());
      return MakeAddrLValue(C, E->getType(), AlignmentSource::Decl);
    }
  }
  auto C = CGM.GetAddrOfConstantStringFromLiteral(SL, GVName);
  return MakeAddrLValue(C, E->getType(), AlignmentSource::Decl);
}

/// Emit a type description suitable for use by a runtime sanitizer library. The
/// format of a type descriptor is
///
/// \code
///   { i16 TypeKind, i16 TypeInfo }
/// \endcode
///
/// followed by an array of i8 containing the type name. TypeKind is 0 for an
/// integer, 1 for a floating point value, and -1 for anything else.
llvm::Constant *CodeGenFunction::EmitCheckTypeDescriptor(QualType T) {
  // Only emit each type's descriptor once.
  if (llvm::Constant *C = CGM.getTypeDescriptorFromMap(T))
    return C;

  uint16_t TypeKind = -1;
  uint16_t TypeInfo = 0;

  if (T->isIntegerType()) {
    TypeKind = 0;
    TypeInfo = (llvm::Log2_32(getContext().getTypeSize(T)) << 1) |
               (T->isSignedIntegerType() ? 1 : 0);
  } else if (T->isFloatingType()) {
    TypeKind = 1;
    TypeInfo = getContext().getTypeSize(T);
  }

  // Format the type name as if for a diagnostic, including quotes and
  // optionally an 'aka'.
  SmallString<32> Buffer;
  CGM.getDiags().ConvertArgToString(DiagnosticsEngine::ak_qualtype,
                                    (intptr_t)T.getAsOpaquePtr(),
                                    StringRef(), StringRef(), None, Buffer,
                                    None);

  llvm::Constant *Components[] = {
    Builder.getInt16(TypeKind), Builder.getInt16(TypeInfo),
    llvm::ConstantDataArray::getString(getLLVMContext(), Buffer)
  };
  llvm::Constant *Descriptor = llvm::ConstantStruct::getAnon(Components);

  auto *GV = new llvm::GlobalVariable(
      CGM.getModule(), Descriptor->getType(),
      /*isConstant=*/true, llvm::GlobalVariable::PrivateLinkage, Descriptor);
  GV->setUnnamedAddr(llvm::GlobalValue::UnnamedAddr::Global);
  CGM.getSanitizerMetadata()->disableSanitizerForGlobal(GV);

  // Remember the descriptor for this type.
  CGM.setTypeDescriptorInMap(T, GV);

  return GV;
}

llvm::Value *CodeGenFunction::EmitCheckValue(llvm::Value *V) {
  llvm::Type *TargetTy = IntPtrTy;

  if (V->getType() == TargetTy)
    return V;

  // Floating-point types which fit into intptr_t are bitcast to integers
  // and then passed directly (after zero-extension, if necessary).
  if (V->getType()->isFloatingPointTy()) {
    unsigned Bits = V->getType()->getPrimitiveSizeInBits();
    if (Bits <= TargetTy->getIntegerBitWidth())
      V = Builder.CreateBitCast(V, llvm::Type::getIntNTy(getLLVMContext(),
                                                         Bits));
  }

  // Integers which fit in intptr_t are zero-extended and passed directly.
  if (V->getType()->isIntegerTy() &&
      V->getType()->getIntegerBitWidth() <= TargetTy->getIntegerBitWidth())
    return Builder.CreateZExt(V, TargetTy);

  // Pointers are passed directly, everything else is passed by address.
  if (!V->getType()->isPointerTy()) {
    Address Ptr = CreateDefaultAlignTempAlloca(V->getType());
    Builder.CreateStore(V, Ptr);
    V = Ptr.getPointer();
  }
  return Builder.CreatePtrToInt(V, TargetTy);
}

/// Emit a representation of a SourceLocation for passing to a handler
/// in a sanitizer runtime library. The format for this data is:
/// \code
///   struct SourceLocation {
///     const char *Filename;
///     int32_t Line, Column;
///   };
/// \endcode
/// For an invalid SourceLocation, the Filename pointer is null.
llvm::Constant *CodeGenFunction::EmitCheckSourceLocation(SourceLocation Loc) {
  llvm::Constant *Filename;
  int Line, Column;

  PresumedLoc PLoc = getContext().getSourceManager().getPresumedLoc(Loc);
  if (PLoc.isValid()) {
    StringRef FilenameString = PLoc.getFilename();

    int PathComponentsToStrip =
        CGM.getCodeGenOpts().EmitCheckPathComponentsToStrip;
    if (PathComponentsToStrip < 0) {
      assert(PathComponentsToStrip != INT_MIN);
      int PathComponentsToKeep = -PathComponentsToStrip;
      auto I = llvm::sys::path::rbegin(FilenameString);
      auto E = llvm::sys::path::rend(FilenameString);
      while (I != E && --PathComponentsToKeep)
        ++I;

      FilenameString = FilenameString.substr(I - E);
    } else if (PathComponentsToStrip > 0) {
      auto I = llvm::sys::path::begin(FilenameString);
      auto E = llvm::sys::path::end(FilenameString);
      while (I != E && PathComponentsToStrip--)
        ++I;

      if (I != E)
        FilenameString =
            FilenameString.substr(I - llvm::sys::path::begin(FilenameString));
      else
        FilenameString = llvm::sys::path::filename(FilenameString);
    }

    auto FilenameGV = CGM.GetAddrOfConstantCString(FilenameString, ".src");
    CGM.getSanitizerMetadata()->disableSanitizerForGlobal(
                          cast<llvm::GlobalVariable>(FilenameGV.getPointer()));
    Filename = FilenameGV.getPointer();
    Line = PLoc.getLine();
    Column = PLoc.getColumn();
  } else {
    Filename = llvm::Constant::getNullValue(Int8PtrTy);
    Line = Column = 0;
  }

  llvm::Constant *Data[] = {Filename, Builder.getInt32(Line),
                            Builder.getInt32(Column)};

  return llvm::ConstantStruct::getAnon(Data);
}

namespace {
/// Specify under what conditions this check can be recovered
enum class CheckRecoverableKind {
  /// Always terminate program execution if this check fails.
  Unrecoverable,
  /// Check supports recovering, runtime has both fatal (noreturn) and
  /// non-fatal handlers for this check.
  Recoverable,
  /// Runtime conditionally aborts, always need to support recovery.
  AlwaysRecoverable
};
}

static CheckRecoverableKind getRecoverableKind(SanitizerMask Kind) {
  assert(Kind.countPopulation() == 1);
  if (Kind == SanitizerKind::Function || Kind == SanitizerKind::Vptr)
    return CheckRecoverableKind::AlwaysRecoverable;
  else if (Kind == SanitizerKind::Return || Kind == SanitizerKind::Unreachable)
    return CheckRecoverableKind::Unrecoverable;
  else
    return CheckRecoverableKind::Recoverable;
}

namespace {
struct SanitizerHandlerInfo {
  char const *const Name;
  unsigned Version;
};
}

const SanitizerHandlerInfo SanitizerHandlers[] = {
#define SANITIZER_CHECK(Enum, Name, Version) {#Name, Version},
    LIST_SANITIZER_CHECKS
#undef SANITIZER_CHECK
};

static void emitCheckHandlerCall(CodeGenFunction &CGF,
                                 llvm::FunctionType *FnType,
                                 ArrayRef<llvm::Value *> FnArgs,
                                 SanitizerHandler CheckHandler,
                                 CheckRecoverableKind RecoverKind, bool IsFatal,
                                 llvm::BasicBlock *ContBB) {
  assert(IsFatal || RecoverKind != CheckRecoverableKind::Unrecoverable);
  Optional<ApplyDebugLocation> DL;
  if (!CGF.Builder.getCurrentDebugLocation()) {
    // Ensure that the call has at least an artificial debug location.
    DL.emplace(CGF, SourceLocation());
  }
  bool NeedsAbortSuffix =
      IsFatal && RecoverKind != CheckRecoverableKind::Unrecoverable;
  bool MinimalRuntime = CGF.CGM.getCodeGenOpts().SanitizeMinimalRuntime;
  const SanitizerHandlerInfo &CheckInfo = SanitizerHandlers[CheckHandler];
  const StringRef CheckName = CheckInfo.Name;
  std::string FnName = "__ubsan_handle_" + CheckName.str();
  if (CheckInfo.Version && !MinimalRuntime)
    FnName += "_v" + llvm::utostr(CheckInfo.Version);
  if (MinimalRuntime)
    FnName += "_minimal";
  if (NeedsAbortSuffix)
    FnName += "_abort";
  bool MayReturn =
      !IsFatal || RecoverKind == CheckRecoverableKind::AlwaysRecoverable;

  llvm::AttrBuilder B;
  if (!MayReturn) {
    B.addAttribute(llvm::Attribute::NoReturn)
        .addAttribute(llvm::Attribute::NoUnwind);
  }
  B.addAttribute(llvm::Attribute::UWTable);

  llvm::FunctionCallee Fn = CGF.CGM.CreateRuntimeFunction(
      FnType, FnName,
      llvm::AttributeList::get(CGF.getLLVMContext(),
                               llvm::AttributeList::FunctionIndex, B),
      /*Local=*/true);
  llvm::CallInst *HandlerCall = CGF.EmitNounwindRuntimeCall(Fn, FnArgs);
  if (!MayReturn) {
    HandlerCall->setDoesNotReturn();
    CGF.Builder.CreateUnreachable();
  } else {
    CGF.Builder.CreateBr(ContBB);
  }
}

void CodeGenFunction::EmitCheck(
    ArrayRef<std::pair<llvm::Value *, SanitizerMask>> Checked,
    SanitizerHandler CheckHandler, ArrayRef<llvm::Constant *> StaticArgs,
    ArrayRef<llvm::Value *> DynamicArgs) {
  assert(IsSanitizerScope);
  assert(Checked.size() > 0);
  assert(CheckHandler >= 0 &&
         size_t(CheckHandler) < llvm::array_lengthof(SanitizerHandlers));
  const StringRef CheckName = SanitizerHandlers[CheckHandler].Name;

  llvm::Value *FatalCond = nullptr;
  llvm::Value *RecoverableCond = nullptr;
  llvm::Value *TrapCond = nullptr;
  for (int i = 0, n = Checked.size(); i < n; ++i) {
    llvm::Value *Check = Checked[i].first;
    // -fsanitize-trap= overrides -fsanitize-recover=.
    llvm::Value *&Cond =
        CGM.getCodeGenOpts().SanitizeTrap.has(Checked[i].second)
            ? TrapCond
            : CGM.getCodeGenOpts().SanitizeRecover.has(Checked[i].second)
                  ? RecoverableCond
                  : FatalCond;
    Cond = Cond ? Builder.CreateAnd(Cond, Check) : Check;
  }

  if (TrapCond)
    EmitTrapCheck(TrapCond);
  if (!FatalCond && !RecoverableCond)
    return;

  llvm::Value *JointCond;
  if (FatalCond && RecoverableCond)
    JointCond = Builder.CreateAnd(FatalCond, RecoverableCond);
  else
    JointCond = FatalCond ? FatalCond : RecoverableCond;
  assert(JointCond);

  CheckRecoverableKind RecoverKind = getRecoverableKind(Checked[0].second);
  assert(SanOpts.has(Checked[0].second));
#ifndef NDEBUG
  for (int i = 1, n = Checked.size(); i < n; ++i) {
    assert(RecoverKind == getRecoverableKind(Checked[i].second) &&
           "All recoverable kinds in a single check must be same!");
    assert(SanOpts.has(Checked[i].second));
  }
#endif

  llvm::BasicBlock *Cont = createBasicBlock("cont");
  llvm::BasicBlock *Handlers = createBasicBlock("handler." + CheckName);
  llvm::Instruction *Branch = Builder.CreateCondBr(JointCond, Cont, Handlers);
  // Give hint that we very much don't expect to execute the handler
  // Value chosen to match UR_NONTAKEN_WEIGHT, see BranchProbabilityInfo.cpp
  llvm::MDBuilder MDHelper(getLLVMContext());
  llvm::MDNode *Node = MDHelper.createBranchWeights((1U << 20) - 1, 1);
  Branch->setMetadata(llvm::LLVMContext::MD_prof, Node);
  EmitBlock(Handlers);

  // Handler functions take an i8* pointing to the (handler-specific) static
  // information block, followed by a sequence of intptr_t arguments
  // representing operand values.
  SmallVector<llvm::Value *, 4> Args;
  SmallVector<llvm::Type *, 4> ArgTypes;
  if (!CGM.getCodeGenOpts().SanitizeMinimalRuntime) {
    Args.reserve(DynamicArgs.size() + 1);
    ArgTypes.reserve(DynamicArgs.size() + 1);

    // Emit handler arguments and create handler function type.
    if (!StaticArgs.empty()) {
      llvm::Constant *Info = llvm::ConstantStruct::getAnon(StaticArgs);
      auto *InfoPtr =
          new llvm::GlobalVariable(CGM.getModule(), Info->getType(), false,
                                   llvm::GlobalVariable::PrivateLinkage, Info);
      InfoPtr->setUnnamedAddr(llvm::GlobalValue::UnnamedAddr::Global);
      CGM.getSanitizerMetadata()->disableSanitizerForGlobal(InfoPtr);
      Args.push_back(Builder.CreateBitCast(InfoPtr, Int8PtrTy));
      ArgTypes.push_back(Int8PtrTy);
    }

    for (size_t i = 0, n = DynamicArgs.size(); i != n; ++i) {
      Args.push_back(EmitCheckValue(DynamicArgs[i]));
      ArgTypes.push_back(IntPtrTy);
    }
  }

  llvm::FunctionType *FnType =
    llvm::FunctionType::get(CGM.VoidTy, ArgTypes, false);

  if (!FatalCond || !RecoverableCond) {
    // Simple case: we need to generate a single handler call, either
    // fatal, or non-fatal.
    emitCheckHandlerCall(*this, FnType, Args, CheckHandler, RecoverKind,
                         (FatalCond != nullptr), Cont);
  } else {
    // Emit two handler calls: first one for set of unrecoverable checks,
    // another one for recoverable.
    llvm::BasicBlock *NonFatalHandlerBB =
        createBasicBlock("non_fatal." + CheckName);
    llvm::BasicBlock *FatalHandlerBB = createBasicBlock("fatal." + CheckName);
    Builder.CreateCondBr(FatalCond, NonFatalHandlerBB, FatalHandlerBB);
    EmitBlock(FatalHandlerBB);
    emitCheckHandlerCall(*this, FnType, Args, CheckHandler, RecoverKind, true,
                         NonFatalHandlerBB);
    EmitBlock(NonFatalHandlerBB);
    emitCheckHandlerCall(*this, FnType, Args, CheckHandler, RecoverKind, false,
                         Cont);
  }

  EmitBlock(Cont);
}

void CodeGenFunction::EmitCfiSlowPathCheck(
    SanitizerMask Kind, llvm::Value *Cond, llvm::ConstantInt *TypeId,
    llvm::Value *Ptr, ArrayRef<llvm::Constant *> StaticArgs) {
  llvm::BasicBlock *Cont = createBasicBlock("cfi.cont");

  llvm::BasicBlock *CheckBB = createBasicBlock("cfi.slowpath");
  llvm::BranchInst *BI = Builder.CreateCondBr(Cond, Cont, CheckBB);

  llvm::MDBuilder MDHelper(getLLVMContext());
  llvm::MDNode *Node = MDHelper.createBranchWeights((1U << 20) - 1, 1);
  BI->setMetadata(llvm::LLVMContext::MD_prof, Node);

  EmitBlock(CheckBB);

  bool WithDiag = !CGM.getCodeGenOpts().SanitizeTrap.has(Kind);

  llvm::CallInst *CheckCall;
  llvm::FunctionCallee SlowPathFn;
  if (WithDiag) {
    llvm::Constant *Info = llvm::ConstantStruct::getAnon(StaticArgs);
    auto *InfoPtr =
        new llvm::GlobalVariable(CGM.getModule(), Info->getType(), false,
                                 llvm::GlobalVariable::PrivateLinkage, Info);
    InfoPtr->setUnnamedAddr(llvm::GlobalValue::UnnamedAddr::Global);
    CGM.getSanitizerMetadata()->disableSanitizerForGlobal(InfoPtr);

    SlowPathFn = CGM.getModule().getOrInsertFunction(
        "__cfi_slowpath_diag",
        llvm::FunctionType::get(VoidTy, {Int64Ty, Int8PtrTy, Int8PtrTy},
                                false));
    CheckCall = Builder.CreateCall(
        SlowPathFn, {TypeId, Ptr, Builder.CreateBitCast(InfoPtr, Int8PtrTy)});
  } else {
    SlowPathFn = CGM.getModule().getOrInsertFunction(
        "__cfi_slowpath",
        llvm::FunctionType::get(VoidTy, {Int64Ty, Int8PtrTy}, false));
    CheckCall = Builder.CreateCall(SlowPathFn, {TypeId, Ptr});
  }

  CGM.setDSOLocal(
      cast<llvm::GlobalValue>(SlowPathFn.getCallee()->stripPointerCasts()));
  CheckCall->setDoesNotThrow();

  EmitBlock(Cont);
}

// Emit a stub for __cfi_check function so that the linker knows about this
// symbol in LTO mode.
void CodeGenFunction::EmitCfiCheckStub() {
  llvm::Module *M = &CGM.getModule();
  auto &Ctx = M->getContext();
  llvm::Function *F = llvm::Function::Create(
      llvm::FunctionType::get(VoidTy, {Int64Ty, Int8PtrTy, Int8PtrTy}, false),
      llvm::GlobalValue::WeakAnyLinkage, "__cfi_check", M);
  CGM.setDSOLocal(F);
  llvm::BasicBlock *BB = llvm::BasicBlock::Create(Ctx, "entry", F);
  // FIXME: consider emitting an intrinsic call like
  // call void @llvm.cfi_check(i64 %0, i8* %1, i8* %2)
  // which can be lowered in CrossDSOCFI pass to the actual contents of
  // __cfi_check. This would allow inlining of __cfi_check calls.
  llvm::CallInst::Create(
      llvm::Intrinsic::getDeclaration(M, llvm::Intrinsic::trap), "", BB);
  llvm::ReturnInst::Create(Ctx, nullptr, BB);
}

// This function is basically a switch over the CFI failure kind, which is
// extracted from CFICheckFailData (1st function argument). Each case is either
// llvm.trap or a call to one of the two runtime handlers, based on
// -fsanitize-trap and -fsanitize-recover settings.  Default case (invalid
// failure kind) traps, but this should really never happen.  CFICheckFailData
// can be nullptr if the calling module has -fsanitize-trap behavior for this
// check kind; in this case __cfi_check_fail traps as well.
void CodeGenFunction::EmitCfiCheckFail() {
  SanitizerScope SanScope(this);
  FunctionArgList Args;
  ImplicitParamDecl ArgData(getContext(), getContext().VoidPtrTy,
                            ImplicitParamDecl::Other);
  ImplicitParamDecl ArgAddr(getContext(), getContext().VoidPtrTy,
                            ImplicitParamDecl::Other);
  Args.push_back(&ArgData);
  Args.push_back(&ArgAddr);

  const CGFunctionInfo &FI =
    CGM.getTypes().arrangeBuiltinFunctionDeclaration(getContext().VoidTy, Args);

  llvm::Function *F = llvm::Function::Create(
      llvm::FunctionType::get(VoidTy, {VoidPtrTy, VoidPtrTy}, false),
      llvm::GlobalValue::WeakODRLinkage, "__cfi_check_fail", &CGM.getModule());

  CGM.SetLLVMFunctionAttributes(GlobalDecl(), FI, F);
  CGM.SetLLVMFunctionAttributesForDefinition(nullptr, F);
  F->setVisibility(llvm::GlobalValue::HiddenVisibility);

  StartFunction(GlobalDecl(), CGM.getContext().VoidTy, F, FI, Args,
                SourceLocation());

  // This function should not be affected by blacklist. This function does
  // not have a source location, but "src:*" would still apply. Revert any
  // changes to SanOpts made in StartFunction.
  SanOpts = CGM.getLangOpts().Sanitize;

  llvm::Value *Data =
      EmitLoadOfScalar(GetAddrOfLocalVar(&ArgData), /*Volatile=*/false,
                       CGM.getContext().VoidPtrTy, ArgData.getLocation());
  llvm::Value *Addr =
      EmitLoadOfScalar(GetAddrOfLocalVar(&ArgAddr), /*Volatile=*/false,
                       CGM.getContext().VoidPtrTy, ArgAddr.getLocation());

  // Data == nullptr means the calling module has trap behaviour for this check.
  llvm::Value *DataIsNotNullPtr =
      Builder.CreateICmpNE(Data, llvm::ConstantPointerNull::get(Int8PtrTy));
  EmitTrapCheck(DataIsNotNullPtr);

  llvm::StructType *SourceLocationTy =
      llvm::StructType::get(VoidPtrTy, Int32Ty, Int32Ty);
  llvm::StructType *CfiCheckFailDataTy =
      llvm::StructType::get(Int8Ty, SourceLocationTy, VoidPtrTy);

  llvm::Value *V = Builder.CreateConstGEP2_32(
      CfiCheckFailDataTy,
      Builder.CreatePointerCast(Data, CfiCheckFailDataTy->getPointerTo(0)), 0,
      0);
  Address CheckKindAddr(V, getIntAlign());
  llvm::Value *CheckKind = Builder.CreateLoad(CheckKindAddr);

  llvm::Value *AllVtables = llvm::MetadataAsValue::get(
      CGM.getLLVMContext(),
      llvm::MDString::get(CGM.getLLVMContext(), "all-vtables"));
  llvm::Value *ValidVtable = Builder.CreateZExt(
      Builder.CreateCall(CGM.getIntrinsic(llvm::Intrinsic::type_test),
                         {Addr, AllVtables}),
      IntPtrTy);

  const std::pair<int, SanitizerMask> CheckKinds[] = {
      {CFITCK_VCall, SanitizerKind::CFIVCall},
      {CFITCK_NVCall, SanitizerKind::CFINVCall},
      {CFITCK_DerivedCast, SanitizerKind::CFIDerivedCast},
      {CFITCK_UnrelatedCast, SanitizerKind::CFIUnrelatedCast},
      {CFITCK_ICall, SanitizerKind::CFIICall}};

  SmallVector<std::pair<llvm::Value *, SanitizerMask>, 5> Checks;
  for (auto CheckKindMaskPair : CheckKinds) {
    int Kind = CheckKindMaskPair.first;
    SanitizerMask Mask = CheckKindMaskPair.second;
    llvm::Value *Cond =
        Builder.CreateICmpNE(CheckKind, llvm::ConstantInt::get(Int8Ty, Kind));
    if (CGM.getLangOpts().Sanitize.has(Mask))
      EmitCheck(std::make_pair(Cond, Mask), SanitizerHandler::CFICheckFail, {},
                {Data, Addr, ValidVtable});
    else
      EmitTrapCheck(Cond);
  }

  FinishFunction();
  // The only reference to this function will be created during LTO link.
  // Make sure it survives until then.
  CGM.addUsedGlobal(F);
}

void CodeGenFunction::EmitUnreachable(SourceLocation Loc) {
  if (SanOpts.has(SanitizerKind::Unreachable)) {
    SanitizerScope SanScope(this);
    EmitCheck(std::make_pair(static_cast<llvm::Value *>(Builder.getFalse()),
                             SanitizerKind::Unreachable),
              SanitizerHandler::BuiltinUnreachable,
              EmitCheckSourceLocation(Loc), None);
  }
  Builder.CreateUnreachable();
}

void CodeGenFunction::EmitTrapCheck(llvm::Value *Checked) {
  llvm::BasicBlock *Cont = createBasicBlock("cont");

  // If we're optimizing, collapse all calls to trap down to just one per
  // function to save on code size.
  if (!CGM.getCodeGenOpts().OptimizationLevel || !TrapBB) {
    TrapBB = createBasicBlock("trap");
    Builder.CreateCondBr(Checked, Cont, TrapBB);
    EmitBlock(TrapBB);
    llvm::CallInst *TrapCall = EmitTrapCall(llvm::Intrinsic::trap);
    TrapCall->setDoesNotReturn();
    TrapCall->setDoesNotThrow();
    Builder.CreateUnreachable();
  } else {
    Builder.CreateCondBr(Checked, Cont, TrapBB);
  }

  EmitBlock(Cont);
}

llvm::CallInst *CodeGenFunction::EmitTrapCall(llvm::Intrinsic::ID IntrID) {
  llvm::CallInst *TrapCall = Builder.CreateCall(CGM.getIntrinsic(IntrID));

  if (!CGM.getCodeGenOpts().TrapFuncName.empty()) {
    auto A = llvm::Attribute::get(getLLVMContext(), "trap-func-name",
                                  CGM.getCodeGenOpts().TrapFuncName);
    TrapCall->addAttribute(llvm::AttributeList::FunctionIndex, A);
  }

  return TrapCall;
}

Address CodeGenFunction::EmitArrayToPointerDecay(const Expr *E,
                                                 LValueBaseInfo *BaseInfo,
                                                 TBAAAccessInfo *TBAAInfo) {
  assert(E->getType()->isArrayType() &&
         "Array to pointer decay must have array source type!");

  // Expressions of array type can't be bitfields or vector elements.
  LValue LV = EmitLValue(E);
  Address Addr = LV.getAddress(*this);

  // If the array type was an incomplete type, we need to make sure
  // the decay ends up being the right type.
  llvm::Type *NewTy = ConvertType(E->getType());
  Addr = Builder.CreateElementBitCast(Addr, NewTy);

  // Note that VLA pointers are always decayed, so we don't need to do
  // anything here.
  if (!E->getType()->isVariableArrayType()) {
    assert(isa<llvm::ArrayType>(Addr.getElementType()) &&
           "Expected pointer to array");
    Addr = Builder.CreateConstArrayGEP(Addr, 0, "arraydecay");
  }

  // The result of this decay conversion points to an array element within the
  // base lvalue. However, since TBAA currently does not support representing
  // accesses to elements of member arrays, we conservatively represent accesses
  // to the pointee object as if it had no any base lvalue specified.
  // TODO: Support TBAA for member arrays.
  QualType EltType = E->getType()->castAsArrayTypeUnsafe()->getElementType();
  if (BaseInfo) *BaseInfo = LV.getBaseInfo();
  if (TBAAInfo) *TBAAInfo = CGM.getTBAAAccessInfo(EltType);

  return Builder.CreateElementBitCast(Addr, ConvertTypeForMem(EltType));
}

/// isSimpleArrayDecayOperand - If the specified expr is a simple decay from an
/// array to pointer, return the array subexpression.
static const Expr *isSimpleArrayDecayOperand(const Expr *E) {
  // If this isn't just an array->pointer decay, bail out.
  const auto *CE = dyn_cast<CastExpr>(E);
  if (!CE || CE->getCastKind() != CK_ArrayToPointerDecay)
    return nullptr;

  // If this is a decay from variable width array, bail out.
  const Expr *SubExpr = CE->getSubExpr();
  if (SubExpr->getType()->isVariableArrayType())
    return nullptr;

  return SubExpr;
}

static llvm::Value *emitArraySubscriptGEP(CodeGenFunction &CGF,
                                          llvm::Value *ptr,
                                          ArrayRef<llvm::Value*> indices,
                                          bool inbounds,
                                          bool signedIndices,
                                          SourceLocation loc,
                                    const llvm::Twine &name = "arrayidx") {
  if (inbounds) {
    return CGF.EmitCheckedInBoundsGEP(ptr, indices, signedIndices,
                                      CodeGenFunction::NotSubtraction, loc,
                                      name);
  } else {
    return CGF.Builder.CreateGEP(ptr, indices, name);
  }
}

static CharUnits getArrayElementAlign(CharUnits arrayAlign,
                                      llvm::Value *idx,
                                      CharUnits eltSize) {
  // If we have a constant index, we can use the exact offset of the
  // element we're accessing.
  if (auto constantIdx = dyn_cast<llvm::ConstantInt>(idx)) {
    CharUnits offset = constantIdx->getZExtValue() * eltSize;
    return arrayAlign.alignmentAtOffset(offset);

  // Otherwise, use the worst-case alignment for any element.
  } else {
    return arrayAlign.alignmentOfArrayElement(eltSize);
  }
}

static QualType getFixedSizeElementType(const ASTContext &ctx,
                                        const VariableArrayType *vla) {
  QualType eltType;
  do {
    eltType = vla->getElementType();
  } while ((vla = ctx.getAsVariableArrayType(eltType)));
  return eltType;
}

static void AddIVDepMetadata(CodeGenFunction &CGF, const ValueDecl *ArrayDecl,
                             llvm::Value *EltPtr) {
  if (!ArrayDecl)
    return;

  // Only handle actual GEPs, ConstantExpr GEPs don't have metadata.
  if (auto *GEP = dyn_cast<llvm::GetElementPtrInst>(EltPtr))
    CGF.LoopStack.addIVDepMetadata(ArrayDecl, GEP);
}

/// Given an array base, check whether its member access belongs to a record
/// with preserve_access_index attribute or not.
static bool IsPreserveAIArrayBase(CodeGenFunction &CGF, const Expr *ArrayBase) {
  if (!ArrayBase || !CGF.getDebugInfo())
    return false;

  // Only support base as either a MemberExpr or DeclRefExpr.
  // DeclRefExpr to cover cases like:
  //    struct s { int a; int b[10]; };
  //    struct s *p;
  //    p[1].a
  // p[1] will generate a DeclRefExpr and p[1].a is a MemberExpr.
  // p->b[5] is a MemberExpr example.
  const Expr *E = ArrayBase->IgnoreImpCasts();
  if (const auto *ME = dyn_cast<MemberExpr>(E))
    return ME->getMemberDecl()->hasAttr<BPFPreserveAccessIndexAttr>();

  if (const auto *DRE = dyn_cast<DeclRefExpr>(E)) {
    const auto *VarDef = dyn_cast<VarDecl>(DRE->getDecl());
    if (!VarDef)
      return false;

    const auto *PtrT = VarDef->getType()->getAs<PointerType>();
    if (!PtrT)
      return false;

    const auto *PointeeT = PtrT->getPointeeType()
                             ->getUnqualifiedDesugaredType();
    if (const auto *RecT = dyn_cast<RecordType>(PointeeT))
      return RecT->getDecl()->hasAttr<BPFPreserveAccessIndexAttr>();
    return false;
  }

  return false;
}

static Address emitArraySubscriptGEP(CodeGenFunction &CGF, Address addr,
                                     ArrayRef<llvm::Value *> indices,
                                     QualType eltType, bool inbounds,
                                     bool signedIndices, SourceLocation loc,
                                     QualType *arrayType = nullptr,
                                     const Expr *Base = nullptr,
                                     const llvm::Twine &name = "arrayidx",
                                     const ValueDecl *arrayDecl = nullptr) {
  // All the indices except that last must be zero.
#ifndef NDEBUG
  for (auto idx : indices.drop_back())
    assert(isa<llvm::ConstantInt>(idx) &&
           cast<llvm::ConstantInt>(idx)->isZero());
#endif

  // Determine the element size of the statically-sized base.  This is
  // the thing that the indices are expressed in terms of.
  if (auto vla = CGF.getContext().getAsVariableArrayType(eltType)) {
    eltType = getFixedSizeElementType(CGF.getContext(), vla);
  }

  // We can use that to compute the best alignment of the element.
  CharUnits eltSize = CGF.getContext().getTypeSizeInChars(eltType);
  CharUnits eltAlign =
    getArrayElementAlign(addr.getAlignment(), indices.back(), eltSize);

  llvm::Value *eltPtr;
  auto LastIndex = dyn_cast<llvm::ConstantInt>(indices.back());
  if (!LastIndex ||
      (!CGF.IsInPreservedAIRegion && !IsPreserveAIArrayBase(CGF, Base))) {
    eltPtr = emitArraySubscriptGEP(
        CGF, addr.getPointer(), indices, inbounds, signedIndices,
        loc, name);
    AddIVDepMetadata(CGF, arrayDecl, eltPtr);
  } else {
    // Remember the original array subscript for bpf target
    unsigned idx = LastIndex->getZExtValue();
    llvm::DIType *DbgInfo = nullptr;
    if (arrayType)
      DbgInfo = CGF.getDebugInfo()->getOrCreateStandaloneType(*arrayType, loc);
    eltPtr = CGF.Builder.CreatePreserveArrayAccessIndex(addr.getElementType(),
                                                        addr.getPointer(),
                                                        indices.size() - 1,
                                                        idx, DbgInfo);
  }

  return Address(eltPtr, eltAlign);
}

LValue CodeGenFunction::EmitArraySubscriptExpr(const ArraySubscriptExpr *E,
                                               bool Accessed) {
  // The index must always be an integer, which is not an aggregate.  Emit it
  // in lexical order (this complexity is, sadly, required by C++17).
  llvm::Value *IdxPre =
      (E->getLHS() == E->getIdx()) ? EmitScalarExpr(E->getIdx()) : nullptr;
  bool SignedIndices = false;
  auto EmitIdxAfterBase = [&, IdxPre](bool Promote) -> llvm::Value * {
    auto *Idx = IdxPre;
    if (E->getLHS() != E->getIdx()) {
      assert(E->getRHS() == E->getIdx() && "index was neither LHS nor RHS");
      Idx = EmitScalarExpr(E->getIdx());
    }

    QualType IdxTy = E->getIdx()->getType();
    bool IdxSigned = IdxTy->isSignedIntegerOrEnumerationType();
    SignedIndices |= IdxSigned;

    if (SanOpts.has(SanitizerKind::ArrayBounds))
      EmitBoundsCheck(E, E->getBase(), Idx, IdxTy, Accessed);

    // Extend or truncate the index type to 32 or 64-bits.
    if (Promote && Idx->getType() != IntPtrTy)
      Idx = Builder.CreateIntCast(Idx, IntPtrTy, IdxSigned, "idxprom");

    return Idx;
  };
  IdxPre = nullptr;

  // If the base is a vector type, then we are forming a vector element lvalue
  // with this subscript.
  if (E->getBase()->getType()->isVectorType() &&
      !isa<ExtVectorElementExpr>(E->getBase())) {
    // Emit the vector as an lvalue to get its address.
    LValue LHS = EmitLValue(E->getBase());
    auto *Idx = EmitIdxAfterBase(/*Promote*/false);
    assert(LHS.isSimple() && "Can only subscript lvalue vectors here!");
    return LValue::MakeVectorElt(LHS.getAddress(*this), Idx,
                                 E->getBase()->getType(), LHS.getBaseInfo(),
                                 TBAAAccessInfo());
  }

  // All the other cases basically behave like simple offsetting.

  // Handle the extvector case we ignored above.
  if (isa<ExtVectorElementExpr>(E->getBase())) {
    LValue LV = EmitLValue(E->getBase());
    auto *Idx = EmitIdxAfterBase(/*Promote*/true);
    Address Addr = EmitExtVectorElementLValue(LV);

    QualType EltType = LV.getType()->castAs<VectorType>()->getElementType();
    Addr = emitArraySubscriptGEP(*this, Addr, Idx, EltType, /*inbounds*/ true,
                                 SignedIndices, E->getExprLoc());
    return MakeAddrLValue(Addr, EltType, LV.getBaseInfo(),
                          CGM.getTBAAInfoForSubobject(LV, EltType));
  }

  LValueBaseInfo EltBaseInfo;
  TBAAAccessInfo EltTBAAInfo;
  Address Addr = Address::invalid();
  if (const VariableArrayType *vla =
           getContext().getAsVariableArrayType(E->getType())) {
    // The base must be a pointer, which is not an aggregate.  Emit
    // it.  It needs to be emitted first in case it's what captures
    // the VLA bounds.
    Addr = EmitPointerWithAlignment(E->getBase(), &EltBaseInfo, &EltTBAAInfo);
    auto *Idx = EmitIdxAfterBase(/*Promote*/true);

    // The element count here is the total number of non-VLA elements.
    llvm::Value *numElements = getVLASize(vla).NumElts;

    // Effectively, the multiply by the VLA size is part of the GEP.
    // GEP indexes are signed, and scaling an index isn't permitted to
    // signed-overflow, so we use the same semantics for our explicit
    // multiply.  We suppress this if overflow is not undefined behavior.
    if (getLangOpts().isSignedOverflowDefined()) {
      Idx = Builder.CreateMul(Idx, numElements);
    } else {
      Idx = Builder.CreateNSWMul(Idx, numElements);
    }

    Addr = emitArraySubscriptGEP(*this, Addr, Idx, vla->getElementType(),
                                 !getLangOpts().isSignedOverflowDefined(),
                                 SignedIndices, E->getExprLoc());

  } else if (const ObjCObjectType *OIT = E->getType()->getAs<ObjCObjectType>()){
    // Indexing over an interface, as in "NSString *P; P[4];"

    // Emit the base pointer.
    Addr = EmitPointerWithAlignment(E->getBase(), &EltBaseInfo, &EltTBAAInfo);
    auto *Idx = EmitIdxAfterBase(/*Promote*/true);

    CharUnits InterfaceSize = getContext().getTypeSizeInChars(OIT);
    llvm::Value *InterfaceSizeVal =
        llvm::ConstantInt::get(Idx->getType(), InterfaceSize.getQuantity());

    llvm::Value *ScaledIdx = Builder.CreateMul(Idx, InterfaceSizeVal);

    // We don't necessarily build correct LLVM struct types for ObjC
    // interfaces, so we can't rely on GEP to do this scaling
    // correctly, so we need to cast to i8*.  FIXME: is this actually
    // true?  A lot of other things in the fragile ABI would break...
    llvm::Type *OrigBaseTy = Addr.getType();
    Addr = Builder.CreateElementBitCast(Addr, Int8Ty);

    // Do the GEP.
    CharUnits EltAlign =
      getArrayElementAlign(Addr.getAlignment(), Idx, InterfaceSize);
    llvm::Value *EltPtr =
        emitArraySubscriptGEP(*this, Addr.getPointer(), ScaledIdx, false,
                              SignedIndices, E->getExprLoc());
    Addr = Address(EltPtr, EltAlign);

    // Cast back.
    Addr = Builder.CreateBitCast(Addr, OrigBaseTy);
  } else if (const Expr *Array = isSimpleArrayDecayOperand(E->getBase())) {
    // If this is A[i] where A is an array, the frontend will have decayed the
    // base to be a ArrayToPointerDecay implicit cast.  While correct, it is
    // inefficient at -O0 to emit a "gep A, 0, 0" when codegen'ing it, then a
    // "gep x, i" here.  Emit one "gep A, 0, i".
    assert(Array->getType()->isArrayType() &&
           "Array to pointer decay must have array source type!");
    LValue ArrayLV;
    // For simple multidimensional array indexing, set the 'accessed' flag for
    // better bounds-checking of the base expression.
    if (const auto *ASE = dyn_cast<ArraySubscriptExpr>(Array))
      ArrayLV = EmitArraySubscriptExpr(ASE, /*Accessed*/ true);
    else
      ArrayLV = EmitLValue(Array);
    auto *Idx = EmitIdxAfterBase(/*Promote*/true);

    const ValueDecl *ArrayDecl = nullptr;
    if (const auto *DRE = dyn_cast<DeclRefExpr>(Array->IgnoreParenCasts()))
      ArrayDecl = DRE->getDecl();
    else if (const auto *ME = dyn_cast<MemberExpr>(Array->IgnoreParenCasts()))
      ArrayDecl = ME->getMemberDecl();

    // Propagate the alignment from the array itself to the result.
    QualType arrayType = Array->getType();
    Addr = emitArraySubscriptGEP(
        *this, ArrayLV.getAddress(*this), {CGM.getSize(CharUnits::Zero()), Idx},
        E->getType(), !getLangOpts().isSignedOverflowDefined(), SignedIndices,
        E->getExprLoc(), &arrayType, E->getBase(), "arrayidx", ArrayDecl);
    EltBaseInfo = ArrayLV.getBaseInfo();
    EltTBAAInfo = CGM.getTBAAInfoForSubobject(ArrayLV, E->getType());
  } else {
    // The base must be a pointer; emit it with an estimate of its alignment.
    Addr = EmitPointerWithAlignment(E->getBase(), &EltBaseInfo, &EltTBAAInfo);
    auto *Idx = EmitIdxAfterBase(/*Promote*/true);
    QualType ptrType = E->getBase()->getType();
    Addr = emitArraySubscriptGEP(*this, Addr, Idx, E->getType(),
                                 !getLangOpts().isSignedOverflowDefined(),
                                 SignedIndices, E->getExprLoc(), &ptrType,
                                 E->getBase());
  }

  LValue LV = MakeAddrLValue(Addr, E->getType(), EltBaseInfo, EltTBAAInfo);

  if (getLangOpts().ObjC &&
      getLangOpts().getGC() != LangOptions::NonGC) {
    LV.setNonGC(!E->isOBJCGCCandidate(getContext()));
    setObjCGCLValueClass(getContext(), E, LV);
  }
  return LV;
}

static Address emitOMPArraySectionBase(CodeGenFunction &CGF, const Expr *Base,
                                       LValueBaseInfo &BaseInfo,
                                       TBAAAccessInfo &TBAAInfo,
                                       QualType BaseTy, QualType ElTy,
                                       bool IsLowerBound) {
  LValue BaseLVal;
  if (auto *ASE = dyn_cast<OMPArraySectionExpr>(Base->IgnoreParenImpCasts())) {
    BaseLVal = CGF.EmitOMPArraySectionExpr(ASE, IsLowerBound);
    if (BaseTy->isArrayType()) {
      Address Addr = BaseLVal.getAddress(CGF);
      BaseInfo = BaseLVal.getBaseInfo();

      // If the array type was an incomplete type, we need to make sure
      // the decay ends up being the right type.
      llvm::Type *NewTy = CGF.ConvertType(BaseTy);
      Addr = CGF.Builder.CreateElementBitCast(Addr, NewTy);

      // Note that VLA pointers are always decayed, so we don't need to do
      // anything here.
      if (!BaseTy->isVariableArrayType()) {
        assert(isa<llvm::ArrayType>(Addr.getElementType()) &&
               "Expected pointer to array");
        Addr = CGF.Builder.CreateConstArrayGEP(Addr, 0, "arraydecay");
      }

      return CGF.Builder.CreateElementBitCast(Addr,
                                              CGF.ConvertTypeForMem(ElTy));
    }
    LValueBaseInfo TypeBaseInfo;
    TBAAAccessInfo TypeTBAAInfo;
    CharUnits Align = CGF.getNaturalTypeAlignment(ElTy, &TypeBaseInfo,
                                                  &TypeTBAAInfo);
    BaseInfo.mergeForCast(TypeBaseInfo);
    TBAAInfo = CGF.CGM.mergeTBAAInfoForCast(TBAAInfo, TypeTBAAInfo);
    return Address(CGF.Builder.CreateLoad(BaseLVal.getAddress(CGF)), Align);
  }
  return CGF.EmitPointerWithAlignment(Base, &BaseInfo, &TBAAInfo);
}

LValue CodeGenFunction::EmitOMPArraySectionExpr(const OMPArraySectionExpr *E,
                                                bool IsLowerBound) {
  QualType BaseTy = OMPArraySectionExpr::getBaseOriginalType(E->getBase());
  QualType ResultExprTy;
  if (auto *AT = getContext().getAsArrayType(BaseTy))
    ResultExprTy = AT->getElementType();
  else
    ResultExprTy = BaseTy->getPointeeType();
  llvm::Value *Idx = nullptr;
  if (IsLowerBound || E->getColonLoc().isInvalid()) {
    // Requesting lower bound or upper bound, but without provided length and
    // without ':' symbol for the default length -> length = 1.
    // Idx = LowerBound ?: 0;
    if (auto *LowerBound = E->getLowerBound()) {
      Idx = Builder.CreateIntCast(
          EmitScalarExpr(LowerBound), IntPtrTy,
          LowerBound->getType()->hasSignedIntegerRepresentation());
    } else
      Idx = llvm::ConstantInt::getNullValue(IntPtrTy);
  } else {
    // Try to emit length or lower bound as constant. If this is possible, 1
    // is subtracted from constant length or lower bound. Otherwise, emit LLVM
    // IR (LB + Len) - 1.
    auto &C = CGM.getContext();
    auto *Length = E->getLength();
    llvm::APSInt ConstLength;
    if (Length) {
      // Idx = LowerBound + Length - 1;
      if (Length->isIntegerConstantExpr(ConstLength, C)) {
        ConstLength = ConstLength.zextOrTrunc(PointerWidthInBits);
        Length = nullptr;
      }
      auto *LowerBound = E->getLowerBound();
      llvm::APSInt ConstLowerBound(PointerWidthInBits, /*isUnsigned=*/false);
      if (LowerBound && LowerBound->isIntegerConstantExpr(ConstLowerBound, C)) {
        ConstLowerBound = ConstLowerBound.zextOrTrunc(PointerWidthInBits);
        LowerBound = nullptr;
      }
      if (!Length)
        --ConstLength;
      else if (!LowerBound)
        --ConstLowerBound;

      if (Length || LowerBound) {
        auto *LowerBoundVal =
            LowerBound
                ? Builder.CreateIntCast(
                      EmitScalarExpr(LowerBound), IntPtrTy,
                      LowerBound->getType()->hasSignedIntegerRepresentation())
                : llvm::ConstantInt::get(IntPtrTy, ConstLowerBound);
        auto *LengthVal =
            Length
                ? Builder.CreateIntCast(
                      EmitScalarExpr(Length), IntPtrTy,
                      Length->getType()->hasSignedIntegerRepresentation())
                : llvm::ConstantInt::get(IntPtrTy, ConstLength);
        Idx = Builder.CreateAdd(LowerBoundVal, LengthVal, "lb_add_len",
                                /*HasNUW=*/false,
                                !getLangOpts().isSignedOverflowDefined());
        if (Length && LowerBound) {
          Idx = Builder.CreateSub(
              Idx, llvm::ConstantInt::get(IntPtrTy, /*V=*/1), "idx_sub_1",
              /*HasNUW=*/false, !getLangOpts().isSignedOverflowDefined());
        }
      } else
        Idx = llvm::ConstantInt::get(IntPtrTy, ConstLength + ConstLowerBound);
    } else {
      // Idx = ArraySize - 1;
      QualType ArrayTy = BaseTy->isPointerType()
                             ? E->getBase()->IgnoreParenImpCasts()->getType()
                             : BaseTy;
      if (auto *VAT = C.getAsVariableArrayType(ArrayTy)) {
        Length = VAT->getSizeExpr();
        if (Length->isIntegerConstantExpr(ConstLength, C))
          Length = nullptr;
      } else {
        auto *CAT = C.getAsConstantArrayType(ArrayTy);
        ConstLength = CAT->getSize();
      }
      if (Length) {
        auto *LengthVal = Builder.CreateIntCast(
            EmitScalarExpr(Length), IntPtrTy,
            Length->getType()->hasSignedIntegerRepresentation());
        Idx = Builder.CreateSub(
            LengthVal, llvm::ConstantInt::get(IntPtrTy, /*V=*/1), "len_sub_1",
            /*HasNUW=*/false, !getLangOpts().isSignedOverflowDefined());
      } else {
        ConstLength = ConstLength.zextOrTrunc(PointerWidthInBits);
        --ConstLength;
        Idx = llvm::ConstantInt::get(IntPtrTy, ConstLength);
      }
    }
  }
  assert(Idx);

  Address EltPtr = Address::invalid();
  LValueBaseInfo BaseInfo;
  TBAAAccessInfo TBAAInfo;
  if (auto *VLA = getContext().getAsVariableArrayType(ResultExprTy)) {
    // The base must be a pointer, which is not an aggregate.  Emit
    // it.  It needs to be emitted first in case it's what captures
    // the VLA bounds.
    Address Base =
        emitOMPArraySectionBase(*this, E->getBase(), BaseInfo, TBAAInfo,
                                BaseTy, VLA->getElementType(), IsLowerBound);
    // The element count here is the total number of non-VLA elements.
    llvm::Value *NumElements = getVLASize(VLA).NumElts;

    // Effectively, the multiply by the VLA size is part of the GEP.
    // GEP indexes are signed, and scaling an index isn't permitted to
    // signed-overflow, so we use the same semantics for our explicit
    // multiply.  We suppress this if overflow is not undefined behavior.
    if (getLangOpts().isSignedOverflowDefined())
      Idx = Builder.CreateMul(Idx, NumElements);
    else
      Idx = Builder.CreateNSWMul(Idx, NumElements);
    EltPtr = emitArraySubscriptGEP(*this, Base, Idx, VLA->getElementType(),
                                   !getLangOpts().isSignedOverflowDefined(),
                                   /*signedIndices=*/false, E->getExprLoc());
  } else if (const Expr *Array = isSimpleArrayDecayOperand(E->getBase())) {
    // If this is A[i] where A is an array, the frontend will have decayed the
    // base to be a ArrayToPointerDecay implicit cast.  While correct, it is
    // inefficient at -O0 to emit a "gep A, 0, 0" when codegen'ing it, then a
    // "gep x, i" here.  Emit one "gep A, 0, i".
    assert(Array->getType()->isArrayType() &&
           "Array to pointer decay must have array source type!");
    LValue ArrayLV;
    // For simple multidimensional array indexing, set the 'accessed' flag for
    // better bounds-checking of the base expression.
    if (const auto *ASE = dyn_cast<ArraySubscriptExpr>(Array))
      ArrayLV = EmitArraySubscriptExpr(ASE, /*Accessed*/ true);
    else
      ArrayLV = EmitLValue(Array);

    // Propagate the alignment from the array itself to the result.
    EltPtr = emitArraySubscriptGEP(
        *this, ArrayLV.getAddress(*this), {CGM.getSize(CharUnits::Zero()), Idx},
        ResultExprTy, !getLangOpts().isSignedOverflowDefined(),
        /*signedIndices=*/false, E->getExprLoc());
    BaseInfo = ArrayLV.getBaseInfo();
    TBAAInfo = CGM.getTBAAInfoForSubobject(ArrayLV, ResultExprTy);
  } else {
    Address Base = emitOMPArraySectionBase(*this, E->getBase(), BaseInfo,
                                           TBAAInfo, BaseTy, ResultExprTy,
                                           IsLowerBound);
    EltPtr = emitArraySubscriptGEP(*this, Base, Idx, ResultExprTy,
                                   !getLangOpts().isSignedOverflowDefined(),
                                   /*signedIndices=*/false, E->getExprLoc());
  }

  return MakeAddrLValue(EltPtr, ResultExprTy, BaseInfo, TBAAInfo);
}

LValue CodeGenFunction::
EmitExtVectorElementExpr(const ExtVectorElementExpr *E) {
  // Emit the base vector as an l-value.
  LValue Base;

  // ExtVectorElementExpr's base can either be a vector or pointer to vector.
  if (E->isArrow()) {
    // If it is a pointer to a vector, emit the address and form an lvalue with
    // it.
    LValueBaseInfo BaseInfo;
    TBAAAccessInfo TBAAInfo;
    Address Ptr = EmitPointerWithAlignment(E->getBase(), &BaseInfo, &TBAAInfo);
    const PointerType *PT = E->getBase()->getType()->getAs<PointerType>();
    Base = MakeAddrLValue(Ptr, PT->getPointeeType(), BaseInfo, TBAAInfo);
    Base.getQuals().removeObjCGCAttr();
  } else if (E->getBase()->isGLValue()) {
    // Otherwise, if the base is an lvalue ( as in the case of foo.x.x),
    // emit the base as an lvalue.
    assert(E->getBase()->getType()->isVectorType());
    Base = EmitLValue(E->getBase());
  } else {
    // Otherwise, the base is a normal rvalue (as in (V+V).x), emit it as such.
    assert(E->getBase()->getType()->isVectorType() &&
           "Result must be a vector");
    llvm::Value *Vec = EmitScalarExpr(E->getBase());

    // Store the vector to memory (because LValue wants an address).
    Address VecMem = CreateMemTemp(E->getBase()->getType());
    Builder.CreateStore(Vec, VecMem);
    Base = MakeAddrLValue(VecMem, E->getBase()->getType(),
                          AlignmentSource::Decl);
  }

  QualType type =
    E->getType().withCVRQualifiers(Base.getQuals().getCVRQualifiers());

  // Encode the element access list into a vector of unsigned indices.
  SmallVector<uint32_t, 4> Indices;
  E->getEncodedElementAccess(Indices);

  if (Base.isSimple()) {
    llvm::Constant *CV =
        llvm::ConstantDataVector::get(getLLVMContext(), Indices);
    return LValue::MakeExtVectorElt(Base.getAddress(*this), CV, type,
                                    Base.getBaseInfo(), TBAAAccessInfo());
  }
  assert(Base.isExtVectorElt() && "Can only subscript lvalue vec elts here!");

  llvm::Constant *BaseElts = Base.getExtVectorElts();
  SmallVector<llvm::Constant *, 4> CElts;

  for (unsigned i = 0, e = Indices.size(); i != e; ++i)
    CElts.push_back(BaseElts->getAggregateElement(Indices[i]));
  llvm::Constant *CV = llvm::ConstantVector::get(CElts);
  return LValue::MakeExtVectorElt(Base.getExtVectorAddress(), CV, type,
                                  Base.getBaseInfo(), TBAAAccessInfo());
}

LValue CodeGenFunction::EmitMemberExpr(const MemberExpr *E) {
  if (DeclRefExpr *DRE = tryToConvertMemberExprToDeclRefExpr(*this, E)) {
    EmitIgnoredExpr(E->getBase());
    return EmitDeclRefLValue(DRE);
  }

  Expr *BaseExpr = E->getBase();
  // If this is s.x, emit s as an lvalue.  If it is s->x, emit s as a scalar.
  LValue BaseLV;
  if (E->isArrow()) {
    LValueBaseInfo BaseInfo;
    TBAAAccessInfo TBAAInfo;
    Address Addr = EmitPointerWithAlignment(BaseExpr, &BaseInfo, &TBAAInfo);
    QualType PtrTy = BaseExpr->getType()->getPointeeType();
    SanitizerSet SkippedChecks;
    bool IsBaseCXXThis = IsWrappedCXXThis(BaseExpr);
    if (IsBaseCXXThis)
      SkippedChecks.set(SanitizerKind::Alignment, true);
    if (IsBaseCXXThis || isa<DeclRefExpr>(BaseExpr))
      SkippedChecks.set(SanitizerKind::Null, true);
    EmitTypeCheck(TCK_MemberAccess, E->getExprLoc(), Addr.getPointer(), PtrTy,
                  /*Alignment=*/CharUnits::Zero(), SkippedChecks);
    BaseLV = MakeAddrLValue(Addr, PtrTy, BaseInfo, TBAAInfo);
  } else
    BaseLV = EmitCheckedLValue(BaseExpr, TCK_MemberAccess);

  NamedDecl *ND = E->getMemberDecl();
  if (auto *Field = dyn_cast<FieldDecl>(ND)) {
    LValue LV = EmitLValueForField(BaseLV, Field);
    setObjCGCLValueClass(getContext(), E, LV);
    return LV;
  }

  if (const auto *FD = dyn_cast<FunctionDecl>(ND))
    return EmitFunctionDeclLValue(*this, E, FD);

  llvm_unreachable("Unhandled member declaration!");
}

/// Given that we are currently emitting a lambda, emit an l-value for
/// one of its members.
LValue CodeGenFunction::EmitLValueForLambdaField(const FieldDecl *Field) {
  assert(cast<CXXMethodDecl>(CurCodeDecl)->getParent()->isLambda());
  assert(cast<CXXMethodDecl>(CurCodeDecl)->getParent() == Field->getParent());
  QualType LambdaTagType =
    getContext().getTagDeclType(Field->getParent());
  LValue LambdaLV = MakeNaturalAlignAddrLValue(CXXABIThisValue, LambdaTagType);
  return EmitLValueForField(LambdaLV, Field);
}

/// Get the field index in the debug info. The debug info structure/union
/// will ignore the unnamed bitfields.
unsigned CodeGenFunction::getDebugInfoFIndex(const RecordDecl *Rec,
                                             unsigned FieldIndex) {
  unsigned I = 0, Skipped = 0;

  for (auto F : Rec->getDefinition()->fields()) {
    if (I == FieldIndex)
      break;
    if (F->isUnnamedBitfield())
      Skipped++;
    I++;
  }

  return FieldIndex - Skipped;
}

/// Get the address of a zero-sized field within a record. The resulting
/// address doesn't necessarily have the right type.
static Address emitAddrOfZeroSizeField(CodeGenFunction &CGF, Address Base,
                                       const FieldDecl *Field) {
  CharUnits Offset = CGF.getContext().toCharUnitsFromBits(
      CGF.getContext().getFieldOffset(Field));
  if (Offset.isZero())
    return Base;
  Base = CGF.Builder.CreateElementBitCast(Base, CGF.Int8Ty);
  return CGF.Builder.CreateConstInBoundsByteGEP(Base, Offset);
}

/// Drill down to the storage of a field without walking into
/// reference types.
///
/// The resulting address doesn't necessarily have the right type.
static Address emitAddrOfFieldStorage(CodeGenFunction &CGF, Address base,
                                      const FieldDecl *field) {
  if (field->isZeroSize(CGF.getContext()))
    return emitAddrOfZeroSizeField(CGF, base, field);

  const RecordDecl *rec = field->getParent();

  unsigned idx =
    CGF.CGM.getTypes().getCGRecordLayout(rec).getLLVMFieldNo(field);

  return CGF.Builder.CreateStructGEP(base, idx, field->getName());
}

static Address emitPreserveStructAccess(CodeGenFunction &CGF, Address base,
                                        const FieldDecl *field) {
  const RecordDecl *rec = field->getParent();
  llvm::DIType *DbgInfo = CGF.getDebugInfo()->getOrCreateRecordType(
      CGF.getContext().getRecordType(rec), rec->getLocation());

  unsigned idx =
      CGF.CGM.getTypes().getCGRecordLayout(rec).getLLVMFieldNo(field);

  return CGF.Builder.CreatePreserveStructAccessIndex(
      base, idx, CGF.getDebugInfoFIndex(rec, field->getFieldIndex()), DbgInfo);
}

static bool hasAnyVptr(const QualType Type, const ASTContext &Context) {
  const auto *RD = Type.getTypePtr()->getAsCXXRecordDecl();
  if (!RD)
    return false;

  if (RD->isDynamicClass())
    return true;

  for (const auto &Base : RD->bases())
    if (hasAnyVptr(Base.getType(), Context))
      return true;

  for (const FieldDecl *Field : RD->fields())
    if (hasAnyVptr(Field->getType(), Context))
      return true;

  return false;
}

LValue CodeGenFunction::EmitLValueForField(LValue base,
                                           const FieldDecl *field) {
  LValueBaseInfo BaseInfo = base.getBaseInfo();

  if (field->isBitField()) {
    const CGRecordLayout &RL =
      CGM.getTypes().getCGRecordLayout(field->getParent());
    const CGBitFieldInfo &Info = RL.getBitFieldInfo(field);
    Address Addr = base.getAddress(*this);
    unsigned Idx = RL.getLLVMFieldNo(field);
    const RecordDecl *rec = field->getParent();
    if (!IsInPreservedAIRegion &&
        (!getDebugInfo() || !rec->hasAttr<BPFPreserveAccessIndexAttr>())) {
      if (Idx != 0)
        // For structs, we GEP to the field that the record layout suggests.
        Addr = Builder.CreateStructGEP(Addr, Idx, field->getName());
    } else {
      llvm::DIType *DbgInfo = getDebugInfo()->getOrCreateRecordType(
          getContext().getRecordType(rec), rec->getLocation());
      Addr = Builder.CreatePreserveStructAccessIndex(Addr, Idx,
          getDebugInfoFIndex(rec, field->getFieldIndex()),
          DbgInfo);
    }

    // Get the access type.
    llvm::Type *FieldIntTy =
      llvm::Type::getIntNTy(getLLVMContext(), Info.StorageSize);
    if (Addr.getElementType() != FieldIntTy)
      Addr = Builder.CreateElementBitCast(Addr, FieldIntTy);

    QualType fieldType =
      field->getType().withCVRQualifiers(base.getVRQualifiers());
    // TODO: Support TBAA for bit fields.
    LValueBaseInfo FieldBaseInfo(BaseInfo.getAlignmentSource());
    return LValue::MakeBitfield(Addr, Info, fieldType, FieldBaseInfo,
                                TBAAAccessInfo());
  }

  // Fields of may-alias structures are may-alias themselves.
  // FIXME: this should get propagated down through anonymous structs
  // and unions.
  QualType FieldType = field->getType();
  const RecordDecl *rec = field->getParent();
  AlignmentSource BaseAlignSource = BaseInfo.getAlignmentSource();
  LValueBaseInfo FieldBaseInfo(getFieldAlignmentSource(BaseAlignSource));
  TBAAAccessInfo FieldTBAAInfo;
  if (base.getTBAAInfo().isMayAlias() ||
          rec->hasAttr<MayAliasAttr>() || FieldType->isVectorType()) {
    FieldTBAAInfo = TBAAAccessInfo::getMayAliasInfo();
  } else if (rec->isUnion()) {
    // TODO: Support TBAA for unions.
    FieldTBAAInfo = TBAAAccessInfo::getMayAliasInfo();
  } else {
    // If no base type been assigned for the base access, then try to generate
    // one for this base lvalue.
    FieldTBAAInfo = base.getTBAAInfo();
    if (!FieldTBAAInfo.BaseType) {
        FieldTBAAInfo.BaseType = CGM.getTBAABaseTypeInfo(base.getType());
        assert(!FieldTBAAInfo.Offset &&
               "Nonzero offset for an access with no base type!");
    }

    // Adjust offset to be relative to the base type.
    const ASTRecordLayout &Layout =
        getContext().getASTRecordLayout(field->getParent());
    unsigned CharWidth = getContext().getCharWidth();
    if (FieldTBAAInfo.BaseType)
      FieldTBAAInfo.Offset +=
          Layout.getFieldOffset(field->getFieldIndex()) / CharWidth;

    // Update the final access type and size.
    FieldTBAAInfo.AccessType = CGM.getTBAATypeInfo(FieldType);
    FieldTBAAInfo.Size =
        getContext().getTypeSizeInChars(FieldType).getQuantity();
  }

  Address addr = base.getAddress(*this);
  if (auto *ClassDef = dyn_cast<CXXRecordDecl>(rec)) {
    if (CGM.getCodeGenOpts().StrictVTablePointers &&
        ClassDef->isDynamicClass()) {
      // Getting to any field of dynamic object requires stripping dynamic
      // information provided by invariant.group.  This is because accessing
      // fields may leak the real address of dynamic object, which could result
      // in miscompilation when leaked pointer would be compared.
      auto *stripped = Builder.CreateStripInvariantGroup(addr.getPointer());
      addr = Address(stripped, addr.getAlignment());
    }
  }

  unsigned RecordCVR = base.getVRQualifiers();
  if (rec->isUnion()) {
    // For unions, there is no pointer adjustment.
    if (CGM.getCodeGenOpts().StrictVTablePointers &&
        hasAnyVptr(FieldType, getContext()))
      // Because unions can easily skip invariant.barriers, we need to add
      // a barrier every time CXXRecord field with vptr is referenced.
      addr = Address(Builder.CreateLaunderInvariantGroup(addr.getPointer()),
                     addr.getAlignment());

    if (IsInPreservedAIRegion ||
        (getDebugInfo() && rec->hasAttr<BPFPreserveAccessIndexAttr>())) {
      // Remember the original union field index
      llvm::DIType *DbgInfo = getDebugInfo()->getOrCreateRecordType(
          getContext().getRecordType(rec), rec->getLocation());
      addr = Address(
          Builder.CreatePreserveUnionAccessIndex(
              addr.getPointer(), getDebugInfoFIndex(rec, field->getFieldIndex()), DbgInfo),
          addr.getAlignment());
    }

    if (FieldType->isReferenceType())
      addr = Builder.CreateElementBitCast(
          addr, CGM.getTypes().ConvertTypeForMem(FieldType), field->getName());
  } else {
    if (!IsInPreservedAIRegion &&
        (!getDebugInfo() || !rec->hasAttr<BPFPreserveAccessIndexAttr>()))
      // For structs, we GEP to the field that the record layout suggests.
      addr = emitAddrOfFieldStorage(*this, addr, field);
    else
      // Remember the original struct field index
      addr = emitPreserveStructAccess(*this, addr, field);
  }

  // If this is a reference field, load the reference right now.
  if (FieldType->isReferenceType()) {
    LValue RefLVal =
        MakeAddrLValue(addr, FieldType, FieldBaseInfo, FieldTBAAInfo);
    if (RecordCVR & Qualifiers::Volatile)
      RefLVal.getQuals().addVolatile();
    addr = EmitLoadOfReference(RefLVal, &FieldBaseInfo, &FieldTBAAInfo);

    // Qualifiers on the struct don't apply to the referencee.
    RecordCVR = 0;
    FieldType = FieldType->getPointeeType();
  }

  // Make sure that the address is pointing to the right type.  This is critical
  // for both unions and structs.  A union needs a bitcast, a struct element
  // will need a bitcast if the LLVM type laid out doesn't match the desired
  // type.
  addr = Builder.CreateElementBitCast(
      addr, CGM.getTypes().ConvertTypeForMem(FieldType), field->getName());

  if (field->hasAttr<AnnotateAttr>())
    addr = EmitFieldAnnotations(field, addr);

  // Emit attribute annotation for a field.
  if (getLangOpts().SYCLIsDevice) {
    SmallString<256> AnnotStr;
    CGM.generateIntelFPGAAnnotation(field, AnnotStr);
    if (!AnnotStr.empty())
      addr = EmitIntelFPGAFieldAnnotations(field, addr, AnnotStr);
  }

  LValue LV = MakeAddrLValue(addr, FieldType, FieldBaseInfo, FieldTBAAInfo);
  LV.getQuals().addCVRQualifiers(RecordCVR);

  // __weak attribute on a field is ignored.
  if (LV.getQuals().getObjCGCAttr() == Qualifiers::Weak)
    LV.getQuals().removeObjCGCAttr();

  return LV;
}

LValue
CodeGenFunction::EmitLValueForFieldInitialization(LValue Base,
                                                  const FieldDecl *Field) {
  QualType FieldType = Field->getType();

  if (!FieldType->isReferenceType())
    return EmitLValueForField(Base, Field);

  Address V = emitAddrOfFieldStorage(*this, Base.getAddress(*this), Field);

  // Make sure that the address is pointing to the right type.
  llvm::Type *llvmType = ConvertTypeForMem(FieldType);
  V = Builder.CreateElementBitCast(V, llvmType, Field->getName());

  // TODO: Generate TBAA information that describes this access as a structure
  // member access and not just an access to an object of the field's type. This
  // should be similar to what we do in EmitLValueForField().
  LValueBaseInfo BaseInfo = Base.getBaseInfo();
  AlignmentSource FieldAlignSource = BaseInfo.getAlignmentSource();
  LValueBaseInfo FieldBaseInfo(getFieldAlignmentSource(FieldAlignSource));
  return MakeAddrLValue(V, FieldType, FieldBaseInfo,
                        CGM.getTBAAInfoForSubobject(Base, FieldType));
}

LValue CodeGenFunction::EmitCompoundLiteralLValue(const CompoundLiteralExpr *E){
  if (E->isFileScope()) {
    ConstantAddress GlobalPtr = CGM.GetAddrOfConstantCompoundLiteral(E);
    return MakeAddrLValue(GlobalPtr, E->getType(), AlignmentSource::Decl);
  }
  if (E->getType()->isVariablyModifiedType())
    // make sure to emit the VLA size.
    EmitVariablyModifiedType(E->getType());

  Address DeclPtr = CreateMemTemp(E->getType(), ".compoundliteral");
  const Expr *InitExpr = E->getInitializer();
  LValue Result = MakeAddrLValue(DeclPtr, E->getType(), AlignmentSource::Decl);

  EmitAnyExprToMem(InitExpr, DeclPtr, E->getType().getQualifiers(),
                   /*Init*/ true);

  return Result;
}

LValue CodeGenFunction::EmitInitListLValue(const InitListExpr *E) {
  if (!E->isGLValue())
    // Initializing an aggregate temporary in C++11: T{...}.
    return EmitAggExprToLValue(E);

  // An lvalue initializer list must be initializing a reference.
  assert(E->isTransparent() && "non-transparent glvalue init list");
  return EmitLValue(E->getInit(0));
}

/// Emit the operand of a glvalue conditional operator. This is either a glvalue
/// or a (possibly-parenthesized) throw-expression. If this is a throw, no
/// LValue is returned and the current block has been terminated.
static Optional<LValue> EmitLValueOrThrowExpression(CodeGenFunction &CGF,
                                                    const Expr *Operand) {
  if (auto *ThrowExpr = dyn_cast<CXXThrowExpr>(Operand->IgnoreParens())) {
    CGF.EmitCXXThrowExpr(ThrowExpr, /*KeepInsertionPoint*/false);
    return None;
  }

  return CGF.EmitLValue(Operand);
}

LValue CodeGenFunction::
EmitConditionalOperatorLValue(const AbstractConditionalOperator *expr) {
  if (!expr->isGLValue()) {
    // ?: here should be an aggregate.
    assert(hasAggregateEvaluationKind(expr->getType()) &&
           "Unexpected conditional operator!");
    return EmitAggExprToLValue(expr);
  }

  OpaqueValueMapping binding(*this, expr);

  const Expr *condExpr = expr->getCond();
  bool CondExprBool;
  if (ConstantFoldsToSimpleInteger(condExpr, CondExprBool)) {
    const Expr *live = expr->getTrueExpr(), *dead = expr->getFalseExpr();
    if (!CondExprBool) std::swap(live, dead);

    if (!ContainsLabel(dead)) {
      // If the true case is live, we need to track its region.
      if (CondExprBool)
        incrementProfileCounter(expr);
      return EmitLValue(live);
    }
  }

  llvm::BasicBlock *lhsBlock = createBasicBlock("cond.true");
  llvm::BasicBlock *rhsBlock = createBasicBlock("cond.false");
  llvm::BasicBlock *contBlock = createBasicBlock("cond.end");

  ConditionalEvaluation eval(*this);
  EmitBranchOnBoolExpr(condExpr, lhsBlock, rhsBlock, getProfileCount(expr));

  // Any temporaries created here are conditional.
  EmitBlock(lhsBlock);
  incrementProfileCounter(expr);
  eval.begin(*this);
  Optional<LValue> lhs =
      EmitLValueOrThrowExpression(*this, expr->getTrueExpr());
  eval.end(*this);

  if (lhs && !lhs->isSimple())
    return EmitUnsupportedLValue(expr, "conditional operator");

  lhsBlock = Builder.GetInsertBlock();
  if (lhs)
    Builder.CreateBr(contBlock);

  // Any temporaries created here are conditional.
  EmitBlock(rhsBlock);
  eval.begin(*this);
  Optional<LValue> rhs =
      EmitLValueOrThrowExpression(*this, expr->getFalseExpr());
  eval.end(*this);
  if (rhs && !rhs->isSimple())
    return EmitUnsupportedLValue(expr, "conditional operator");
  rhsBlock = Builder.GetInsertBlock();

  EmitBlock(contBlock);

  if (lhs && rhs) {
<<<<<<< HEAD
    llvm::Value *lhsPtr = lhs->getPointer();
    llvm::Value *rhsPtr = rhs->getPointer();
    if (rhsPtr->getType() != lhsPtr->getType()) {
      if (!getLangOpts().SYCLIsDevice)
        llvm_unreachable(
            "Unable to find a common address space for two pointers.");

      auto CastToAS = [](llvm::Value *V, llvm::BasicBlock *BB, unsigned AS) {
        auto *Ty = cast<llvm::PointerType>(V->getType());
        if (Ty->getAddressSpace() == AS)
          return V;
        llvm::IRBuilder<> Builder(BB->getTerminator());
        auto *TyAS = llvm::PointerType::get(Ty->getElementType(), AS);
        return Builder.CreatePointerBitCastOrAddrSpaceCast(V, TyAS);
      };

      // Language rules define if it is legal to cast from one address space
      // to another, and which address space we should use as a "common
      // denominator". In SYCL, generic address space overlaps with all other
      // address spaces.
      unsigned GenericAS =
          getContext().getTargetAddressSpace(LangAS::opencl_generic);

      lhsPtr = CastToAS(lhsPtr, lhsBlock, GenericAS);
      rhsPtr = CastToAS(rhsPtr, rhsBlock, GenericAS);
    }
    llvm::PHINode *phi = Builder.CreatePHI(lhsPtr->getType(), 2, "cond-lvalue");
    phi->addIncoming(lhsPtr, lhsBlock);
    phi->addIncoming(rhsPtr, rhsBlock);
=======
    llvm::PHINode *phi =
        Builder.CreatePHI(lhs->getPointer(*this)->getType(), 2, "cond-lvalue");
    phi->addIncoming(lhs->getPointer(*this), lhsBlock);
    phi->addIncoming(rhs->getPointer(*this), rhsBlock);
>>>>>>> f139ae3d
    Address result(phi, std::min(lhs->getAlignment(), rhs->getAlignment()));
    AlignmentSource alignSource =
        std::max(lhs->getBaseInfo().getAlignmentSource(),
                 rhs->getBaseInfo().getAlignmentSource());
    TBAAAccessInfo TBAAInfo = CGM.mergeTBAAInfoForConditionalOperator(
        lhs->getTBAAInfo(), rhs->getTBAAInfo());
    return MakeAddrLValue(result, expr->getType(), LValueBaseInfo(alignSource),
                          TBAAInfo);
  } else {
    assert((lhs || rhs) &&
           "both operands of glvalue conditional are throw-expressions?");
    return lhs ? *lhs : *rhs;
  }
}

/// EmitCastLValue - Casts are never lvalues unless that cast is to a reference
/// type. If the cast is to a reference, we can have the usual lvalue result,
/// otherwise if a cast is needed by the code generator in an lvalue context,
/// then it must mean that we need the address of an aggregate in order to
/// access one of its members.  This can happen for all the reasons that casts
/// are permitted with aggregate result, including noop aggregate casts, and
/// cast from scalar to union.
LValue CodeGenFunction::EmitCastLValue(const CastExpr *E) {
  switch (E->getCastKind()) {
  case CK_ToVoid:
  case CK_BitCast:
  case CK_LValueToRValueBitCast:
  case CK_ArrayToPointerDecay:
  case CK_FunctionToPointerDecay:
  case CK_NullToMemberPointer:
  case CK_NullToPointer:
  case CK_IntegralToPointer:
  case CK_PointerToIntegral:
  case CK_PointerToBoolean:
  case CK_VectorSplat:
  case CK_IntegralCast:
  case CK_BooleanToSignedIntegral:
  case CK_IntegralToBoolean:
  case CK_IntegralToFloating:
  case CK_FloatingToIntegral:
  case CK_FloatingToBoolean:
  case CK_FloatingCast:
  case CK_FloatingRealToComplex:
  case CK_FloatingComplexToReal:
  case CK_FloatingComplexToBoolean:
  case CK_FloatingComplexCast:
  case CK_FloatingComplexToIntegralComplex:
  case CK_IntegralRealToComplex:
  case CK_IntegralComplexToReal:
  case CK_IntegralComplexToBoolean:
  case CK_IntegralComplexCast:
  case CK_IntegralComplexToFloatingComplex:
  case CK_DerivedToBaseMemberPointer:
  case CK_BaseToDerivedMemberPointer:
  case CK_MemberPointerToBoolean:
  case CK_ReinterpretMemberPointer:
  case CK_AnyPointerToBlockPointerCast:
  case CK_ARCProduceObject:
  case CK_ARCConsumeObject:
  case CK_ARCReclaimReturnedObject:
  case CK_ARCExtendBlockObject:
  case CK_CopyAndAutoreleaseBlockObject:
  case CK_IntToOCLSampler:
  case CK_FixedPointCast:
  case CK_FixedPointToBoolean:
  case CK_FixedPointToIntegral:
  case CK_IntegralToFixedPoint:
    return EmitUnsupportedLValue(E, "unexpected cast lvalue");

  case CK_Dependent:
    llvm_unreachable("dependent cast kind in IR gen!");

  case CK_BuiltinFnToFnPtr:
    llvm_unreachable("builtin functions are handled elsewhere");

  // These are never l-values; just use the aggregate emission code.
  case CK_NonAtomicToAtomic:
  case CK_AtomicToNonAtomic:
    return EmitAggExprToLValue(E);

  case CK_Dynamic: {
    LValue LV = EmitLValue(E->getSubExpr());
    Address V = LV.getAddress(*this);
    const auto *DCE = cast<CXXDynamicCastExpr>(E);
    return MakeNaturalAlignAddrLValue(EmitDynamicCast(V, DCE), E->getType());
  }

  case CK_ConstructorConversion:
  case CK_UserDefinedConversion:
  case CK_CPointerToObjCPointerCast:
  case CK_BlockPointerToObjCPointerCast:
  case CK_NoOp:
  case CK_LValueToRValue:
    return EmitLValue(E->getSubExpr());

  case CK_UncheckedDerivedToBase:
  case CK_DerivedToBase: {
    const RecordType *DerivedClassTy =
      E->getSubExpr()->getType()->getAs<RecordType>();
    auto *DerivedClassDecl = cast<CXXRecordDecl>(DerivedClassTy->getDecl());

    LValue LV = EmitLValue(E->getSubExpr());
    Address This = LV.getAddress(*this);

    // Perform the derived-to-base conversion
    Address Base = GetAddressOfBaseClass(
        This, DerivedClassDecl, E->path_begin(), E->path_end(),
        /*NullCheckValue=*/false, E->getExprLoc());

    // TODO: Support accesses to members of base classes in TBAA. For now, we
    // conservatively pretend that the complete object is of the base class
    // type.
    return MakeAddrLValue(Base, E->getType(), LV.getBaseInfo(),
                          CGM.getTBAAInfoForSubobject(LV, E->getType()));
  }
  case CK_ToUnion:
    return EmitAggExprToLValue(E);
  case CK_BaseToDerived: {
    const RecordType *DerivedClassTy = E->getType()->getAs<RecordType>();
    auto *DerivedClassDecl = cast<CXXRecordDecl>(DerivedClassTy->getDecl());

    LValue LV = EmitLValue(E->getSubExpr());

    // Perform the base-to-derived conversion
    Address Derived = GetAddressOfDerivedClass(
        LV.getAddress(*this), DerivedClassDecl, E->path_begin(), E->path_end(),
        /*NullCheckValue=*/false);

    // C++11 [expr.static.cast]p2: Behavior is undefined if a downcast is
    // performed and the object is not of the derived type.
    if (sanitizePerformTypeCheck())
      EmitTypeCheck(TCK_DowncastReference, E->getExprLoc(),
                    Derived.getPointer(), E->getType());

    if (SanOpts.has(SanitizerKind::CFIDerivedCast))
      EmitVTablePtrCheckForCast(E->getType(), Derived.getPointer(),
                                /*MayBeNull=*/false, CFITCK_DerivedCast,
                                E->getBeginLoc());

    return MakeAddrLValue(Derived, E->getType(), LV.getBaseInfo(),
                          CGM.getTBAAInfoForSubobject(LV, E->getType()));
  }
  case CK_LValueBitCast: {
    // This must be a reinterpret_cast (or c-style equivalent).
    const auto *CE = cast<ExplicitCastExpr>(E);

    CGM.EmitExplicitCastExprType(CE, this);
    LValue LV = EmitLValue(E->getSubExpr());
    Address V = Builder.CreateBitCast(LV.getAddress(*this),
                                      ConvertType(CE->getTypeAsWritten()));

    if (SanOpts.has(SanitizerKind::CFIUnrelatedCast))
      EmitVTablePtrCheckForCast(E->getType(), V.getPointer(),
                                /*MayBeNull=*/false, CFITCK_UnrelatedCast,
                                E->getBeginLoc());

    return MakeAddrLValue(V, E->getType(), LV.getBaseInfo(),
                          CGM.getTBAAInfoForSubobject(LV, E->getType()));
  }
  case CK_AddressSpaceConversion: {
    LValue LV = EmitLValue(E->getSubExpr());
    QualType DestTy = getContext().getPointerType(E->getType());
    llvm::Value *V = getTargetHooks().performAddrSpaceCast(
        *this, LV.getPointer(*this),
        E->getSubExpr()->getType().getAddressSpace(),
        E->getType().getAddressSpace(), ConvertType(DestTy));
    return MakeAddrLValue(Address(V, LV.getAddress(*this).getAlignment()),
                          E->getType(), LV.getBaseInfo(), LV.getTBAAInfo());
  }
  case CK_ObjCObjectLValueCast: {
    LValue LV = EmitLValue(E->getSubExpr());
    Address V = Builder.CreateElementBitCast(LV.getAddress(*this),
                                             ConvertType(E->getType()));
    return MakeAddrLValue(V, E->getType(), LV.getBaseInfo(),
                          CGM.getTBAAInfoForSubobject(LV, E->getType()));
  }
  case CK_ZeroToOCLOpaqueType:
    llvm_unreachable("NULL to OpenCL opaque type lvalue cast is not valid");
  }

  llvm_unreachable("Unhandled lvalue cast kind?");
}

LValue CodeGenFunction::EmitOpaqueValueLValue(const OpaqueValueExpr *e) {
  assert(OpaqueValueMappingData::shouldBindAsLValue(e));
  return getOrCreateOpaqueLValueMapping(e);
}

LValue
CodeGenFunction::getOrCreateOpaqueLValueMapping(const OpaqueValueExpr *e) {
  assert(OpaqueValueMapping::shouldBindAsLValue(e));

  llvm::DenseMap<const OpaqueValueExpr*,LValue>::iterator
      it = OpaqueLValues.find(e);

  if (it != OpaqueLValues.end())
    return it->second;

  assert(e->isUnique() && "LValue for a nonunique OVE hasn't been emitted");
  return EmitLValue(e->getSourceExpr());
}

RValue
CodeGenFunction::getOrCreateOpaqueRValueMapping(const OpaqueValueExpr *e) {
  assert(!OpaqueValueMapping::shouldBindAsLValue(e));

  llvm::DenseMap<const OpaqueValueExpr*,RValue>::iterator
      it = OpaqueRValues.find(e);

  if (it != OpaqueRValues.end())
    return it->second;

  assert(e->isUnique() && "RValue for a nonunique OVE hasn't been emitted");
  return EmitAnyExpr(e->getSourceExpr());
}

RValue CodeGenFunction::EmitRValueForField(LValue LV,
                                           const FieldDecl *FD,
                                           SourceLocation Loc) {
  QualType FT = FD->getType();
  LValue FieldLV = EmitLValueForField(LV, FD);
  switch (getEvaluationKind(FT)) {
  case TEK_Complex:
    return RValue::getComplex(EmitLoadOfComplex(FieldLV, Loc));
  case TEK_Aggregate:
    return FieldLV.asAggregateRValue(*this);
  case TEK_Scalar:
    // This routine is used to load fields one-by-one to perform a copy, so
    // don't load reference fields.
    if (FD->getType()->isReferenceType())
      return RValue::get(FieldLV.getPointer(*this));
    return EmitLoadOfLValue(FieldLV, Loc);
  }
  llvm_unreachable("bad evaluation kind");
}

//===--------------------------------------------------------------------===//
//                             Expression Emission
//===--------------------------------------------------------------------===//

RValue CodeGenFunction::EmitCallExpr(const CallExpr *E,
                                     ReturnValueSlot ReturnValue) {
  // Builtins never have block type.
  if (E->getCallee()->getType()->isBlockPointerType())
    return EmitBlockCallExpr(E, ReturnValue);

  if (const auto *CE = dyn_cast<CXXMemberCallExpr>(E))
    return EmitCXXMemberCallExpr(CE, ReturnValue);

  if (const auto *CE = dyn_cast<CUDAKernelCallExpr>(E))
    return EmitCUDAKernelCallExpr(CE, ReturnValue);

  if (const auto *CE = dyn_cast<CXXOperatorCallExpr>(E))
    if (const CXXMethodDecl *MD =
          dyn_cast_or_null<CXXMethodDecl>(CE->getCalleeDecl()))
      return EmitCXXOperatorMemberCallExpr(CE, MD, ReturnValue);

  CGCallee callee = EmitCallee(E->getCallee());

  if (callee.isBuiltin()) {
    return EmitBuiltinExpr(callee.getBuiltinDecl(), callee.getBuiltinID(),
                           E, ReturnValue);
  }

  if (callee.isPseudoDestructor()) {
    return EmitCXXPseudoDestructorExpr(callee.getPseudoDestructorExpr());
  }

  return EmitCall(E->getCallee()->getType(), callee, E, ReturnValue);
}

/// Emit a CallExpr without considering whether it might be a subclass.
RValue CodeGenFunction::EmitSimpleCallExpr(const CallExpr *E,
                                           ReturnValueSlot ReturnValue) {
  CGCallee Callee = EmitCallee(E->getCallee());
  return EmitCall(E->getCallee()->getType(), Callee, E, ReturnValue);
}

static CGCallee EmitDirectCallee(CodeGenFunction &CGF, const FunctionDecl *FD) {
  if (auto builtinID = FD->getBuiltinID()) {
    return CGCallee::forBuiltin(builtinID, FD);
  }

  llvm::Constant *calleePtr = EmitFunctionDeclPointer(CGF.CGM, FD);
  return CGCallee::forDirect(calleePtr, GlobalDecl(FD));
}

CGCallee CodeGenFunction::EmitCallee(const Expr *E) {
  E = E->IgnoreParens();

  // Look through function-to-pointer decay.
  if (auto ICE = dyn_cast<ImplicitCastExpr>(E)) {
    if (ICE->getCastKind() == CK_FunctionToPointerDecay ||
        ICE->getCastKind() == CK_BuiltinFnToFnPtr) {
      return EmitCallee(ICE->getSubExpr());
    }

  // Resolve direct calls.
  } else if (auto DRE = dyn_cast<DeclRefExpr>(E)) {
    if (auto FD = dyn_cast<FunctionDecl>(DRE->getDecl())) {
      return EmitDirectCallee(*this, FD);
    }
  } else if (auto ME = dyn_cast<MemberExpr>(E)) {
    if (auto FD = dyn_cast<FunctionDecl>(ME->getMemberDecl())) {
      EmitIgnoredExpr(ME->getBase());
      return EmitDirectCallee(*this, FD);
    }

  // Look through template substitutions.
  } else if (auto NTTP = dyn_cast<SubstNonTypeTemplateParmExpr>(E)) {
    return EmitCallee(NTTP->getReplacement());

  // Treat pseudo-destructor calls differently.
  } else if (auto PDE = dyn_cast<CXXPseudoDestructorExpr>(E)) {
    return CGCallee::forPseudoDestructor(PDE);
  }

  // Otherwise, we have an indirect reference.
  llvm::Value *calleePtr;
  QualType functionType;
  if (auto ptrType = E->getType()->getAs<PointerType>()) {
    calleePtr = EmitScalarExpr(E);
    functionType = ptrType->getPointeeType();
  } else {
    functionType = E->getType();
    calleePtr = EmitLValue(E).getPointer(*this);
  }
  assert(functionType->isFunctionType());

  GlobalDecl GD;
  if (const auto *VD =
          dyn_cast_or_null<VarDecl>(E->getReferencedDeclOfCallee()))
    GD = GlobalDecl(VD);

  CGCalleeInfo calleeInfo(functionType->getAs<FunctionProtoType>(), GD);
  CGCallee callee(calleeInfo, calleePtr);
  return callee;
}

LValue CodeGenFunction::EmitBinaryOperatorLValue(const BinaryOperator *E) {
  // Comma expressions just emit their LHS then their RHS as an l-value.
  if (E->getOpcode() == BO_Comma) {
    EmitIgnoredExpr(E->getLHS());
    EnsureInsertPoint();
    return EmitLValue(E->getRHS());
  }

  if (E->getOpcode() == BO_PtrMemD ||
      E->getOpcode() == BO_PtrMemI)
    return EmitPointerToDataMemberBinaryExpr(E);

  assert(E->getOpcode() == BO_Assign && "unexpected binary l-value");

  // Note that in all of these cases, __block variables need the RHS
  // evaluated first just in case the variable gets moved by the RHS.

  switch (getEvaluationKind(E->getType())) {
  case TEK_Scalar: {
    switch (E->getLHS()->getType().getObjCLifetime()) {
    case Qualifiers::OCL_Strong:
      return EmitARCStoreStrong(E, /*ignored*/ false).first;

    case Qualifiers::OCL_Autoreleasing:
      return EmitARCStoreAutoreleasing(E).first;

    // No reason to do any of these differently.
    case Qualifiers::OCL_None:
    case Qualifiers::OCL_ExplicitNone:
    case Qualifiers::OCL_Weak:
      break;
    }

    RValue RV = EmitAnyExpr(E->getRHS());
    LValue LV = EmitCheckedLValue(E->getLHS(), TCK_Store);
    if (RV.isScalar())
      EmitNullabilityCheck(LV, RV.getScalarVal(), E->getExprLoc());
    EmitStoreThroughLValue(RV, LV);
    return LV;
  }

  case TEK_Complex:
    return EmitComplexAssignmentLValue(E);

  case TEK_Aggregate:
    return EmitAggExprToLValue(E);
  }
  llvm_unreachable("bad evaluation kind");
}

LValue CodeGenFunction::EmitCallExprLValue(const CallExpr *E) {
  RValue RV = EmitCallExpr(E);

  if (!RV.isScalar())
    return MakeAddrLValue(RV.getAggregateAddress(), E->getType(),
                          AlignmentSource::Decl);

  assert(E->getCallReturnType(getContext())->isReferenceType() &&
         "Can't have a scalar return unless the return type is a "
         "reference type!");

  return MakeNaturalAlignPointeeAddrLValue(RV.getScalarVal(), E->getType());
}

LValue CodeGenFunction::EmitVAArgExprLValue(const VAArgExpr *E) {
  // FIXME: This shouldn't require another copy.
  return EmitAggExprToLValue(E);
}

LValue CodeGenFunction::EmitCXXConstructLValue(const CXXConstructExpr *E) {
  assert(E->getType()->getAsCXXRecordDecl()->hasTrivialDestructor()
         && "binding l-value to type which needs a temporary");
  AggValueSlot Slot = CreateAggTemp(E->getType());
  EmitCXXConstructExpr(E, Slot);
  return MakeAddrLValue(Slot.getAddress(), E->getType(), AlignmentSource::Decl);
}

LValue
CodeGenFunction::EmitCXXTypeidLValue(const CXXTypeidExpr *E) {
  return MakeNaturalAlignAddrLValue(EmitCXXTypeidExpr(E), E->getType());
}

Address CodeGenFunction::EmitCXXUuidofExpr(const CXXUuidofExpr *E) {
  return Builder.CreateElementBitCast(CGM.GetAddrOfUuidDescriptor(E),
                                      ConvertType(E->getType()));
}

LValue CodeGenFunction::EmitCXXUuidofLValue(const CXXUuidofExpr *E) {
  return MakeAddrLValue(EmitCXXUuidofExpr(E), E->getType(),
                        AlignmentSource::Decl);
}

LValue
CodeGenFunction::EmitCXXBindTemporaryLValue(const CXXBindTemporaryExpr *E) {
  AggValueSlot Slot = CreateAggTemp(E->getType(), "temp.lvalue");
  Slot.setExternallyDestructed();
  EmitAggExpr(E->getSubExpr(), Slot);
  EmitCXXTemporary(E->getTemporary(), E->getType(), Slot.getAddress());
  return MakeAddrLValue(Slot.getAddress(), E->getType(), AlignmentSource::Decl);
}

LValue CodeGenFunction::EmitObjCMessageExprLValue(const ObjCMessageExpr *E) {
  RValue RV = EmitObjCMessageExpr(E);

  if (!RV.isScalar())
    return MakeAddrLValue(RV.getAggregateAddress(), E->getType(),
                          AlignmentSource::Decl);

  assert(E->getMethodDecl()->getReturnType()->isReferenceType() &&
         "Can't have a scalar return unless the return type is a "
         "reference type!");

  return MakeNaturalAlignPointeeAddrLValue(RV.getScalarVal(), E->getType());
}

LValue CodeGenFunction::EmitObjCSelectorLValue(const ObjCSelectorExpr *E) {
  Address V =
    CGM.getObjCRuntime().GetAddrOfSelector(*this, E->getSelector());
  return MakeAddrLValue(V, E->getType(), AlignmentSource::Decl);
}

llvm::Value *CodeGenFunction::EmitIvarOffset(const ObjCInterfaceDecl *Interface,
                                             const ObjCIvarDecl *Ivar) {
  return CGM.getObjCRuntime().EmitIvarOffset(*this, Interface, Ivar);
}

LValue CodeGenFunction::EmitLValueForIvar(QualType ObjectTy,
                                          llvm::Value *BaseValue,
                                          const ObjCIvarDecl *Ivar,
                                          unsigned CVRQualifiers) {
  return CGM.getObjCRuntime().EmitObjCValueForIvar(*this, ObjectTy, BaseValue,
                                                   Ivar, CVRQualifiers);
}

LValue CodeGenFunction::EmitObjCIvarRefLValue(const ObjCIvarRefExpr *E) {
  // FIXME: A lot of the code below could be shared with EmitMemberExpr.
  llvm::Value *BaseValue = nullptr;
  const Expr *BaseExpr = E->getBase();
  Qualifiers BaseQuals;
  QualType ObjectTy;
  if (E->isArrow()) {
    BaseValue = EmitScalarExpr(BaseExpr);
    ObjectTy = BaseExpr->getType()->getPointeeType();
    BaseQuals = ObjectTy.getQualifiers();
  } else {
    LValue BaseLV = EmitLValue(BaseExpr);
    BaseValue = BaseLV.getPointer(*this);
    ObjectTy = BaseExpr->getType();
    BaseQuals = ObjectTy.getQualifiers();
  }

  LValue LV =
    EmitLValueForIvar(ObjectTy, BaseValue, E->getDecl(),
                      BaseQuals.getCVRQualifiers());
  setObjCGCLValueClass(getContext(), E, LV);
  return LV;
}

LValue CodeGenFunction::EmitStmtExprLValue(const StmtExpr *E) {
  // Can only get l-value for message expression returning aggregate type
  RValue RV = EmitAnyExprToTemp(E);
  return MakeAddrLValue(RV.getAggregateAddress(), E->getType(),
                        AlignmentSource::Decl);
}

RValue CodeGenFunction::EmitCall(QualType CalleeType, const CGCallee &OrigCallee,
                                 const CallExpr *E, ReturnValueSlot ReturnValue,
                                 llvm::Value *Chain) {
  // Get the actual function type. The callee type will always be a pointer to
  // function type or a block pointer type.
  assert(CalleeType->isFunctionPointerType() &&
         "Call must have function pointer type!");

  const Decl *TargetDecl =
      OrigCallee.getAbstractInfo().getCalleeDecl().getDecl();

  CalleeType = getContext().getCanonicalType(CalleeType);

  auto PointeeType = cast<PointerType>(CalleeType)->getPointeeType();

  CGCallee Callee = OrigCallee;

  if (getLangOpts().CPlusPlus && SanOpts.has(SanitizerKind::Function) &&
      (!TargetDecl || !isa<FunctionDecl>(TargetDecl))) {
    if (llvm::Constant *PrefixSig =
            CGM.getTargetCodeGenInfo().getUBSanFunctionSignature(CGM)) {
      SanitizerScope SanScope(this);
      // Remove any (C++17) exception specifications, to allow calling e.g. a
      // noexcept function through a non-noexcept pointer.
      auto ProtoTy =
        getContext().getFunctionTypeWithExceptionSpec(PointeeType, EST_None);
      llvm::Constant *FTRTTIConst =
          CGM.GetAddrOfRTTIDescriptor(ProtoTy, /*ForEH=*/true);
      llvm::Type *PrefixStructTyElems[] = {PrefixSig->getType(), Int32Ty};
      llvm::StructType *PrefixStructTy = llvm::StructType::get(
          CGM.getLLVMContext(), PrefixStructTyElems, /*isPacked=*/true);

      llvm::Value *CalleePtr = Callee.getFunctionPointer();

      llvm::Value *CalleePrefixStruct = Builder.CreateBitCast(
          CalleePtr, llvm::PointerType::getUnqual(PrefixStructTy));
      llvm::Value *CalleeSigPtr =
          Builder.CreateConstGEP2_32(PrefixStructTy, CalleePrefixStruct, 0, 0);
      llvm::Value *CalleeSig =
          Builder.CreateAlignedLoad(CalleeSigPtr, getIntAlign());
      llvm::Value *CalleeSigMatch = Builder.CreateICmpEQ(CalleeSig, PrefixSig);

      llvm::BasicBlock *Cont = createBasicBlock("cont");
      llvm::BasicBlock *TypeCheck = createBasicBlock("typecheck");
      Builder.CreateCondBr(CalleeSigMatch, TypeCheck, Cont);

      EmitBlock(TypeCheck);
      llvm::Value *CalleeRTTIPtr =
          Builder.CreateConstGEP2_32(PrefixStructTy, CalleePrefixStruct, 0, 1);
      llvm::Value *CalleeRTTIEncoded =
          Builder.CreateAlignedLoad(CalleeRTTIPtr, getPointerAlign());
      llvm::Value *CalleeRTTI =
          DecodeAddrUsedInPrologue(CalleePtr, CalleeRTTIEncoded);
      llvm::Value *CalleeRTTIMatch =
          Builder.CreateICmpEQ(CalleeRTTI, FTRTTIConst);
      llvm::Constant *StaticData[] = {EmitCheckSourceLocation(E->getBeginLoc()),
                                      EmitCheckTypeDescriptor(CalleeType)};
      EmitCheck(std::make_pair(CalleeRTTIMatch, SanitizerKind::Function),
                SanitizerHandler::FunctionTypeMismatch, StaticData,
                {CalleePtr, CalleeRTTI, FTRTTIConst});

      Builder.CreateBr(Cont);
      EmitBlock(Cont);
    }
  }

  const auto *FnType = cast<FunctionType>(PointeeType);

  // If we are checking indirect calls and this call is indirect, check that the
  // function pointer is a member of the bit set for the function type.
  if (SanOpts.has(SanitizerKind::CFIICall) &&
      (!TargetDecl || !isa<FunctionDecl>(TargetDecl))) {
    SanitizerScope SanScope(this);
    EmitSanitizerStatReport(llvm::SanStat_CFI_ICall);

    llvm::Metadata *MD;
    if (CGM.getCodeGenOpts().SanitizeCfiICallGeneralizePointers)
      MD = CGM.CreateMetadataIdentifierGeneralized(QualType(FnType, 0));
    else
      MD = CGM.CreateMetadataIdentifierForType(QualType(FnType, 0));

    llvm::Value *TypeId = llvm::MetadataAsValue::get(getLLVMContext(), MD);

    llvm::Value *CalleePtr = Callee.getFunctionPointer();
    llvm::Value *CastedCallee = Builder.CreateBitCast(CalleePtr, Int8PtrTy);
    llvm::Value *TypeTest = Builder.CreateCall(
        CGM.getIntrinsic(llvm::Intrinsic::type_test), {CastedCallee, TypeId});

    auto CrossDsoTypeId = CGM.CreateCrossDsoCfiTypeId(MD);
    llvm::Constant *StaticData[] = {
        llvm::ConstantInt::get(Int8Ty, CFITCK_ICall),
        EmitCheckSourceLocation(E->getBeginLoc()),
        EmitCheckTypeDescriptor(QualType(FnType, 0)),
    };
    if (CGM.getCodeGenOpts().SanitizeCfiCrossDso && CrossDsoTypeId) {
      EmitCfiSlowPathCheck(SanitizerKind::CFIICall, TypeTest, CrossDsoTypeId,
                           CastedCallee, StaticData);
    } else {
      EmitCheck(std::make_pair(TypeTest, SanitizerKind::CFIICall),
                SanitizerHandler::CFICheckFail, StaticData,
                {CastedCallee, llvm::UndefValue::get(IntPtrTy)});
    }
  }

  CallArgList Args;
  if (Chain)
    Args.add(RValue::get(Builder.CreateBitCast(Chain, CGM.VoidPtrTy)),
             CGM.getContext().VoidPtrTy);

  // C++17 requires that we evaluate arguments to a call using assignment syntax
  // right-to-left, and that we evaluate arguments to certain other operators
  // left-to-right. Note that we allow this to override the order dictated by
  // the calling convention on the MS ABI, which means that parameter
  // destruction order is not necessarily reverse construction order.
  // FIXME: Revisit this based on C++ committee response to unimplementability.
  EvaluationOrder Order = EvaluationOrder::Default;
  if (auto *OCE = dyn_cast<CXXOperatorCallExpr>(E)) {
    if (OCE->isAssignmentOp())
      Order = EvaluationOrder::ForceRightToLeft;
    else {
      switch (OCE->getOperator()) {
      case OO_LessLess:
      case OO_GreaterGreater:
      case OO_AmpAmp:
      case OO_PipePipe:
      case OO_Comma:
      case OO_ArrowStar:
        Order = EvaluationOrder::ForceLeftToRight;
        break;
      default:
        break;
      }
    }
  }

  EmitCallArgs(Args, dyn_cast<FunctionProtoType>(FnType), E->arguments(),
               E->getDirectCallee(), /*ParamsToSkip*/ 0, Order);

  const CGFunctionInfo &FnInfo = CGM.getTypes().arrangeFreeFunctionCall(
      Args, FnType, /*ChainCall=*/Chain);

  // C99 6.5.2.2p6:
  //   If the expression that denotes the called function has a type
  //   that does not include a prototype, [the default argument
  //   promotions are performed]. If the number of arguments does not
  //   equal the number of parameters, the behavior is undefined. If
  //   the function is defined with a type that includes a prototype,
  //   and either the prototype ends with an ellipsis (, ...) or the
  //   types of the arguments after promotion are not compatible with
  //   the types of the parameters, the behavior is undefined. If the
  //   function is defined with a type that does not include a
  //   prototype, and the types of the arguments after promotion are
  //   not compatible with those of the parameters after promotion,
  //   the behavior is undefined [except in some trivial cases].
  // That is, in the general case, we should assume that a call
  // through an unprototyped function type works like a *non-variadic*
  // call.  The way we make this work is to cast to the exact type
  // of the promoted arguments.
  //
  // Chain calls use this same code path to add the invisible chain parameter
  // to the function type.
  if (isa<FunctionNoProtoType>(FnType) || Chain) {
    llvm::Type *CalleeTy = getTypes().GetFunctionType(FnInfo);
    CalleeTy = CalleeTy->getPointerTo();

    llvm::Value *CalleePtr = Callee.getFunctionPointer();
    CalleePtr = Builder.CreateBitCast(CalleePtr, CalleeTy, "callee.knr.cast");
    Callee.setFunctionPointer(CalleePtr);
  }

  llvm::CallBase *CallOrInvoke = nullptr;
  RValue Call = EmitCall(FnInfo, Callee, ReturnValue, Args, &CallOrInvoke,
                         E->getExprLoc());

  // Generate function declaration DISuprogram in order to be used
  // in debug info about call sites.
  if (CGDebugInfo *DI = getDebugInfo()) {
    if (auto *CalleeDecl = dyn_cast_or_null<FunctionDecl>(TargetDecl))
      DI->EmitFuncDeclForCallSite(CallOrInvoke, QualType(FnType, 0),
                                  CalleeDecl);
  }

  return Call;
}

LValue CodeGenFunction::
EmitPointerToDataMemberBinaryExpr(const BinaryOperator *E) {
  Address BaseAddr = Address::invalid();
  if (E->getOpcode() == BO_PtrMemI) {
    BaseAddr = EmitPointerWithAlignment(E->getLHS());
  } else {
    BaseAddr = EmitLValue(E->getLHS()).getAddress(*this);
  }

  llvm::Value *OffsetV = EmitScalarExpr(E->getRHS());

  const MemberPointerType *MPT
    = E->getRHS()->getType()->getAs<MemberPointerType>();

  LValueBaseInfo BaseInfo;
  TBAAAccessInfo TBAAInfo;
  Address MemberAddr =
    EmitCXXMemberDataPointerAddress(E, BaseAddr, OffsetV, MPT, &BaseInfo,
                                    &TBAAInfo);

  return MakeAddrLValue(MemberAddr, MPT->getPointeeType(), BaseInfo, TBAAInfo);
}

/// Given the address of a temporary variable, produce an r-value of
/// its type.
RValue CodeGenFunction::convertTempToRValue(Address addr,
                                            QualType type,
                                            SourceLocation loc) {
  LValue lvalue = MakeAddrLValue(addr, type, AlignmentSource::Decl);
  switch (getEvaluationKind(type)) {
  case TEK_Complex:
    return RValue::getComplex(EmitLoadOfComplex(lvalue, loc));
  case TEK_Aggregate:
    return lvalue.asAggregateRValue(*this);
  case TEK_Scalar:
    return RValue::get(EmitLoadOfScalar(lvalue, loc));
  }
  llvm_unreachable("bad evaluation kind");
}

void CodeGenFunction::SetFPAccuracy(llvm::Value *Val, float Accuracy) {
  assert(Val->getType()->isFPOrFPVectorTy());
  if (Accuracy == 0.0 || !isa<llvm::Instruction>(Val))
    return;

  llvm::MDBuilder MDHelper(getLLVMContext());
  llvm::MDNode *Node = MDHelper.createFPMath(Accuracy);

  cast<llvm::Instruction>(Val)->setMetadata(llvm::LLVMContext::MD_fpmath, Node);
}

namespace {
  struct LValueOrRValue {
    LValue LV;
    RValue RV;
  };
}

static LValueOrRValue emitPseudoObjectExpr(CodeGenFunction &CGF,
                                           const PseudoObjectExpr *E,
                                           bool forLValue,
                                           AggValueSlot slot) {
  SmallVector<CodeGenFunction::OpaqueValueMappingData, 4> opaques;

  // Find the result expression, if any.
  const Expr *resultExpr = E->getResultExpr();
  LValueOrRValue result;

  for (PseudoObjectExpr::const_semantics_iterator
         i = E->semantics_begin(), e = E->semantics_end(); i != e; ++i) {
    const Expr *semantic = *i;

    // If this semantic expression is an opaque value, bind it
    // to the result of its source expression.
    if (const auto *ov = dyn_cast<OpaqueValueExpr>(semantic)) {
      // Skip unique OVEs.
      if (ov->isUnique()) {
        assert(ov != resultExpr &&
               "A unique OVE cannot be used as the result expression");
        continue;
      }

      // If this is the result expression, we may need to evaluate
      // directly into the slot.
      typedef CodeGenFunction::OpaqueValueMappingData OVMA;
      OVMA opaqueData;
      if (ov == resultExpr && ov->isRValue() && !forLValue &&
          CodeGenFunction::hasAggregateEvaluationKind(ov->getType())) {
        CGF.EmitAggExpr(ov->getSourceExpr(), slot);
        LValue LV = CGF.MakeAddrLValue(slot.getAddress(), ov->getType(),
                                       AlignmentSource::Decl);
        opaqueData = OVMA::bind(CGF, ov, LV);
        result.RV = slot.asRValue();

      // Otherwise, emit as normal.
      } else {
        opaqueData = OVMA::bind(CGF, ov, ov->getSourceExpr());

        // If this is the result, also evaluate the result now.
        if (ov == resultExpr) {
          if (forLValue)
            result.LV = CGF.EmitLValue(ov);
          else
            result.RV = CGF.EmitAnyExpr(ov, slot);
        }
      }

      opaques.push_back(opaqueData);

    // Otherwise, if the expression is the result, evaluate it
    // and remember the result.
    } else if (semantic == resultExpr) {
      if (forLValue)
        result.LV = CGF.EmitLValue(semantic);
      else
        result.RV = CGF.EmitAnyExpr(semantic, slot);

    // Otherwise, evaluate the expression in an ignored context.
    } else {
      CGF.EmitIgnoredExpr(semantic);
    }
  }

  // Unbind all the opaques now.
  for (unsigned i = 0, e = opaques.size(); i != e; ++i)
    opaques[i].unbind(CGF);

  return result;
}

RValue CodeGenFunction::EmitPseudoObjectRValue(const PseudoObjectExpr *E,
                                               AggValueSlot slot) {
  return emitPseudoObjectExpr(*this, E, false, slot).RV;
}

LValue CodeGenFunction::EmitPseudoObjectLValue(const PseudoObjectExpr *E) {
  return emitPseudoObjectExpr(*this, E, true, AggValueSlot::ignored()).LV;
}<|MERGE_RESOLUTION|>--- conflicted
+++ resolved
@@ -4343,9 +4343,8 @@
   EmitBlock(contBlock);
 
   if (lhs && rhs) {
-<<<<<<< HEAD
-    llvm::Value *lhsPtr = lhs->getPointer();
-    llvm::Value *rhsPtr = rhs->getPointer();
+    llvm::Value *lhsPtr = lhs->getPointer(*this);
+    llvm::Value *rhsPtr = rhs->getPointer(*this);
     if (rhsPtr->getType() != lhsPtr->getType()) {
       if (!getLangOpts().SYCLIsDevice)
         llvm_unreachable(
@@ -4373,12 +4372,6 @@
     llvm::PHINode *phi = Builder.CreatePHI(lhsPtr->getType(), 2, "cond-lvalue");
     phi->addIncoming(lhsPtr, lhsBlock);
     phi->addIncoming(rhsPtr, rhsBlock);
-=======
-    llvm::PHINode *phi =
-        Builder.CreatePHI(lhs->getPointer(*this)->getType(), 2, "cond-lvalue");
-    phi->addIncoming(lhs->getPointer(*this), lhsBlock);
-    phi->addIncoming(rhs->getPointer(*this), rhsBlock);
->>>>>>> f139ae3d
     Address result(phi, std::min(lhs->getAlignment(), rhs->getAlignment()));
     AlignmentSource alignSource =
         std::max(lhs->getBaseInfo().getAlignmentSource(),
