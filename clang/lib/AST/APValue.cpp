--- conflicted
+++ resolved
@@ -414,9 +414,6 @@
   std::swap(Data, RHS.Data);
 }
 
-<<<<<<< HEAD
-void APValue::Profile(llvm::FoldingSetNodeID &ID) const {
-=======
 /// Profile the value of an APInt, excluding its bit-width.
 static void profileIntValue(llvm::FoldingSetNodeID &ID, const llvm::APInt &V) {
   for (unsigned I = 0, N = V.getBitWidth(); I < N; I += 32)
@@ -429,7 +426,6 @@
   // happen if the types are different. (For example, structs with different
   // numbers of members could profile the same.)
 
->>>>>>> a4eefe45
   ID.AddInteger(Kind);
 
   switch (Kind) {
@@ -445,10 +441,6 @@
   case Struct:
     for (unsigned I = 0, N = getStructNumBases(); I != N; ++I)
       getStructBase(I).Profile(ID);
-<<<<<<< HEAD
-    ID.AddInteger(getStructNumFields());
-=======
->>>>>>> a4eefe45
     for (unsigned I = 0, N = getStructNumFields(); I != N; ++I)
       getStructField(I).Profile(ID);
     return;
@@ -458,11 +450,7 @@
       ID.AddInteger(0);
       return;
     }
-<<<<<<< HEAD
-    ID.AddPointer(getUnionField()->getCanonicalDecl());
-=======
     ID.AddInteger(getUnionField()->getFieldIndex() + 1);
->>>>>>> a4eefe45
     getUnionValue().Profile(ID);
     return;
 
@@ -551,15 +539,6 @@
   case LValue:
     getLValueBase().Profile(ID);
     ID.AddInteger(getLValueOffset().getQuantity());
-<<<<<<< HEAD
-    ID.AddInteger(isNullPointer());
-    ID.AddInteger(isLValueOnePastTheEnd());
-    // For uniqueness, we only need to profile the entries corresponding
-    // to union members, but we don't have the type here so we don't know
-    // how to interpret the entries.
-    for (LValuePathEntry E : getLValuePath())
-      E.Profile(ID);
-=======
     ID.AddInteger((isNullPointer() ? 1 : 0) |
                   (isLValueOnePastTheEnd() ? 2 : 0) |
                   (hasLValuePath() ? 4 : 0));
@@ -571,7 +550,6 @@
       for (LValuePathEntry E : getLValuePath())
         E.Profile(ID);
     }
->>>>>>> a4eefe45
     return;
 
   case MemberPointer:
