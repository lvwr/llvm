--- conflicted
+++ resolved
@@ -1789,12 +1789,16 @@
   case LangAS::Default:
     return "";
   case LangAS::opencl_global:
+  case LangAS::sycl_global:
     return "__global";
   case LangAS::opencl_local:
+  case LangAS::sycl_local:
     return "__local";
   case LangAS::opencl_private:
+  case LangAS::sycl_private:
     return "";
   case LangAS::opencl_constant:
+  case LangAS::sycl_constant:
     return "__constant";
   case LangAS::opencl_generic:
     return "__generic";
@@ -1827,48 +1831,6 @@
     OS << "__unaligned";
     addSpace = true;
   }
-<<<<<<< HEAD
-  LangAS addrspace = getAddressSpace();
-  if (addrspace != LangAS::Default) {
-    if (addrspace != LangAS::opencl_private) {
-      if (addSpace)
-        OS << ' ';
-      addSpace = true;
-      switch (addrspace) {
-      case LangAS::opencl_global:
-      case LangAS::sycl_global:
-        OS << "__global";
-        break;
-      case LangAS::opencl_local:
-      case LangAS::sycl_local:
-        OS << "__local";
-        break;
-      case LangAS::opencl_private:
-        break;
-      case LangAS::sycl_private:
-        OS << "__private";
-        break;
-      case LangAS::opencl_constant:
-      case LangAS::cuda_constant:
-      case LangAS::sycl_constant:
-        OS << "__constant";
-        break;
-      case LangAS::opencl_generic:
-        OS << "__generic";
-        break;
-      case LangAS::cuda_device:
-        OS << "__device__";
-        break;
-      case LangAS::cuda_shared:
-        OS << "__shared__";
-        break;
-      default:
-        OS << "__attribute__((address_space(";
-        OS << toTargetAddressSpace(addrspace);
-        OS << ")))";
-      }
-    }
-=======
   auto ASStr = getAddrSpaceAsString(getAddressSpace());
   if (!ASStr.empty()) {
     if (addSpace)
@@ -1879,7 +1841,6 @@
       OS << "__attribute__((address_space(" << ASStr << ")))";
     else
       OS << ASStr;
->>>>>>> ed8dadb3
   }
 
   if (Qualifiers::GC gc = getObjCGCAttr()) {
