//===- LangOptions.h - C Language Family Language Options -------*- C++ -*-===//
//
// Part of the LLVM Project, under the Apache License v2.0 with LLVM Exceptions.
// See https://llvm.org/LICENSE.txt for license information.
// SPDX-License-Identifier: Apache-2.0 WITH LLVM-exception
//
//===----------------------------------------------------------------------===//
//
/// \file
/// Defines the clang::LangOptions interface.
//
//===----------------------------------------------------------------------===//

#ifndef LLVM_CLANG_BASIC_LANGOPTIONS_H
#define LLVM_CLANG_BASIC_LANGOPTIONS_H

#include "clang/Basic/CommentOptions.h"
#include "clang/Basic/LLVM.h"
#include "clang/Basic/ObjCRuntime.h"
#include "clang/Basic/Sanitizers.h"
#include "clang/Basic/Visibility.h"
#include "llvm/ADT/FloatingPointMode.h"
#include "llvm/ADT/StringRef.h"
#include "llvm/ADT/Triple.h"
#include "llvm/MC/MCTargetOptions.h"
#include <string>
#include <vector>

namespace clang {

/// Bitfields of LangOptions, split out from LangOptions in order to ensure that
/// this large collection of bitfields is a trivial class type.
class LangOptionsBase {
  friend class CompilerInvocation;

public:
  // Define simple language options (with no accessors).
#define LANGOPT(Name, Bits, Default, Description) unsigned Name : Bits;
#define ENUM_LANGOPT(Name, Type, Bits, Default, Description)
#include "clang/Basic/LangOptions.def"

protected:
  // Define language options of enumeration type. These are private, and will
  // have accessors (below).
#define LANGOPT(Name, Bits, Default, Description)
#define ENUM_LANGOPT(Name, Type, Bits, Default, Description) \
  unsigned Name : Bits;
#include "clang/Basic/LangOptions.def"
};

/// In the Microsoft ABI, this controls the placement of virtual displacement
/// members used to implement virtual inheritance.
enum class MSVtorDispMode { Never, ForVBaseOverride, ForVFTable };

/// Keeps track of the various options that can be
/// enabled, which controls the dialect of C or C++ that is accepted.
class LangOptions : public LangOptionsBase {
public:
  using Visibility = clang::Visibility;
  using RoundingMode = llvm::RoundingMode;

  enum GCMode { NonGC, GCOnly, HybridGC };
  enum StackProtectorMode { SSPOff, SSPOn, SSPStrong, SSPReq };

  // Automatic variables live on the stack, and when trivial they're usually
  // uninitialized because it's undefined behavior to use them without
  // initializing them.
  enum class TrivialAutoVarInitKind { Uninitialized, Zero, Pattern };

  enum SignedOverflowBehaviorTy {
    // Default C standard behavior.
    SOB_Undefined,

    // -fwrapv
    SOB_Defined,

    // -ftrapv
    SOB_Trapping
  };

  // FIXME: Unify with TUKind.
  enum CompilingModuleKind {
    /// Not compiling a module interface at all.
    CMK_None,

    /// Compiling a module from a module map.
    CMK_ModuleMap,

    /// Compiling a module from a list of header files.
    CMK_HeaderModule,

    /// Compiling a C++ modules TS module interface unit.
    CMK_ModuleInterface,
  };

  enum PragmaMSPointersToMembersKind {
    PPTMK_BestCase,
    PPTMK_FullGeneralitySingleInheritance,
    PPTMK_FullGeneralityMultipleInheritance,
    PPTMK_FullGeneralityVirtualInheritance
  };

  using MSVtorDispMode = clang::MSVtorDispMode;

  enum DefaultCallingConvention {
    DCC_None,
    DCC_CDecl,
    DCC_FastCall,
    DCC_StdCall,
    DCC_VectorCall,
    DCC_RegCall
  };

  enum AddrSpaceMapMangling { ASMM_Target, ASMM_On, ASMM_Off };

  // Corresponds to _MSC_VER
  enum MSVCMajorVersion {
    MSVC2010 = 1600,
    MSVC2012 = 1700,
    MSVC2013 = 1800,
    MSVC2015 = 1900,
    MSVC2017 = 1910,
    MSVC2017_5 = 1912,
    MSVC2017_7 = 1914,
    MSVC2019 = 1920,
  };

<<<<<<< HEAD
  enum class SYCLVersionList {
    sycl_1_2_1,
    undefined
=======
  enum SYCLMajorVersion {
    SYCL_None,
    SYCL_2017,
>>>>>>> 5a855267
  };

  /// Clang versions with different platform ABI conformance.
  enum class ClangABI {
    /// Attempt to be ABI-compatible with code generated by Clang 3.8.x
    /// (SVN r257626). This causes <1 x long long> to be passed in an
    /// integer register instead of an SSE register on x64_64.
    Ver3_8,

    /// Attempt to be ABI-compatible with code generated by Clang 4.0.x
    /// (SVN r291814). This causes move operations to be ignored when
    /// determining whether a class type can be passed or returned directly.
    Ver4,

    /// Attempt to be ABI-compatible with code generated by Clang 6.0.x
    /// (SVN r321711). This causes determination of whether a type is
    /// standard-layout to ignore collisions between empty base classes
    /// and between base classes and member subobjects, which affects
    /// whether we reuse base class tail padding in some ABIs.
    Ver6,

    /// Attempt to be ABI-compatible with code generated by Clang 7.0.x
    /// (SVN r338536). This causes alignof (C++) and _Alignof (C11) to be
    /// compatible with __alignof (i.e., return the preferred alignment)
    /// rather than returning the required alignment.
    Ver7,

    /// Attempt to be ABI-compatible with code generated by Clang 9.0.x
    /// (SVN r351319). This causes vectors of __int128 to be passed in memory
    /// instead of passing in multiple scalar registers on x86_64 on Linux and
    /// NetBSD.
    Ver9,

    /// Attempt to be ABI-compatible with code generated by Clang 11.0.x
    /// (git  2e10b7a39b93). This causes clang to pass unions with a 256-bit
    /// vector member on the stack instead of using registers, to not properly
    /// mangle substitutions for template names in some cases, and to mangle
    /// declaration template arguments without a cast to the parameter type
    /// even when that can lead to mangling collisions.
    Ver11,

    /// Conform to the underlying platform's C and C++ ABIs as closely
    /// as we can.
    Latest
  };

  enum class CoreFoundationABI {
    /// No interoperability ABI has been specified
    Unspecified,
    /// CoreFoundation does not have any language interoperability
    Standalone,
    /// Interoperability with the ObjectiveC runtime
    ObjectiveC,
    /// Interoperability with the latest known version of the Swift runtime
    Swift,
    /// Interoperability with the Swift 5.0 runtime
    Swift5_0,
    /// Interoperability with the Swift 4.2 runtime
    Swift4_2,
    /// Interoperability with the Swift 4.1 runtime
    Swift4_1,
  };

  enum FPModeKind {
    // Disable the floating point pragma
    FPM_Off,

    // Enable the floating point pragma
    FPM_On,

    // Aggressively fuse FP ops (E.g. FMA) disregarding pragmas.
    FPM_Fast,

    // Aggressively fuse FP ops and honor pragmas.
    FPM_FastHonorPragmas
  };

  /// Alias for RoundingMode::NearestTiesToEven.
  static constexpr unsigned FPR_ToNearest =
      static_cast<unsigned>(llvm::RoundingMode::NearestTiesToEven);

  /// Possible floating point exception behavior.
  enum FPExceptionModeKind {
    /// Assume that floating-point exceptions are masked.
    FPE_Ignore,
    /// Transformations do not cause new exceptions but may hide some.
    FPE_MayTrap,
    /// Strictly preserve the floating-point exception semantics.
    FPE_Strict
  };

  /// Possible exception handling behavior.
  using ExceptionHandlingKind = llvm::ExceptionHandling;

  enum class LaxVectorConversionKind {
    /// Permit no implicit vector bitcasts.
    None,
    /// Permit vector bitcasts between integer vectors with different numbers
    /// of elements but the same total bit-width.
    Integer,
    /// Permit vector bitcasts between all vectors with the same total
    /// bit-width.
    All,
  };

  enum class SignReturnAddressScopeKind {
    /// No signing for any function.
    None,
    /// Sign the return address of functions that spill LR.
    NonLeaf,
    /// Sign the return address of all functions,
    All
  };

  enum class SignReturnAddressKeyKind {
    /// Return address signing uses APIA key.
    AKey,
    /// Return address signing uses APIB key.
    BKey
  };

  enum class ThreadModelKind {
    /// POSIX Threads.
    POSIX,
    /// Single Threaded Environment.
    Single
  };

public:
  /// Set of enabled sanitizers.
  SanitizerSet Sanitize;

  /// Paths to blacklist files specifying which objects
  /// (files, functions, variables) should not be instrumented.
  std::vector<std::string> SanitizerBlacklistFiles;

  /// Paths to the XRay "always instrument" files specifying which
  /// objects (files, functions, variables) should be imbued with the XRay
  /// "always instrument" attribute.
  /// WARNING: This is a deprecated field and will go away in the future.
  std::vector<std::string> XRayAlwaysInstrumentFiles;

  /// Paths to the XRay "never instrument" files specifying which
  /// objects (files, functions, variables) should be imbued with the XRay
  /// "never instrument" attribute.
  /// WARNING: This is a deprecated field and will go away in the future.
  std::vector<std::string> XRayNeverInstrumentFiles;

  /// Paths to the XRay attribute list files, specifying which objects
  /// (files, functions, variables) should be imbued with the appropriate XRay
  /// attribute(s).
  std::vector<std::string> XRayAttrListFiles;

  clang::ObjCRuntime ObjCRuntime;

  CoreFoundationABI CFRuntime = CoreFoundationABI::Unspecified;

  std::string ObjCConstantStringClass;

  /// The name of the handler function to be called when -ftrapv is
  /// specified.
  ///
  /// If none is specified, abort (GCC-compatible behaviour).
  std::string OverflowHandler;

  /// The module currently being compiled as specified by -fmodule-name.
  std::string ModuleName;

  /// The name of the current module, of which the main source file
  /// is a part. If CompilingModule is set, we are compiling the interface
  /// of this module, otherwise we are compiling an implementation file of
  /// it. This starts as ModuleName in case -fmodule-name is provided and
  /// changes during compilation to reflect the current module.
  std::string CurrentModule;

  /// The names of any features to enable in module 'requires' decls
  /// in addition to the hard-coded list in Module.cpp and the target features.
  ///
  /// This list is sorted.
  std::vector<std::string> ModuleFeatures;

  /// Options for parsing comments.
  CommentOptions CommentOpts;

  /// A list of all -fno-builtin-* function names (e.g., memset).
  std::vector<std::string> NoBuiltinFuncs;

  /// Triples of the OpenMP targets that the host code codegen should
  /// take into account in order to generate accurate offloading descriptors.
  std::vector<llvm::Triple> OMPTargetTriples;

  /// Name of the IR file that contains the result of the OpenMP target
  /// host code generation.
  std::string OMPHostIRFile;

  /// Indicates whether the front-end is explicitly told that the
  /// input is a header file (i.e. -x c-header).
  bool IsHeaderFile = false;

  /// SYCL integration header to be generated by the device compiler
  std::string SYCLIntHeader;

  LangOptions();

  // Define accessors/mutators for language options of enumeration type.
#define LANGOPT(Name, Bits, Default, Description)
#define ENUM_LANGOPT(Name, Type, Bits, Default, Description) \
  Type get##Name() const { return static_cast<Type>(Name); } \
  void set##Name(Type Value) { Name = static_cast<unsigned>(Value); }
#include "clang/Basic/LangOptions.def"

  /// Are we compiling a module interface (.cppm or module map)?
  bool isCompilingModule() const {
    return getCompilingModule() != CMK_None;
  }

  /// Do we need to track the owning module for a local declaration?
  bool trackLocalOwningModule() const {
    return isCompilingModule() || ModulesLocalVisibility;
  }

  bool isSignedOverflowDefined() const {
    return getSignedOverflowBehavior() == SOB_Defined;
  }

  bool isSubscriptPointerArithmetic() const {
    return ObjCRuntime.isSubscriptPointerArithmetic() &&
           !ObjCSubscriptingLegacyRuntime;
  }

  bool isCompatibleWithMSVC(MSVCMajorVersion MajorVersion) const {
    return MSCompatibilityVersion >= MajorVersion * 100000U;
  }

  /// Reset all of the options that are not considered when building a
  /// module.
  void resetNonModularOptions();

  /// Is this a libc/libm function that is no longer recognized as a
  /// builtin because a -fno-builtin-* option has been specified?
  bool isNoBuiltinFunc(StringRef Name) const;

  /// True if any ObjC types may have non-trivial lifetime qualifiers.
  bool allowsNonTrivialObjCLifetimeQualifiers() const {
    return ObjCAutoRefCount || ObjCWeak;
  }

  bool assumeFunctionsAreConvergent() const {
    return ConvergentFunctions;
  }

  /// Return the OpenCL C or C++ version as a VersionTuple.
  VersionTuple getOpenCLVersionTuple() const;

  /// Check if return address signing is enabled.
  bool hasSignReturnAddress() const {
    return getSignReturnAddressScope() != SignReturnAddressScopeKind::None;
  }

  /// Check if return address signing uses AKey.
  bool isSignReturnAddressWithAKey() const {
    return getSignReturnAddressKey() == SignReturnAddressKeyKind::AKey;
  }

  /// Check if leaf functions are also signed.
  bool isSignReturnAddressScopeAll() const {
    return getSignReturnAddressScope() == SignReturnAddressScopeKind::All;
  }

  bool hasSjLjExceptions() const {
    return getExceptionHandling() == llvm::ExceptionHandling::SjLj;
  }

  bool hasSEHExceptions() const {
    return getExceptionHandling() == llvm::ExceptionHandling::WinEH;
  }

  bool hasDWARFExceptions() const {
    return getExceptionHandling() == llvm::ExceptionHandling::DwarfCFI;
  }

  bool hasWasmExceptions() const {
    return getExceptionHandling() == llvm::ExceptionHandling::Wasm;
  }
};

/// Floating point control options
class FPOptionsOverride;
class FPOptions {
public:
  // We start by defining the layout.
  using storage_type = uint16_t;

  using RoundingMode = llvm::RoundingMode;

  static constexpr unsigned StorageBitSize = 8 * sizeof(storage_type);

  // Define a fake option named "First" so that we have a PREVIOUS even for the
  // real first option.
  static constexpr storage_type FirstShift = 0, FirstWidth = 0;
#define OPTION(NAME, TYPE, WIDTH, PREVIOUS)                                    \
  static constexpr storage_type NAME##Shift =                                  \
      PREVIOUS##Shift + PREVIOUS##Width;                                       \
  static constexpr storage_type NAME##Width = WIDTH;                           \
  static constexpr storage_type NAME##Mask = ((1 << NAME##Width) - 1)          \
                                             << NAME##Shift;
#include "clang/Basic/FPOptions.def"

  static constexpr storage_type TotalWidth = 0
#define OPTION(NAME, TYPE, WIDTH, PREVIOUS) +WIDTH
#include "clang/Basic/FPOptions.def"
      ;
  static_assert(TotalWidth <= StorageBitSize, "Too short type for FPOptions");

private:
  storage_type Value;

public:
  FPOptions() : Value(0) {
    setFPContractMode(LangOptions::FPM_Off);
    setRoundingMode(static_cast<RoundingMode>(LangOptions::FPR_ToNearest));
    setFPExceptionMode(LangOptions::FPE_Ignore);
  }
  explicit FPOptions(const LangOptions &LO) {
    Value = 0;
    // The language fp contract option FPM_FastHonorPragmas has the same effect
    // as FPM_Fast in frontend. For simplicity, use FPM_Fast uniformly in
    // frontend.
    auto LangOptContractMode = LO.getDefaultFPContractMode();
    if (LangOptContractMode == LangOptions::FPM_FastHonorPragmas)
      LangOptContractMode = LangOptions::FPM_Fast;
    setFPContractMode(LangOptContractMode);
    setRoundingMode(LO.getFPRoundingMode());
    setFPExceptionMode(LO.getFPExceptionMode());
    setAllowFPReassociate(LO.AllowFPReassoc);
    setNoHonorNaNs(LO.NoHonorNaNs);
    setNoHonorInfs(LO.NoHonorInfs);
    setNoSignedZero(LO.NoSignedZero);
    setAllowReciprocal(LO.AllowRecip);
    setAllowApproxFunc(LO.ApproxFunc);
    if (getFPContractMode() == LangOptions::FPM_On &&
        getRoundingMode() == llvm::RoundingMode::Dynamic &&
        getFPExceptionMode() == LangOptions::FPE_Strict)
      // If the FP settings are set to the "strict" model, then
      // FENV access is set to true. (ffp-model=strict)
      setAllowFEnvAccess(true);
    else
      setAllowFEnvAccess(LangOptions::FPM_Off);
  }

  bool allowFPContractWithinStatement() const {
    return getFPContractMode() == LangOptions::FPM_On;
  }
  void setAllowFPContractWithinStatement() {
    setFPContractMode(LangOptions::FPM_On);
  }

  bool allowFPContractAcrossStatement() const {
    return getFPContractMode() == LangOptions::FPM_Fast;
  }
  void setAllowFPContractAcrossStatement() {
    setFPContractMode(LangOptions::FPM_Fast);
  }

  bool isFPConstrained() const {
    return getRoundingMode() != llvm::RoundingMode::NearestTiesToEven ||
           getFPExceptionMode() != LangOptions::FPE_Ignore ||
           getAllowFEnvAccess();
  }

  bool operator==(FPOptions other) const { return Value == other.Value; }

  /// Return the default value of FPOptions that's used when trailing
  /// storage isn't required.
  static FPOptions defaultWithoutTrailingStorage(const LangOptions &LO);

  storage_type getAsOpaqueInt() const { return Value; }
  static FPOptions getFromOpaqueInt(storage_type Value) {
    FPOptions Opts;
    Opts.Value = Value;
    return Opts;
  }

  // We can define most of the accessors automatically:
#define OPTION(NAME, TYPE, WIDTH, PREVIOUS)                                    \
  TYPE get##NAME() const {                                                     \
    return static_cast<TYPE>((Value & NAME##Mask) >> NAME##Shift);             \
  }                                                                            \
  void set##NAME(TYPE value) {                                                 \
    Value = (Value & ~NAME##Mask) | (storage_type(value) << NAME##Shift);      \
  }
#include "clang/Basic/FPOptions.def"
  LLVM_DUMP_METHOD void dump();
};

/// Represents difference between two FPOptions values.
///
/// The effect of language constructs changing the set of floating point options
/// is usually a change of some FP properties while leaving others intact. This
/// class describes such changes by keeping information about what FP options
/// are overridden.
///
/// The integral set of FP options, described by the class FPOptions, may be
/// represented as a default FP option set, defined by language standard and
/// command line options, with the overrides introduced by pragmas.
///
/// The is implemented as a value of the new FPOptions plus a mask showing which
/// fields are actually set in it.
class FPOptionsOverride {
  FPOptions Options = FPOptions::getFromOpaqueInt(0);
  FPOptions::storage_type OverrideMask = 0;

public:
  using RoundingMode = llvm::RoundingMode;

  /// The type suitable for storing values of FPOptionsOverride. Must be twice
  /// as wide as bit size of FPOption.
  using storage_type = uint32_t;
  static_assert(sizeof(storage_type) >= 2 * sizeof(FPOptions::storage_type),
                "Too short type for FPOptionsOverride");

  /// Bit mask selecting bits of OverrideMask in serialized representation of
  /// FPOptionsOverride.
  static constexpr storage_type OverrideMaskBits =
      (static_cast<storage_type>(1) << FPOptions::StorageBitSize) - 1;

  FPOptionsOverride() {}
  FPOptionsOverride(const LangOptions &LO)
      : Options(LO), OverrideMask(OverrideMaskBits) {}
  FPOptionsOverride(FPOptions FPO)
      : Options(FPO), OverrideMask(OverrideMaskBits) {}

  bool requiresTrailingStorage() const { return OverrideMask != 0; }

  void setAllowFPContractWithinStatement() {
    setFPContractModeOverride(LangOptions::FPM_On);
  }

  void setAllowFPContractAcrossStatement() {
    setFPContractModeOverride(LangOptions::FPM_Fast);
  }

  void setDisallowFPContract() {
    setFPContractModeOverride(LangOptions::FPM_Off);
  }

  void setFPPreciseEnabled(bool Value) {
    setAllowFPReassociateOverride(!Value);
    setNoHonorNaNsOverride(!Value);
    setNoHonorInfsOverride(!Value);
    setNoSignedZeroOverride(!Value);
    setAllowReciprocalOverride(!Value);
    setAllowApproxFuncOverride(!Value);
    if (Value)
      /* Precise mode implies fp_contract=on and disables ffast-math */
      setAllowFPContractWithinStatement();
    else
      /* Precise mode disabled sets fp_contract=fast and enables ffast-math */
      setAllowFPContractAcrossStatement();
  }

  storage_type getAsOpaqueInt() const {
    return (static_cast<storage_type>(Options.getAsOpaqueInt())
            << FPOptions::StorageBitSize) |
           OverrideMask;
  }
  static FPOptionsOverride getFromOpaqueInt(storage_type I) {
    FPOptionsOverride Opts;
    Opts.OverrideMask = I & OverrideMaskBits;
    Opts.Options = FPOptions::getFromOpaqueInt(I >> FPOptions::StorageBitSize);
    return Opts;
  }

  FPOptions applyOverrides(FPOptions Base) {
    FPOptions Result =
        FPOptions::getFromOpaqueInt((Base.getAsOpaqueInt() & ~OverrideMask) |
                                     (Options.getAsOpaqueInt() & OverrideMask));
    return Result;
  }

  FPOptions applyOverrides(const LangOptions &LO) {
    return applyOverrides(FPOptions(LO));
  }

  bool operator==(FPOptionsOverride other) const {
    return Options == other.Options && OverrideMask == other.OverrideMask;
  }
  bool operator!=(FPOptionsOverride other) const { return !(*this == other); }

#define OPTION(NAME, TYPE, WIDTH, PREVIOUS)                                    \
  bool has##NAME##Override() const {                                           \
    return OverrideMask & FPOptions::NAME##Mask;                               \
  }                                                                            \
  TYPE get##NAME##Override() const {                                           \
    assert(has##NAME##Override());                                             \
    return Options.get##NAME();                                                \
  }                                                                            \
  void clear##NAME##Override() {                                               \
    /* Clear the actual value so that we don't have spurious differences when  \
     * testing equality. */                                                    \
    Options.set##NAME(TYPE(0));                                                \
    OverrideMask &= ~FPOptions::NAME##Mask;                                    \
  }                                                                            \
  void set##NAME##Override(TYPE value) {                                       \
    Options.set##NAME(value);                                                  \
    OverrideMask |= FPOptions::NAME##Mask;                                     \
  }
#include "clang/Basic/FPOptions.def"
  LLVM_DUMP_METHOD void dump();
};

/// Describes the kind of translation unit being processed.
enum TranslationUnitKind {
  /// The translation unit is a complete translation unit.
  TU_Complete,

  /// The translation unit is a prefix to a translation unit, and is
  /// not complete.
  TU_Prefix,

  /// The translation unit is a module.
  TU_Module
};

} // namespace clang

#endif // LLVM_CLANG_BASIC_LANGOPTIONS_H<|MERGE_RESOLUTION|>--- conflicted
+++ resolved
@@ -125,15 +125,15 @@
     MSVC2019 = 1920,
   };
 
-<<<<<<< HEAD
+  enum SYCLMajorVersion {
+    SYCL_None,
+    SYCL_2017,
+    SYCL_2020,
+  };
+
   enum class SYCLVersionList {
     sycl_1_2_1,
     undefined
-=======
-  enum SYCLMajorVersion {
-    SYCL_None,
-    SYCL_2017,
->>>>>>> 5a855267
   };
 
   /// Clang versions with different platform ABI conformance.
