// NOTE: Assertions have been autogenerated by utils/update_cc_test_checks.py
// REQUIRES: riscv-registered-target
// RUN: %clang_cc1 -triple riscv64 -target-feature +f -target-feature +d -target-feature +experimental-v \
// RUN:   -disable-O0-optnone -emit-llvm %s -o - | opt -S -mem2reg | FileCheck --check-prefix=CHECK-RV64 %s

#include <riscv_vector.h>

//
// CHECK-RV64-LABEL: @test_vfwmul_vv_f64m1(
// CHECK-RV64-NEXT:  entry:
// CHECK-RV64-NEXT:    [[TMP0:%.*]] = call <vscale x 1 x double> @llvm.riscv.vfwmul.nxv1f64.nxv1f32.nxv1f32.i64(<vscale x 1 x float> [[OP1:%.*]], <vscale x 1 x float> [[OP2:%.*]], i64 [[VL:%.*]])
// CHECK-RV64-NEXT:    ret <vscale x 1 x double> [[TMP0]]
//
vfloat64m1_t test_vfwmul_vv_f64m1(vfloat32mf2_t op1, vfloat32mf2_t op2,
                                  size_t vl) {
  return vfwmul(op1, op2, vl);
}

//
// CHECK-RV64-LABEL: @test_vfwmul_vf_f64m1(
// CHECK-RV64-NEXT:  entry:
// CHECK-RV64-NEXT:    [[TMP0:%.*]] = call <vscale x 1 x double> @llvm.riscv.vfwmul.nxv1f64.nxv1f32.f32.i64(<vscale x 1 x float> [[OP1:%.*]], float [[OP2:%.*]], i64 [[VL:%.*]])
// CHECK-RV64-NEXT:    ret <vscale x 1 x double> [[TMP0]]
//
vfloat64m1_t test_vfwmul_vf_f64m1(vfloat32mf2_t op1, float op2, size_t vl) {
  return vfwmul(op1, op2, vl);
}

//
// CHECK-RV64-LABEL: @test_vfwmul_vv_f64m2(
// CHECK-RV64-NEXT:  entry:
// CHECK-RV64-NEXT:    [[TMP0:%.*]] = call <vscale x 2 x double> @llvm.riscv.vfwmul.nxv2f64.nxv2f32.nxv2f32.i64(<vscale x 2 x float> [[OP1:%.*]], <vscale x 2 x float> [[OP2:%.*]], i64 [[VL:%.*]])
// CHECK-RV64-NEXT:    ret <vscale x 2 x double> [[TMP0]]
//
vfloat64m2_t test_vfwmul_vv_f64m2(vfloat32m1_t op1, vfloat32m1_t op2,
                                  size_t vl) {
  return vfwmul(op1, op2, vl);
}

//
// CHECK-RV64-LABEL: @test_vfwmul_vf_f64m2(
// CHECK-RV64-NEXT:  entry:
// CHECK-RV64-NEXT:    [[TMP0:%.*]] = call <vscale x 2 x double> @llvm.riscv.vfwmul.nxv2f64.nxv2f32.f32.i64(<vscale x 2 x float> [[OP1:%.*]], float [[OP2:%.*]], i64 [[VL:%.*]])
// CHECK-RV64-NEXT:    ret <vscale x 2 x double> [[TMP0]]
//
vfloat64m2_t test_vfwmul_vf_f64m2(vfloat32m1_t op1, float op2, size_t vl) {
  return vfwmul(op1, op2, vl);
}

//
// CHECK-RV64-LABEL: @test_vfwmul_vv_f64m4(
// CHECK-RV64-NEXT:  entry:
// CHECK-RV64-NEXT:    [[TMP0:%.*]] = call <vscale x 4 x double> @llvm.riscv.vfwmul.nxv4f64.nxv4f32.nxv4f32.i64(<vscale x 4 x float> [[OP1:%.*]], <vscale x 4 x float> [[OP2:%.*]], i64 [[VL:%.*]])
// CHECK-RV64-NEXT:    ret <vscale x 4 x double> [[TMP0]]
//
vfloat64m4_t test_vfwmul_vv_f64m4(vfloat32m2_t op1, vfloat32m2_t op2,
                                  size_t vl) {
  return vfwmul(op1, op2, vl);
}

//
// CHECK-RV64-LABEL: @test_vfwmul_vf_f64m4(
// CHECK-RV64-NEXT:  entry:
// CHECK-RV64-NEXT:    [[TMP0:%.*]] = call <vscale x 4 x double> @llvm.riscv.vfwmul.nxv4f64.nxv4f32.f32.i64(<vscale x 4 x float> [[OP1:%.*]], float [[OP2:%.*]], i64 [[VL:%.*]])
// CHECK-RV64-NEXT:    ret <vscale x 4 x double> [[TMP0]]
//
vfloat64m4_t test_vfwmul_vf_f64m4(vfloat32m2_t op1, float op2, size_t vl) {
  return vfwmul(op1, op2, vl);
}

//
// CHECK-RV64-LABEL: @test_vfwmul_vv_f64m8(
// CHECK-RV64-NEXT:  entry:
// CHECK-RV64-NEXT:    [[TMP0:%.*]] = call <vscale x 8 x double> @llvm.riscv.vfwmul.nxv8f64.nxv8f32.nxv8f32.i64(<vscale x 8 x float> [[OP1:%.*]], <vscale x 8 x float> [[OP2:%.*]], i64 [[VL:%.*]])
// CHECK-RV64-NEXT:    ret <vscale x 8 x double> [[TMP0]]
//
vfloat64m8_t test_vfwmul_vv_f64m8(vfloat32m4_t op1, vfloat32m4_t op2,
                                  size_t vl) {
  return vfwmul(op1, op2, vl);
}

//
// CHECK-RV64-LABEL: @test_vfwmul_vf_f64m8(
// CHECK-RV64-NEXT:  entry:
// CHECK-RV64-NEXT:    [[TMP0:%.*]] = call <vscale x 8 x double> @llvm.riscv.vfwmul.nxv8f64.nxv8f32.f32.i64(<vscale x 8 x float> [[OP1:%.*]], float [[OP2:%.*]], i64 [[VL:%.*]])
// CHECK-RV64-NEXT:    ret <vscale x 8 x double> [[TMP0]]
//
vfloat64m8_t test_vfwmul_vf_f64m8(vfloat32m4_t op1, float op2, size_t vl) {
  return vfwmul(op1, op2, vl);
}

//
// CHECK-RV64-LABEL: @test_vfwmul_vv_f64m1_m(
// CHECK-RV64-NEXT:  entry:
<<<<<<< HEAD
// CHECK-RV64-NEXT:    [[TMP0:%.*]] = call <vscale x 1 x double> @llvm.riscv.vfwmul.mask.nxv1f64.nxv1f32.nxv1f32.i64(<vscale x 1 x double> [[MASKEDOFF:%.*]], <vscale x 1 x float> [[OP1:%.*]], <vscale x 1 x float> [[OP2:%.*]], <vscale x 1 x i1> [[MASK:%.*]], i64 [[VL:%.*]]) #[[ATTR5:[0-9]+]]
=======
// CHECK-RV64-NEXT:    [[TMP0:%.*]] = call <vscale x 1 x double> @llvm.riscv.vfwmul.mask.nxv1f64.nxv1f32.nxv1f32.i64(<vscale x 1 x double> [[MASKEDOFF:%.*]], <vscale x 1 x float> [[OP1:%.*]], <vscale x 1 x float> [[OP2:%.*]], <vscale x 1 x i1> [[MASK:%.*]], i64 [[VL:%.*]])
>>>>>>> 3f9ee3c9
// CHECK-RV64-NEXT:    ret <vscale x 1 x double> [[TMP0]]
//
vfloat64m1_t test_vfwmul_vv_f64m1_m(vbool64_t mask, vfloat64m1_t maskedoff,
                                    vfloat32mf2_t op1, vfloat32mf2_t op2,
                                    size_t vl) {
  return vfwmul(mask, maskedoff, op1, op2, vl);
}

//
// CHECK-RV64-LABEL: @test_vfwmul_vf_f64m1_m(
// CHECK-RV64-NEXT:  entry:
<<<<<<< HEAD
// CHECK-RV64-NEXT:    [[TMP0:%.*]] = call <vscale x 1 x double> @llvm.riscv.vfwmul.mask.nxv1f64.nxv1f32.f32.i64(<vscale x 1 x double> [[MASKEDOFF:%.*]], <vscale x 1 x float> [[OP1:%.*]], float [[OP2:%.*]], <vscale x 1 x i1> [[MASK:%.*]], i64 [[VL:%.*]]) #[[ATTR5]]
=======
// CHECK-RV64-NEXT:    [[TMP0:%.*]] = call <vscale x 1 x double> @llvm.riscv.vfwmul.mask.nxv1f64.nxv1f32.f32.i64(<vscale x 1 x double> [[MASKEDOFF:%.*]], <vscale x 1 x float> [[OP1:%.*]], float [[OP2:%.*]], <vscale x 1 x i1> [[MASK:%.*]], i64 [[VL:%.*]])
>>>>>>> 3f9ee3c9
// CHECK-RV64-NEXT:    ret <vscale x 1 x double> [[TMP0]]
//
vfloat64m1_t test_vfwmul_vf_f64m1_m(vbool64_t mask, vfloat64m1_t maskedoff,
                                    vfloat32mf2_t op1, float op2, size_t vl) {
  return vfwmul(mask, maskedoff, op1, op2, vl);
}

//
// CHECK-RV64-LABEL: @test_vfwmul_vv_f64m2_m(
// CHECK-RV64-NEXT:  entry:
<<<<<<< HEAD
// CHECK-RV64-NEXT:    [[TMP0:%.*]] = call <vscale x 2 x double> @llvm.riscv.vfwmul.mask.nxv2f64.nxv2f32.nxv2f32.i64(<vscale x 2 x double> [[MASKEDOFF:%.*]], <vscale x 2 x float> [[OP1:%.*]], <vscale x 2 x float> [[OP2:%.*]], <vscale x 2 x i1> [[MASK:%.*]], i64 [[VL:%.*]]) #[[ATTR5]]
=======
// CHECK-RV64-NEXT:    [[TMP0:%.*]] = call <vscale x 2 x double> @llvm.riscv.vfwmul.mask.nxv2f64.nxv2f32.nxv2f32.i64(<vscale x 2 x double> [[MASKEDOFF:%.*]], <vscale x 2 x float> [[OP1:%.*]], <vscale x 2 x float> [[OP2:%.*]], <vscale x 2 x i1> [[MASK:%.*]], i64 [[VL:%.*]])
>>>>>>> 3f9ee3c9
// CHECK-RV64-NEXT:    ret <vscale x 2 x double> [[TMP0]]
//
vfloat64m2_t test_vfwmul_vv_f64m2_m(vbool32_t mask, vfloat64m2_t maskedoff,
                                    vfloat32m1_t op1, vfloat32m1_t op2,
                                    size_t vl) {
  return vfwmul(mask, maskedoff, op1, op2, vl);
}

//
// CHECK-RV64-LABEL: @test_vfwmul_vf_f64m2_m(
// CHECK-RV64-NEXT:  entry:
<<<<<<< HEAD
// CHECK-RV64-NEXT:    [[TMP0:%.*]] = call <vscale x 2 x double> @llvm.riscv.vfwmul.mask.nxv2f64.nxv2f32.f32.i64(<vscale x 2 x double> [[MASKEDOFF:%.*]], <vscale x 2 x float> [[OP1:%.*]], float [[OP2:%.*]], <vscale x 2 x i1> [[MASK:%.*]], i64 [[VL:%.*]]) #[[ATTR5]]
=======
// CHECK-RV64-NEXT:    [[TMP0:%.*]] = call <vscale x 2 x double> @llvm.riscv.vfwmul.mask.nxv2f64.nxv2f32.f32.i64(<vscale x 2 x double> [[MASKEDOFF:%.*]], <vscale x 2 x float> [[OP1:%.*]], float [[OP2:%.*]], <vscale x 2 x i1> [[MASK:%.*]], i64 [[VL:%.*]])
>>>>>>> 3f9ee3c9
// CHECK-RV64-NEXT:    ret <vscale x 2 x double> [[TMP0]]
//
vfloat64m2_t test_vfwmul_vf_f64m2_m(vbool32_t mask, vfloat64m2_t maskedoff,
                                    vfloat32m1_t op1, float op2, size_t vl) {
  return vfwmul(mask, maskedoff, op1, op2, vl);
}

//
// CHECK-RV64-LABEL: @test_vfwmul_vv_f64m4_m(
// CHECK-RV64-NEXT:  entry:
<<<<<<< HEAD
// CHECK-RV64-NEXT:    [[TMP0:%.*]] = call <vscale x 4 x double> @llvm.riscv.vfwmul.mask.nxv4f64.nxv4f32.nxv4f32.i64(<vscale x 4 x double> [[MASKEDOFF:%.*]], <vscale x 4 x float> [[OP1:%.*]], <vscale x 4 x float> [[OP2:%.*]], <vscale x 4 x i1> [[MASK:%.*]], i64 [[VL:%.*]]) #[[ATTR5]]
=======
// CHECK-RV64-NEXT:    [[TMP0:%.*]] = call <vscale x 4 x double> @llvm.riscv.vfwmul.mask.nxv4f64.nxv4f32.nxv4f32.i64(<vscale x 4 x double> [[MASKEDOFF:%.*]], <vscale x 4 x float> [[OP1:%.*]], <vscale x 4 x float> [[OP2:%.*]], <vscale x 4 x i1> [[MASK:%.*]], i64 [[VL:%.*]])
>>>>>>> 3f9ee3c9
// CHECK-RV64-NEXT:    ret <vscale x 4 x double> [[TMP0]]
//
vfloat64m4_t test_vfwmul_vv_f64m4_m(vbool16_t mask, vfloat64m4_t maskedoff,
                                    vfloat32m2_t op1, vfloat32m2_t op2,
                                    size_t vl) {
  return vfwmul(mask, maskedoff, op1, op2, vl);
}

//
// CHECK-RV64-LABEL: @test_vfwmul_vf_f64m4_m(
// CHECK-RV64-NEXT:  entry:
<<<<<<< HEAD
// CHECK-RV64-NEXT:    [[TMP0:%.*]] = call <vscale x 4 x double> @llvm.riscv.vfwmul.mask.nxv4f64.nxv4f32.f32.i64(<vscale x 4 x double> [[MASKEDOFF:%.*]], <vscale x 4 x float> [[OP1:%.*]], float [[OP2:%.*]], <vscale x 4 x i1> [[MASK:%.*]], i64 [[VL:%.*]]) #[[ATTR5]]
=======
// CHECK-RV64-NEXT:    [[TMP0:%.*]] = call <vscale x 4 x double> @llvm.riscv.vfwmul.mask.nxv4f64.nxv4f32.f32.i64(<vscale x 4 x double> [[MASKEDOFF:%.*]], <vscale x 4 x float> [[OP1:%.*]], float [[OP2:%.*]], <vscale x 4 x i1> [[MASK:%.*]], i64 [[VL:%.*]])
>>>>>>> 3f9ee3c9
// CHECK-RV64-NEXT:    ret <vscale x 4 x double> [[TMP0]]
//
vfloat64m4_t test_vfwmul_vf_f64m4_m(vbool16_t mask, vfloat64m4_t maskedoff,
                                    vfloat32m2_t op1, float op2, size_t vl) {
  return vfwmul(mask, maskedoff, op1, op2, vl);
}

//
// CHECK-RV64-LABEL: @test_vfwmul_vv_f64m8_m(
// CHECK-RV64-NEXT:  entry:
<<<<<<< HEAD
// CHECK-RV64-NEXT:    [[TMP0:%.*]] = call <vscale x 8 x double> @llvm.riscv.vfwmul.mask.nxv8f64.nxv8f32.nxv8f32.i64(<vscale x 8 x double> [[MASKEDOFF:%.*]], <vscale x 8 x float> [[OP1:%.*]], <vscale x 8 x float> [[OP2:%.*]], <vscale x 8 x i1> [[MASK:%.*]], i64 [[VL:%.*]]) #[[ATTR5]]
=======
// CHECK-RV64-NEXT:    [[TMP0:%.*]] = call <vscale x 8 x double> @llvm.riscv.vfwmul.mask.nxv8f64.nxv8f32.nxv8f32.i64(<vscale x 8 x double> [[MASKEDOFF:%.*]], <vscale x 8 x float> [[OP1:%.*]], <vscale x 8 x float> [[OP2:%.*]], <vscale x 8 x i1> [[MASK:%.*]], i64 [[VL:%.*]])
>>>>>>> 3f9ee3c9
// CHECK-RV64-NEXT:    ret <vscale x 8 x double> [[TMP0]]
//
vfloat64m8_t test_vfwmul_vv_f64m8_m(vbool8_t mask, vfloat64m8_t maskedoff,
                                    vfloat32m4_t op1, vfloat32m4_t op2,
                                    size_t vl) {
  return vfwmul(mask, maskedoff, op1, op2, vl);
}

//
// CHECK-RV64-LABEL: @test_vfwmul_vf_f64m8_m(
// CHECK-RV64-NEXT:  entry:
<<<<<<< HEAD
// CHECK-RV64-NEXT:    [[TMP0:%.*]] = call <vscale x 8 x double> @llvm.riscv.vfwmul.mask.nxv8f64.nxv8f32.f32.i64(<vscale x 8 x double> [[MASKEDOFF:%.*]], <vscale x 8 x float> [[OP1:%.*]], float [[OP2:%.*]], <vscale x 8 x i1> [[MASK:%.*]], i64 [[VL:%.*]]) #[[ATTR5]]
=======
// CHECK-RV64-NEXT:    [[TMP0:%.*]] = call <vscale x 8 x double> @llvm.riscv.vfwmul.mask.nxv8f64.nxv8f32.f32.i64(<vscale x 8 x double> [[MASKEDOFF:%.*]], <vscale x 8 x float> [[OP1:%.*]], float [[OP2:%.*]], <vscale x 8 x i1> [[MASK:%.*]], i64 [[VL:%.*]])
>>>>>>> 3f9ee3c9
// CHECK-RV64-NEXT:    ret <vscale x 8 x double> [[TMP0]]
//
vfloat64m8_t test_vfwmul_vf_f64m8_m(vbool8_t mask, vfloat64m8_t maskedoff,
                                    vfloat32m4_t op1, float op2, size_t vl) {
  return vfwmul(mask, maskedoff, op1, op2, vl);
}<|MERGE_RESOLUTION|>--- conflicted
+++ resolved
@@ -92,11 +92,7 @@
 //
 // CHECK-RV64-LABEL: @test_vfwmul_vv_f64m1_m(
 // CHECK-RV64-NEXT:  entry:
-<<<<<<< HEAD
-// CHECK-RV64-NEXT:    [[TMP0:%.*]] = call <vscale x 1 x double> @llvm.riscv.vfwmul.mask.nxv1f64.nxv1f32.nxv1f32.i64(<vscale x 1 x double> [[MASKEDOFF:%.*]], <vscale x 1 x float> [[OP1:%.*]], <vscale x 1 x float> [[OP2:%.*]], <vscale x 1 x i1> [[MASK:%.*]], i64 [[VL:%.*]]) #[[ATTR5:[0-9]+]]
-=======
 // CHECK-RV64-NEXT:    [[TMP0:%.*]] = call <vscale x 1 x double> @llvm.riscv.vfwmul.mask.nxv1f64.nxv1f32.nxv1f32.i64(<vscale x 1 x double> [[MASKEDOFF:%.*]], <vscale x 1 x float> [[OP1:%.*]], <vscale x 1 x float> [[OP2:%.*]], <vscale x 1 x i1> [[MASK:%.*]], i64 [[VL:%.*]])
->>>>>>> 3f9ee3c9
 // CHECK-RV64-NEXT:    ret <vscale x 1 x double> [[TMP0]]
 //
 vfloat64m1_t test_vfwmul_vv_f64m1_m(vbool64_t mask, vfloat64m1_t maskedoff,
@@ -108,11 +104,7 @@
 //
 // CHECK-RV64-LABEL: @test_vfwmul_vf_f64m1_m(
 // CHECK-RV64-NEXT:  entry:
-<<<<<<< HEAD
-// CHECK-RV64-NEXT:    [[TMP0:%.*]] = call <vscale x 1 x double> @llvm.riscv.vfwmul.mask.nxv1f64.nxv1f32.f32.i64(<vscale x 1 x double> [[MASKEDOFF:%.*]], <vscale x 1 x float> [[OP1:%.*]], float [[OP2:%.*]], <vscale x 1 x i1> [[MASK:%.*]], i64 [[VL:%.*]]) #[[ATTR5]]
-=======
 // CHECK-RV64-NEXT:    [[TMP0:%.*]] = call <vscale x 1 x double> @llvm.riscv.vfwmul.mask.nxv1f64.nxv1f32.f32.i64(<vscale x 1 x double> [[MASKEDOFF:%.*]], <vscale x 1 x float> [[OP1:%.*]], float [[OP2:%.*]], <vscale x 1 x i1> [[MASK:%.*]], i64 [[VL:%.*]])
->>>>>>> 3f9ee3c9
 // CHECK-RV64-NEXT:    ret <vscale x 1 x double> [[TMP0]]
 //
 vfloat64m1_t test_vfwmul_vf_f64m1_m(vbool64_t mask, vfloat64m1_t maskedoff,
@@ -123,11 +115,7 @@
 //
 // CHECK-RV64-LABEL: @test_vfwmul_vv_f64m2_m(
 // CHECK-RV64-NEXT:  entry:
-<<<<<<< HEAD
-// CHECK-RV64-NEXT:    [[TMP0:%.*]] = call <vscale x 2 x double> @llvm.riscv.vfwmul.mask.nxv2f64.nxv2f32.nxv2f32.i64(<vscale x 2 x double> [[MASKEDOFF:%.*]], <vscale x 2 x float> [[OP1:%.*]], <vscale x 2 x float> [[OP2:%.*]], <vscale x 2 x i1> [[MASK:%.*]], i64 [[VL:%.*]]) #[[ATTR5]]
-=======
 // CHECK-RV64-NEXT:    [[TMP0:%.*]] = call <vscale x 2 x double> @llvm.riscv.vfwmul.mask.nxv2f64.nxv2f32.nxv2f32.i64(<vscale x 2 x double> [[MASKEDOFF:%.*]], <vscale x 2 x float> [[OP1:%.*]], <vscale x 2 x float> [[OP2:%.*]], <vscale x 2 x i1> [[MASK:%.*]], i64 [[VL:%.*]])
->>>>>>> 3f9ee3c9
 // CHECK-RV64-NEXT:    ret <vscale x 2 x double> [[TMP0]]
 //
 vfloat64m2_t test_vfwmul_vv_f64m2_m(vbool32_t mask, vfloat64m2_t maskedoff,
@@ -139,11 +127,7 @@
 //
 // CHECK-RV64-LABEL: @test_vfwmul_vf_f64m2_m(
 // CHECK-RV64-NEXT:  entry:
-<<<<<<< HEAD
-// CHECK-RV64-NEXT:    [[TMP0:%.*]] = call <vscale x 2 x double> @llvm.riscv.vfwmul.mask.nxv2f64.nxv2f32.f32.i64(<vscale x 2 x double> [[MASKEDOFF:%.*]], <vscale x 2 x float> [[OP1:%.*]], float [[OP2:%.*]], <vscale x 2 x i1> [[MASK:%.*]], i64 [[VL:%.*]]) #[[ATTR5]]
-=======
 // CHECK-RV64-NEXT:    [[TMP0:%.*]] = call <vscale x 2 x double> @llvm.riscv.vfwmul.mask.nxv2f64.nxv2f32.f32.i64(<vscale x 2 x double> [[MASKEDOFF:%.*]], <vscale x 2 x float> [[OP1:%.*]], float [[OP2:%.*]], <vscale x 2 x i1> [[MASK:%.*]], i64 [[VL:%.*]])
->>>>>>> 3f9ee3c9
 // CHECK-RV64-NEXT:    ret <vscale x 2 x double> [[TMP0]]
 //
 vfloat64m2_t test_vfwmul_vf_f64m2_m(vbool32_t mask, vfloat64m2_t maskedoff,
@@ -154,11 +138,7 @@
 //
 // CHECK-RV64-LABEL: @test_vfwmul_vv_f64m4_m(
 // CHECK-RV64-NEXT:  entry:
-<<<<<<< HEAD
-// CHECK-RV64-NEXT:    [[TMP0:%.*]] = call <vscale x 4 x double> @llvm.riscv.vfwmul.mask.nxv4f64.nxv4f32.nxv4f32.i64(<vscale x 4 x double> [[MASKEDOFF:%.*]], <vscale x 4 x float> [[OP1:%.*]], <vscale x 4 x float> [[OP2:%.*]], <vscale x 4 x i1> [[MASK:%.*]], i64 [[VL:%.*]]) #[[ATTR5]]
-=======
 // CHECK-RV64-NEXT:    [[TMP0:%.*]] = call <vscale x 4 x double> @llvm.riscv.vfwmul.mask.nxv4f64.nxv4f32.nxv4f32.i64(<vscale x 4 x double> [[MASKEDOFF:%.*]], <vscale x 4 x float> [[OP1:%.*]], <vscale x 4 x float> [[OP2:%.*]], <vscale x 4 x i1> [[MASK:%.*]], i64 [[VL:%.*]])
->>>>>>> 3f9ee3c9
 // CHECK-RV64-NEXT:    ret <vscale x 4 x double> [[TMP0]]
 //
 vfloat64m4_t test_vfwmul_vv_f64m4_m(vbool16_t mask, vfloat64m4_t maskedoff,
@@ -170,11 +150,7 @@
 //
 // CHECK-RV64-LABEL: @test_vfwmul_vf_f64m4_m(
 // CHECK-RV64-NEXT:  entry:
-<<<<<<< HEAD
-// CHECK-RV64-NEXT:    [[TMP0:%.*]] = call <vscale x 4 x double> @llvm.riscv.vfwmul.mask.nxv4f64.nxv4f32.f32.i64(<vscale x 4 x double> [[MASKEDOFF:%.*]], <vscale x 4 x float> [[OP1:%.*]], float [[OP2:%.*]], <vscale x 4 x i1> [[MASK:%.*]], i64 [[VL:%.*]]) #[[ATTR5]]
-=======
 // CHECK-RV64-NEXT:    [[TMP0:%.*]] = call <vscale x 4 x double> @llvm.riscv.vfwmul.mask.nxv4f64.nxv4f32.f32.i64(<vscale x 4 x double> [[MASKEDOFF:%.*]], <vscale x 4 x float> [[OP1:%.*]], float [[OP2:%.*]], <vscale x 4 x i1> [[MASK:%.*]], i64 [[VL:%.*]])
->>>>>>> 3f9ee3c9
 // CHECK-RV64-NEXT:    ret <vscale x 4 x double> [[TMP0]]
 //
 vfloat64m4_t test_vfwmul_vf_f64m4_m(vbool16_t mask, vfloat64m4_t maskedoff,
@@ -185,11 +161,7 @@
 //
 // CHECK-RV64-LABEL: @test_vfwmul_vv_f64m8_m(
 // CHECK-RV64-NEXT:  entry:
-<<<<<<< HEAD
-// CHECK-RV64-NEXT:    [[TMP0:%.*]] = call <vscale x 8 x double> @llvm.riscv.vfwmul.mask.nxv8f64.nxv8f32.nxv8f32.i64(<vscale x 8 x double> [[MASKEDOFF:%.*]], <vscale x 8 x float> [[OP1:%.*]], <vscale x 8 x float> [[OP2:%.*]], <vscale x 8 x i1> [[MASK:%.*]], i64 [[VL:%.*]]) #[[ATTR5]]
-=======
 // CHECK-RV64-NEXT:    [[TMP0:%.*]] = call <vscale x 8 x double> @llvm.riscv.vfwmul.mask.nxv8f64.nxv8f32.nxv8f32.i64(<vscale x 8 x double> [[MASKEDOFF:%.*]], <vscale x 8 x float> [[OP1:%.*]], <vscale x 8 x float> [[OP2:%.*]], <vscale x 8 x i1> [[MASK:%.*]], i64 [[VL:%.*]])
->>>>>>> 3f9ee3c9
 // CHECK-RV64-NEXT:    ret <vscale x 8 x double> [[TMP0]]
 //
 vfloat64m8_t test_vfwmul_vv_f64m8_m(vbool8_t mask, vfloat64m8_t maskedoff,
@@ -201,11 +173,7 @@
 //
 // CHECK-RV64-LABEL: @test_vfwmul_vf_f64m8_m(
 // CHECK-RV64-NEXT:  entry:
-<<<<<<< HEAD
-// CHECK-RV64-NEXT:    [[TMP0:%.*]] = call <vscale x 8 x double> @llvm.riscv.vfwmul.mask.nxv8f64.nxv8f32.f32.i64(<vscale x 8 x double> [[MASKEDOFF:%.*]], <vscale x 8 x float> [[OP1:%.*]], float [[OP2:%.*]], <vscale x 8 x i1> [[MASK:%.*]], i64 [[VL:%.*]]) #[[ATTR5]]
-=======
 // CHECK-RV64-NEXT:    [[TMP0:%.*]] = call <vscale x 8 x double> @llvm.riscv.vfwmul.mask.nxv8f64.nxv8f32.f32.i64(<vscale x 8 x double> [[MASKEDOFF:%.*]], <vscale x 8 x float> [[OP1:%.*]], float [[OP2:%.*]], <vscale x 8 x i1> [[MASK:%.*]], i64 [[VL:%.*]])
->>>>>>> 3f9ee3c9
 // CHECK-RV64-NEXT:    ret <vscale x 8 x double> [[TMP0]]
 //
 vfloat64m8_t test_vfwmul_vf_f64m8_m(vbool8_t mask, vfloat64m8_t maskedoff,
