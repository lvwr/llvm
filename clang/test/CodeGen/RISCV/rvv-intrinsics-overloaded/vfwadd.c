// NOTE: Assertions have been autogenerated by utils/update_cc_test_checks.py
// REQUIRES: riscv-registered-target
// RUN: %clang_cc1 -triple riscv64 -target-feature +f -target-feature +d -target-feature +experimental-v \
// RUN:   -disable-O0-optnone -emit-llvm %s -o - | opt -S -mem2reg | FileCheck --check-prefix=CHECK-RV64 %s

#include <riscv_vector.h>

//
// CHECK-RV64-LABEL: @test_vfwadd_vv_f64m1(
// CHECK-RV64-NEXT:  entry:
// CHECK-RV64-NEXT:    [[TMP0:%.*]] = call <vscale x 1 x double> @llvm.riscv.vfwadd.nxv1f64.nxv1f32.nxv1f32.i64(<vscale x 1 x float> [[OP1:%.*]], <vscale x 1 x float> [[OP2:%.*]], i64 [[VL:%.*]])
// CHECK-RV64-NEXT:    ret <vscale x 1 x double> [[TMP0]]
//
vfloat64m1_t test_vfwadd_vv_f64m1(vfloat32mf2_t op1, vfloat32mf2_t op2,
                                  size_t vl) {
  return vfwadd_vv(op1, op2, vl);
}

//
// CHECK-RV64-LABEL: @test_vfwadd_vf_f64m1(
// CHECK-RV64-NEXT:  entry:
// CHECK-RV64-NEXT:    [[TMP0:%.*]] = call <vscale x 1 x double> @llvm.riscv.vfwadd.nxv1f64.nxv1f32.f32.i64(<vscale x 1 x float> [[OP1:%.*]], float [[OP2:%.*]], i64 [[VL:%.*]])
// CHECK-RV64-NEXT:    ret <vscale x 1 x double> [[TMP0]]
//
vfloat64m1_t test_vfwadd_vf_f64m1(vfloat32mf2_t op1, float op2, size_t vl) {
  return vfwadd_vf(op1, op2, vl);
}

//
// CHECK-RV64-LABEL: @test_vfwadd_wv_f64m1(
// CHECK-RV64-NEXT:  entry:
// CHECK-RV64-NEXT:    [[TMP0:%.*]] = call <vscale x 1 x double> @llvm.riscv.vfwadd.w.nxv1f64.nxv1f32.i64(<vscale x 1 x double> [[OP1:%.*]], <vscale x 1 x float> [[OP2:%.*]], i64 [[VL:%.*]])
// CHECK-RV64-NEXT:    ret <vscale x 1 x double> [[TMP0]]
//
vfloat64m1_t test_vfwadd_wv_f64m1(vfloat64m1_t op1, vfloat32mf2_t op2,
                                  size_t vl) {
  return vfwadd_wv(op1, op2, vl);
}

//
// CHECK-RV64-LABEL: @test_vfwadd_wf_f64m1(
// CHECK-RV64-NEXT:  entry:
// CHECK-RV64-NEXT:    [[TMP0:%.*]] = call <vscale x 1 x double> @llvm.riscv.vfwadd.w.nxv1f64.f32.i64(<vscale x 1 x double> [[OP1:%.*]], float [[OP2:%.*]], i64 [[VL:%.*]])
// CHECK-RV64-NEXT:    ret <vscale x 1 x double> [[TMP0]]
//
vfloat64m1_t test_vfwadd_wf_f64m1(vfloat64m1_t op1, float op2, size_t vl) {
  return vfwadd_wf(op1, op2, vl);
}

//
// CHECK-RV64-LABEL: @test_vfwadd_vv_f64m2(
// CHECK-RV64-NEXT:  entry:
// CHECK-RV64-NEXT:    [[TMP0:%.*]] = call <vscale x 2 x double> @llvm.riscv.vfwadd.nxv2f64.nxv2f32.nxv2f32.i64(<vscale x 2 x float> [[OP1:%.*]], <vscale x 2 x float> [[OP2:%.*]], i64 [[VL:%.*]])
// CHECK-RV64-NEXT:    ret <vscale x 2 x double> [[TMP0]]
//
vfloat64m2_t test_vfwadd_vv_f64m2(vfloat32m1_t op1, vfloat32m1_t op2,
                                  size_t vl) {
  return vfwadd_vv(op1, op2, vl);
}

//
// CHECK-RV64-LABEL: @test_vfwadd_vf_f64m2(
// CHECK-RV64-NEXT:  entry:
// CHECK-RV64-NEXT:    [[TMP0:%.*]] = call <vscale x 2 x double> @llvm.riscv.vfwadd.nxv2f64.nxv2f32.f32.i64(<vscale x 2 x float> [[OP1:%.*]], float [[OP2:%.*]], i64 [[VL:%.*]])
// CHECK-RV64-NEXT:    ret <vscale x 2 x double> [[TMP0]]
//
vfloat64m2_t test_vfwadd_vf_f64m2(vfloat32m1_t op1, float op2, size_t vl) {
  return vfwadd_vf(op1, op2, vl);
}

//
// CHECK-RV64-LABEL: @test_vfwadd_wv_f64m2(
// CHECK-RV64-NEXT:  entry:
// CHECK-RV64-NEXT:    [[TMP0:%.*]] = call <vscale x 2 x double> @llvm.riscv.vfwadd.w.nxv2f64.nxv2f32.i64(<vscale x 2 x double> [[OP1:%.*]], <vscale x 2 x float> [[OP2:%.*]], i64 [[VL:%.*]])
// CHECK-RV64-NEXT:    ret <vscale x 2 x double> [[TMP0]]
//
vfloat64m2_t test_vfwadd_wv_f64m2(vfloat64m2_t op1, vfloat32m1_t op2,
                                  size_t vl) {
  return vfwadd_wv(op1, op2, vl);
}

//
// CHECK-RV64-LABEL: @test_vfwadd_wf_f64m2(
// CHECK-RV64-NEXT:  entry:
// CHECK-RV64-NEXT:    [[TMP0:%.*]] = call <vscale x 2 x double> @llvm.riscv.vfwadd.w.nxv2f64.f32.i64(<vscale x 2 x double> [[OP1:%.*]], float [[OP2:%.*]], i64 [[VL:%.*]])
// CHECK-RV64-NEXT:    ret <vscale x 2 x double> [[TMP0]]
//
vfloat64m2_t test_vfwadd_wf_f64m2(vfloat64m2_t op1, float op2, size_t vl) {
  return vfwadd_wf(op1, op2, vl);
}

//
// CHECK-RV64-LABEL: @test_vfwadd_vv_f64m4(
// CHECK-RV64-NEXT:  entry:
// CHECK-RV64-NEXT:    [[TMP0:%.*]] = call <vscale x 4 x double> @llvm.riscv.vfwadd.nxv4f64.nxv4f32.nxv4f32.i64(<vscale x 4 x float> [[OP1:%.*]], <vscale x 4 x float> [[OP2:%.*]], i64 [[VL:%.*]])
// CHECK-RV64-NEXT:    ret <vscale x 4 x double> [[TMP0]]
//
vfloat64m4_t test_vfwadd_vv_f64m4(vfloat32m2_t op1, vfloat32m2_t op2,
                                  size_t vl) {
  return vfwadd_vv(op1, op2, vl);
}

//
// CHECK-RV64-LABEL: @test_vfwadd_vf_f64m4(
// CHECK-RV64-NEXT:  entry:
// CHECK-RV64-NEXT:    [[TMP0:%.*]] = call <vscale x 4 x double> @llvm.riscv.vfwadd.nxv4f64.nxv4f32.f32.i64(<vscale x 4 x float> [[OP1:%.*]], float [[OP2:%.*]], i64 [[VL:%.*]])
// CHECK-RV64-NEXT:    ret <vscale x 4 x double> [[TMP0]]
//
vfloat64m4_t test_vfwadd_vf_f64m4(vfloat32m2_t op1, float op2, size_t vl) {
  return vfwadd_vf(op1, op2, vl);
}

//
// CHECK-RV64-LABEL: @test_vfwadd_wv_f64m4(
// CHECK-RV64-NEXT:  entry:
// CHECK-RV64-NEXT:    [[TMP0:%.*]] = call <vscale x 4 x double> @llvm.riscv.vfwadd.w.nxv4f64.nxv4f32.i64(<vscale x 4 x double> [[OP1:%.*]], <vscale x 4 x float> [[OP2:%.*]], i64 [[VL:%.*]])
// CHECK-RV64-NEXT:    ret <vscale x 4 x double> [[TMP0]]
//
vfloat64m4_t test_vfwadd_wv_f64m4(vfloat64m4_t op1, vfloat32m2_t op2,
                                  size_t vl) {
  return vfwadd_wv(op1, op2, vl);
}

//
// CHECK-RV64-LABEL: @test_vfwadd_wf_f64m4(
// CHECK-RV64-NEXT:  entry:
// CHECK-RV64-NEXT:    [[TMP0:%.*]] = call <vscale x 4 x double> @llvm.riscv.vfwadd.w.nxv4f64.f32.i64(<vscale x 4 x double> [[OP1:%.*]], float [[OP2:%.*]], i64 [[VL:%.*]])
// CHECK-RV64-NEXT:    ret <vscale x 4 x double> [[TMP0]]
//
vfloat64m4_t test_vfwadd_wf_f64m4(vfloat64m4_t op1, float op2, size_t vl) {
  return vfwadd_wf(op1, op2, vl);
}

//
// CHECK-RV64-LABEL: @test_vfwadd_vv_f64m8(
// CHECK-RV64-NEXT:  entry:
// CHECK-RV64-NEXT:    [[TMP0:%.*]] = call <vscale x 8 x double> @llvm.riscv.vfwadd.nxv8f64.nxv8f32.nxv8f32.i64(<vscale x 8 x float> [[OP1:%.*]], <vscale x 8 x float> [[OP2:%.*]], i64 [[VL:%.*]])
// CHECK-RV64-NEXT:    ret <vscale x 8 x double> [[TMP0]]
//
vfloat64m8_t test_vfwadd_vv_f64m8(vfloat32m4_t op1, vfloat32m4_t op2,
                                  size_t vl) {
  return vfwadd_vv(op1, op2, vl);
}

//
// CHECK-RV64-LABEL: @test_vfwadd_vf_f64m8(
// CHECK-RV64-NEXT:  entry:
// CHECK-RV64-NEXT:    [[TMP0:%.*]] = call <vscale x 8 x double> @llvm.riscv.vfwadd.nxv8f64.nxv8f32.f32.i64(<vscale x 8 x float> [[OP1:%.*]], float [[OP2:%.*]], i64 [[VL:%.*]])
// CHECK-RV64-NEXT:    ret <vscale x 8 x double> [[TMP0]]
//
vfloat64m8_t test_vfwadd_vf_f64m8(vfloat32m4_t op1, float op2, size_t vl) {
  return vfwadd_vf(op1, op2, vl);
}

//
// CHECK-RV64-LABEL: @test_vfwadd_wv_f64m8(
// CHECK-RV64-NEXT:  entry:
// CHECK-RV64-NEXT:    [[TMP0:%.*]] = call <vscale x 8 x double> @llvm.riscv.vfwadd.w.nxv8f64.nxv8f32.i64(<vscale x 8 x double> [[OP1:%.*]], <vscale x 8 x float> [[OP2:%.*]], i64 [[VL:%.*]])
// CHECK-RV64-NEXT:    ret <vscale x 8 x double> [[TMP0]]
//
vfloat64m8_t test_vfwadd_wv_f64m8(vfloat64m8_t op1, vfloat32m4_t op2,
                                  size_t vl) {
  return vfwadd_wv(op1, op2, vl);
}

//
// CHECK-RV64-LABEL: @test_vfwadd_wf_f64m8(
// CHECK-RV64-NEXT:  entry:
// CHECK-RV64-NEXT:    [[TMP0:%.*]] = call <vscale x 8 x double> @llvm.riscv.vfwadd.w.nxv8f64.f32.i64(<vscale x 8 x double> [[OP1:%.*]], float [[OP2:%.*]], i64 [[VL:%.*]])
// CHECK-RV64-NEXT:    ret <vscale x 8 x double> [[TMP0]]
//
vfloat64m8_t test_vfwadd_wf_f64m8(vfloat64m8_t op1, float op2, size_t vl) {
  return vfwadd_wf(op1, op2, vl);
}

//
// CHECK-RV64-LABEL: @test_vfwadd_vv_f64m1_m(
// CHECK-RV64-NEXT:  entry:
<<<<<<< HEAD
// CHECK-RV64-NEXT:    [[TMP0:%.*]] = call <vscale x 1 x double> @llvm.riscv.vfwadd.mask.nxv1f64.nxv1f32.nxv1f32.i64(<vscale x 1 x double> [[MASKEDOFF:%.*]], <vscale x 1 x float> [[OP1:%.*]], <vscale x 1 x float> [[OP2:%.*]], <vscale x 1 x i1> [[MASK:%.*]], i64 [[VL:%.*]]) #[[ATTR5:[0-9]+]]
=======
// CHECK-RV64-NEXT:    [[TMP0:%.*]] = call <vscale x 1 x double> @llvm.riscv.vfwadd.mask.nxv1f64.nxv1f32.nxv1f32.i64(<vscale x 1 x double> [[MASKEDOFF:%.*]], <vscale x 1 x float> [[OP1:%.*]], <vscale x 1 x float> [[OP2:%.*]], <vscale x 1 x i1> [[MASK:%.*]], i64 [[VL:%.*]])
>>>>>>> 3f9ee3c9
// CHECK-RV64-NEXT:    ret <vscale x 1 x double> [[TMP0]]
//
vfloat64m1_t test_vfwadd_vv_f64m1_m(vbool64_t mask, vfloat64m1_t maskedoff,
                                    vfloat32mf2_t op1, vfloat32mf2_t op2,
                                    size_t vl) {
  return vfwadd_vv(mask, maskedoff, op1, op2, vl);
}

//
// CHECK-RV64-LABEL: @test_vfwadd_vf_f64m1_m(
// CHECK-RV64-NEXT:  entry:
<<<<<<< HEAD
// CHECK-RV64-NEXT:    [[TMP0:%.*]] = call <vscale x 1 x double> @llvm.riscv.vfwadd.mask.nxv1f64.nxv1f32.f32.i64(<vscale x 1 x double> [[MASKEDOFF:%.*]], <vscale x 1 x float> [[OP1:%.*]], float [[OP2:%.*]], <vscale x 1 x i1> [[MASK:%.*]], i64 [[VL:%.*]]) #[[ATTR5]]
=======
// CHECK-RV64-NEXT:    [[TMP0:%.*]] = call <vscale x 1 x double> @llvm.riscv.vfwadd.mask.nxv1f64.nxv1f32.f32.i64(<vscale x 1 x double> [[MASKEDOFF:%.*]], <vscale x 1 x float> [[OP1:%.*]], float [[OP2:%.*]], <vscale x 1 x i1> [[MASK:%.*]], i64 [[VL:%.*]])
>>>>>>> 3f9ee3c9
// CHECK-RV64-NEXT:    ret <vscale x 1 x double> [[TMP0]]
//
vfloat64m1_t test_vfwadd_vf_f64m1_m(vbool64_t mask, vfloat64m1_t maskedoff,
                                    vfloat32mf2_t op1, float op2, size_t vl) {
  return vfwadd_vf(mask, maskedoff, op1, op2, vl);
}

//
// CHECK-RV64-LABEL: @test_vfwadd_wv_f64m1_m(
// CHECK-RV64-NEXT:  entry:
<<<<<<< HEAD
// CHECK-RV64-NEXT:    [[TMP0:%.*]] = call <vscale x 1 x double> @llvm.riscv.vfwadd.w.mask.nxv1f64.nxv1f32.i64(<vscale x 1 x double> [[MASKEDOFF:%.*]], <vscale x 1 x double> [[OP1:%.*]], <vscale x 1 x float> [[OP2:%.*]], <vscale x 1 x i1> [[MASK:%.*]], i64 [[VL:%.*]]) #[[ATTR5]]
=======
// CHECK-RV64-NEXT:    [[TMP0:%.*]] = call <vscale x 1 x double> @llvm.riscv.vfwadd.w.mask.nxv1f64.nxv1f32.i64(<vscale x 1 x double> [[MASKEDOFF:%.*]], <vscale x 1 x double> [[OP1:%.*]], <vscale x 1 x float> [[OP2:%.*]], <vscale x 1 x i1> [[MASK:%.*]], i64 [[VL:%.*]])
>>>>>>> 3f9ee3c9
// CHECK-RV64-NEXT:    ret <vscale x 1 x double> [[TMP0]]
//
vfloat64m1_t test_vfwadd_wv_f64m1_m(vbool64_t mask, vfloat64m1_t maskedoff,
                                    vfloat64m1_t op1, vfloat32mf2_t op2,
                                    size_t vl) {
  return vfwadd_wv(mask, maskedoff, op1, op2, vl);
}

//
// CHECK-RV64-LABEL: @test_vfwadd_wf_f64m1_m(
// CHECK-RV64-NEXT:  entry:
<<<<<<< HEAD
// CHECK-RV64-NEXT:    [[TMP0:%.*]] = call <vscale x 1 x double> @llvm.riscv.vfwadd.w.mask.nxv1f64.f32.i64(<vscale x 1 x double> [[MASKEDOFF:%.*]], <vscale x 1 x double> [[OP1:%.*]], float [[OP2:%.*]], <vscale x 1 x i1> [[MASK:%.*]], i64 [[VL:%.*]]) #[[ATTR5]]
=======
// CHECK-RV64-NEXT:    [[TMP0:%.*]] = call <vscale x 1 x double> @llvm.riscv.vfwadd.w.mask.nxv1f64.f32.i64(<vscale x 1 x double> [[MASKEDOFF:%.*]], <vscale x 1 x double> [[OP1:%.*]], float [[OP2:%.*]], <vscale x 1 x i1> [[MASK:%.*]], i64 [[VL:%.*]])
>>>>>>> 3f9ee3c9
// CHECK-RV64-NEXT:    ret <vscale x 1 x double> [[TMP0]]
//
vfloat64m1_t test_vfwadd_wf_f64m1_m(vbool64_t mask, vfloat64m1_t maskedoff,
                                    vfloat64m1_t op1, float op2, size_t vl) {
  return vfwadd_wf(mask, maskedoff, op1, op2, vl);
}

//
// CHECK-RV64-LABEL: @test_vfwadd_vv_f64m2_m(
// CHECK-RV64-NEXT:  entry:
<<<<<<< HEAD
// CHECK-RV64-NEXT:    [[TMP0:%.*]] = call <vscale x 2 x double> @llvm.riscv.vfwadd.mask.nxv2f64.nxv2f32.nxv2f32.i64(<vscale x 2 x double> [[MASKEDOFF:%.*]], <vscale x 2 x float> [[OP1:%.*]], <vscale x 2 x float> [[OP2:%.*]], <vscale x 2 x i1> [[MASK:%.*]], i64 [[VL:%.*]]) #[[ATTR5]]
=======
// CHECK-RV64-NEXT:    [[TMP0:%.*]] = call <vscale x 2 x double> @llvm.riscv.vfwadd.mask.nxv2f64.nxv2f32.nxv2f32.i64(<vscale x 2 x double> [[MASKEDOFF:%.*]], <vscale x 2 x float> [[OP1:%.*]], <vscale x 2 x float> [[OP2:%.*]], <vscale x 2 x i1> [[MASK:%.*]], i64 [[VL:%.*]])
>>>>>>> 3f9ee3c9
// CHECK-RV64-NEXT:    ret <vscale x 2 x double> [[TMP0]]
//
vfloat64m2_t test_vfwadd_vv_f64m2_m(vbool32_t mask, vfloat64m2_t maskedoff,
                                    vfloat32m1_t op1, vfloat32m1_t op2,
                                    size_t vl) {
  return vfwadd_vv(mask, maskedoff, op1, op2, vl);
}

//
// CHECK-RV64-LABEL: @test_vfwadd_vf_f64m2_m(
// CHECK-RV64-NEXT:  entry:
<<<<<<< HEAD
// CHECK-RV64-NEXT:    [[TMP0:%.*]] = call <vscale x 2 x double> @llvm.riscv.vfwadd.mask.nxv2f64.nxv2f32.f32.i64(<vscale x 2 x double> [[MASKEDOFF:%.*]], <vscale x 2 x float> [[OP1:%.*]], float [[OP2:%.*]], <vscale x 2 x i1> [[MASK:%.*]], i64 [[VL:%.*]]) #[[ATTR5]]
=======
// CHECK-RV64-NEXT:    [[TMP0:%.*]] = call <vscale x 2 x double> @llvm.riscv.vfwadd.mask.nxv2f64.nxv2f32.f32.i64(<vscale x 2 x double> [[MASKEDOFF:%.*]], <vscale x 2 x float> [[OP1:%.*]], float [[OP2:%.*]], <vscale x 2 x i1> [[MASK:%.*]], i64 [[VL:%.*]])
>>>>>>> 3f9ee3c9
// CHECK-RV64-NEXT:    ret <vscale x 2 x double> [[TMP0]]
//
vfloat64m2_t test_vfwadd_vf_f64m2_m(vbool32_t mask, vfloat64m2_t maskedoff,
                                    vfloat32m1_t op1, float op2, size_t vl) {
  return vfwadd_vf(mask, maskedoff, op1, op2, vl);
}

//
// CHECK-RV64-LABEL: @test_vfwadd_wv_f64m2_m(
// CHECK-RV64-NEXT:  entry:
<<<<<<< HEAD
// CHECK-RV64-NEXT:    [[TMP0:%.*]] = call <vscale x 2 x double> @llvm.riscv.vfwadd.w.mask.nxv2f64.nxv2f32.i64(<vscale x 2 x double> [[MASKEDOFF:%.*]], <vscale x 2 x double> [[OP1:%.*]], <vscale x 2 x float> [[OP2:%.*]], <vscale x 2 x i1> [[MASK:%.*]], i64 [[VL:%.*]]) #[[ATTR5]]
=======
// CHECK-RV64-NEXT:    [[TMP0:%.*]] = call <vscale x 2 x double> @llvm.riscv.vfwadd.w.mask.nxv2f64.nxv2f32.i64(<vscale x 2 x double> [[MASKEDOFF:%.*]], <vscale x 2 x double> [[OP1:%.*]], <vscale x 2 x float> [[OP2:%.*]], <vscale x 2 x i1> [[MASK:%.*]], i64 [[VL:%.*]])
>>>>>>> 3f9ee3c9
// CHECK-RV64-NEXT:    ret <vscale x 2 x double> [[TMP0]]
//
vfloat64m2_t test_vfwadd_wv_f64m2_m(vbool32_t mask, vfloat64m2_t maskedoff,
                                    vfloat64m2_t op1, vfloat32m1_t op2,
                                    size_t vl) {
  return vfwadd_wv(mask, maskedoff, op1, op2, vl);
}

//
// CHECK-RV64-LABEL: @test_vfwadd_wf_f64m2_m(
// CHECK-RV64-NEXT:  entry:
<<<<<<< HEAD
// CHECK-RV64-NEXT:    [[TMP0:%.*]] = call <vscale x 2 x double> @llvm.riscv.vfwadd.w.mask.nxv2f64.f32.i64(<vscale x 2 x double> [[MASKEDOFF:%.*]], <vscale x 2 x double> [[OP1:%.*]], float [[OP2:%.*]], <vscale x 2 x i1> [[MASK:%.*]], i64 [[VL:%.*]]) #[[ATTR5]]
=======
// CHECK-RV64-NEXT:    [[TMP0:%.*]] = call <vscale x 2 x double> @llvm.riscv.vfwadd.w.mask.nxv2f64.f32.i64(<vscale x 2 x double> [[MASKEDOFF:%.*]], <vscale x 2 x double> [[OP1:%.*]], float [[OP2:%.*]], <vscale x 2 x i1> [[MASK:%.*]], i64 [[VL:%.*]])
>>>>>>> 3f9ee3c9
// CHECK-RV64-NEXT:    ret <vscale x 2 x double> [[TMP0]]
//
vfloat64m2_t test_vfwadd_wf_f64m2_m(vbool32_t mask, vfloat64m2_t maskedoff,
                                    vfloat64m2_t op1, float op2, size_t vl) {
  return vfwadd_wf(mask, maskedoff, op1, op2, vl);
}

//
// CHECK-RV64-LABEL: @test_vfwadd_vv_f64m4_m(
// CHECK-RV64-NEXT:  entry:
<<<<<<< HEAD
// CHECK-RV64-NEXT:    [[TMP0:%.*]] = call <vscale x 4 x double> @llvm.riscv.vfwadd.mask.nxv4f64.nxv4f32.nxv4f32.i64(<vscale x 4 x double> [[MASKEDOFF:%.*]], <vscale x 4 x float> [[OP1:%.*]], <vscale x 4 x float> [[OP2:%.*]], <vscale x 4 x i1> [[MASK:%.*]], i64 [[VL:%.*]]) #[[ATTR5]]
=======
// CHECK-RV64-NEXT:    [[TMP0:%.*]] = call <vscale x 4 x double> @llvm.riscv.vfwadd.mask.nxv4f64.nxv4f32.nxv4f32.i64(<vscale x 4 x double> [[MASKEDOFF:%.*]], <vscale x 4 x float> [[OP1:%.*]], <vscale x 4 x float> [[OP2:%.*]], <vscale x 4 x i1> [[MASK:%.*]], i64 [[VL:%.*]])
>>>>>>> 3f9ee3c9
// CHECK-RV64-NEXT:    ret <vscale x 4 x double> [[TMP0]]
//
vfloat64m4_t test_vfwadd_vv_f64m4_m(vbool16_t mask, vfloat64m4_t maskedoff,
                                    vfloat32m2_t op1, vfloat32m2_t op2,
                                    size_t vl) {
  return vfwadd_vv(mask, maskedoff, op1, op2, vl);
}

//
// CHECK-RV64-LABEL: @test_vfwadd_vf_f64m4_m(
// CHECK-RV64-NEXT:  entry:
<<<<<<< HEAD
// CHECK-RV64-NEXT:    [[TMP0:%.*]] = call <vscale x 4 x double> @llvm.riscv.vfwadd.mask.nxv4f64.nxv4f32.f32.i64(<vscale x 4 x double> [[MASKEDOFF:%.*]], <vscale x 4 x float> [[OP1:%.*]], float [[OP2:%.*]], <vscale x 4 x i1> [[MASK:%.*]], i64 [[VL:%.*]]) #[[ATTR5]]
=======
// CHECK-RV64-NEXT:    [[TMP0:%.*]] = call <vscale x 4 x double> @llvm.riscv.vfwadd.mask.nxv4f64.nxv4f32.f32.i64(<vscale x 4 x double> [[MASKEDOFF:%.*]], <vscale x 4 x float> [[OP1:%.*]], float [[OP2:%.*]], <vscale x 4 x i1> [[MASK:%.*]], i64 [[VL:%.*]])
>>>>>>> 3f9ee3c9
// CHECK-RV64-NEXT:    ret <vscale x 4 x double> [[TMP0]]
//
vfloat64m4_t test_vfwadd_vf_f64m4_m(vbool16_t mask, vfloat64m4_t maskedoff,
                                    vfloat32m2_t op1, float op2, size_t vl) {
  return vfwadd_vf(mask, maskedoff, op1, op2, vl);
}

//
// CHECK-RV64-LABEL: @test_vfwadd_wv_f64m4_m(
// CHECK-RV64-NEXT:  entry:
<<<<<<< HEAD
// CHECK-RV64-NEXT:    [[TMP0:%.*]] = call <vscale x 4 x double> @llvm.riscv.vfwadd.w.mask.nxv4f64.nxv4f32.i64(<vscale x 4 x double> [[MASKEDOFF:%.*]], <vscale x 4 x double> [[OP1:%.*]], <vscale x 4 x float> [[OP2:%.*]], <vscale x 4 x i1> [[MASK:%.*]], i64 [[VL:%.*]]) #[[ATTR5]]
=======
// CHECK-RV64-NEXT:    [[TMP0:%.*]] = call <vscale x 4 x double> @llvm.riscv.vfwadd.w.mask.nxv4f64.nxv4f32.i64(<vscale x 4 x double> [[MASKEDOFF:%.*]], <vscale x 4 x double> [[OP1:%.*]], <vscale x 4 x float> [[OP2:%.*]], <vscale x 4 x i1> [[MASK:%.*]], i64 [[VL:%.*]])
>>>>>>> 3f9ee3c9
// CHECK-RV64-NEXT:    ret <vscale x 4 x double> [[TMP0]]
//
vfloat64m4_t test_vfwadd_wv_f64m4_m(vbool16_t mask, vfloat64m4_t maskedoff,
                                    vfloat64m4_t op1, vfloat32m2_t op2,
                                    size_t vl) {
  return vfwadd_wv(mask, maskedoff, op1, op2, vl);
}

//
// CHECK-RV64-LABEL: @test_vfwadd_wf_f64m4_m(
// CHECK-RV64-NEXT:  entry:
<<<<<<< HEAD
// CHECK-RV64-NEXT:    [[TMP0:%.*]] = call <vscale x 4 x double> @llvm.riscv.vfwadd.w.mask.nxv4f64.f32.i64(<vscale x 4 x double> [[MASKEDOFF:%.*]], <vscale x 4 x double> [[OP1:%.*]], float [[OP2:%.*]], <vscale x 4 x i1> [[MASK:%.*]], i64 [[VL:%.*]]) #[[ATTR5]]
=======
// CHECK-RV64-NEXT:    [[TMP0:%.*]] = call <vscale x 4 x double> @llvm.riscv.vfwadd.w.mask.nxv4f64.f32.i64(<vscale x 4 x double> [[MASKEDOFF:%.*]], <vscale x 4 x double> [[OP1:%.*]], float [[OP2:%.*]], <vscale x 4 x i1> [[MASK:%.*]], i64 [[VL:%.*]])
>>>>>>> 3f9ee3c9
// CHECK-RV64-NEXT:    ret <vscale x 4 x double> [[TMP0]]
//
vfloat64m4_t test_vfwadd_wf_f64m4_m(vbool16_t mask, vfloat64m4_t maskedoff,
                                    vfloat64m4_t op1, float op2, size_t vl) {
  return vfwadd_wf(mask, maskedoff, op1, op2, vl);
}

//
// CHECK-RV64-LABEL: @test_vfwadd_vv_f64m8_m(
// CHECK-RV64-NEXT:  entry:
<<<<<<< HEAD
// CHECK-RV64-NEXT:    [[TMP0:%.*]] = call <vscale x 8 x double> @llvm.riscv.vfwadd.mask.nxv8f64.nxv8f32.nxv8f32.i64(<vscale x 8 x double> [[MASKEDOFF:%.*]], <vscale x 8 x float> [[OP1:%.*]], <vscale x 8 x float> [[OP2:%.*]], <vscale x 8 x i1> [[MASK:%.*]], i64 [[VL:%.*]]) #[[ATTR5]]
=======
// CHECK-RV64-NEXT:    [[TMP0:%.*]] = call <vscale x 8 x double> @llvm.riscv.vfwadd.mask.nxv8f64.nxv8f32.nxv8f32.i64(<vscale x 8 x double> [[MASKEDOFF:%.*]], <vscale x 8 x float> [[OP1:%.*]], <vscale x 8 x float> [[OP2:%.*]], <vscale x 8 x i1> [[MASK:%.*]], i64 [[VL:%.*]])
>>>>>>> 3f9ee3c9
// CHECK-RV64-NEXT:    ret <vscale x 8 x double> [[TMP0]]
//
vfloat64m8_t test_vfwadd_vv_f64m8_m(vbool8_t mask, vfloat64m8_t maskedoff,
                                    vfloat32m4_t op1, vfloat32m4_t op2,
                                    size_t vl) {
  return vfwadd_vv(mask, maskedoff, op1, op2, vl);
}

//
// CHECK-RV64-LABEL: @test_vfwadd_vf_f64m8_m(
// CHECK-RV64-NEXT:  entry:
<<<<<<< HEAD
// CHECK-RV64-NEXT:    [[TMP0:%.*]] = call <vscale x 8 x double> @llvm.riscv.vfwadd.mask.nxv8f64.nxv8f32.f32.i64(<vscale x 8 x double> [[MASKEDOFF:%.*]], <vscale x 8 x float> [[OP1:%.*]], float [[OP2:%.*]], <vscale x 8 x i1> [[MASK:%.*]], i64 [[VL:%.*]]) #[[ATTR5]]
=======
// CHECK-RV64-NEXT:    [[TMP0:%.*]] = call <vscale x 8 x double> @llvm.riscv.vfwadd.mask.nxv8f64.nxv8f32.f32.i64(<vscale x 8 x double> [[MASKEDOFF:%.*]], <vscale x 8 x float> [[OP1:%.*]], float [[OP2:%.*]], <vscale x 8 x i1> [[MASK:%.*]], i64 [[VL:%.*]])
>>>>>>> 3f9ee3c9
// CHECK-RV64-NEXT:    ret <vscale x 8 x double> [[TMP0]]
//
vfloat64m8_t test_vfwadd_vf_f64m8_m(vbool8_t mask, vfloat64m8_t maskedoff,
                                    vfloat32m4_t op1, float op2, size_t vl) {
  return vfwadd_vf(mask, maskedoff, op1, op2, vl);
}

//
// CHECK-RV64-LABEL: @test_vfwadd_wv_f64m8_m(
// CHECK-RV64-NEXT:  entry:
<<<<<<< HEAD
// CHECK-RV64-NEXT:    [[TMP0:%.*]] = call <vscale x 8 x double> @llvm.riscv.vfwadd.w.mask.nxv8f64.nxv8f32.i64(<vscale x 8 x double> [[MASKEDOFF:%.*]], <vscale x 8 x double> [[OP1:%.*]], <vscale x 8 x float> [[OP2:%.*]], <vscale x 8 x i1> [[MASK:%.*]], i64 [[VL:%.*]]) #[[ATTR5]]
=======
// CHECK-RV64-NEXT:    [[TMP0:%.*]] = call <vscale x 8 x double> @llvm.riscv.vfwadd.w.mask.nxv8f64.nxv8f32.i64(<vscale x 8 x double> [[MASKEDOFF:%.*]], <vscale x 8 x double> [[OP1:%.*]], <vscale x 8 x float> [[OP2:%.*]], <vscale x 8 x i1> [[MASK:%.*]], i64 [[VL:%.*]])
>>>>>>> 3f9ee3c9
// CHECK-RV64-NEXT:    ret <vscale x 8 x double> [[TMP0]]
//
vfloat64m8_t test_vfwadd_wv_f64m8_m(vbool8_t mask, vfloat64m8_t maskedoff,
                                    vfloat64m8_t op1, vfloat32m4_t op2,
                                    size_t vl) {
  return vfwadd_wv(mask, maskedoff, op1, op2, vl);
}

//
// CHECK-RV64-LABEL: @test_vfwadd_wf_f64m8_m(
// CHECK-RV64-NEXT:  entry:
<<<<<<< HEAD
// CHECK-RV64-NEXT:    [[TMP0:%.*]] = call <vscale x 8 x double> @llvm.riscv.vfwadd.w.mask.nxv8f64.f32.i64(<vscale x 8 x double> [[MASKEDOFF:%.*]], <vscale x 8 x double> [[OP1:%.*]], float [[OP2:%.*]], <vscale x 8 x i1> [[MASK:%.*]], i64 [[VL:%.*]]) #[[ATTR5]]
=======
// CHECK-RV64-NEXT:    [[TMP0:%.*]] = call <vscale x 8 x double> @llvm.riscv.vfwadd.w.mask.nxv8f64.f32.i64(<vscale x 8 x double> [[MASKEDOFF:%.*]], <vscale x 8 x double> [[OP1:%.*]], float [[OP2:%.*]], <vscale x 8 x i1> [[MASK:%.*]], i64 [[VL:%.*]])
>>>>>>> 3f9ee3c9
// CHECK-RV64-NEXT:    ret <vscale x 8 x double> [[TMP0]]
//
vfloat64m8_t test_vfwadd_wf_f64m8_m(vbool8_t mask, vfloat64m8_t maskedoff,
                                    vfloat64m8_t op1, float op2, size_t vl) {
  return vfwadd_wf(mask, maskedoff, op1, op2, vl);
}<|MERGE_RESOLUTION|>--- conflicted
+++ resolved
@@ -176,11 +176,7 @@
 //
 // CHECK-RV64-LABEL: @test_vfwadd_vv_f64m1_m(
 // CHECK-RV64-NEXT:  entry:
-<<<<<<< HEAD
-// CHECK-RV64-NEXT:    [[TMP0:%.*]] = call <vscale x 1 x double> @llvm.riscv.vfwadd.mask.nxv1f64.nxv1f32.nxv1f32.i64(<vscale x 1 x double> [[MASKEDOFF:%.*]], <vscale x 1 x float> [[OP1:%.*]], <vscale x 1 x float> [[OP2:%.*]], <vscale x 1 x i1> [[MASK:%.*]], i64 [[VL:%.*]]) #[[ATTR5:[0-9]+]]
-=======
 // CHECK-RV64-NEXT:    [[TMP0:%.*]] = call <vscale x 1 x double> @llvm.riscv.vfwadd.mask.nxv1f64.nxv1f32.nxv1f32.i64(<vscale x 1 x double> [[MASKEDOFF:%.*]], <vscale x 1 x float> [[OP1:%.*]], <vscale x 1 x float> [[OP2:%.*]], <vscale x 1 x i1> [[MASK:%.*]], i64 [[VL:%.*]])
->>>>>>> 3f9ee3c9
 // CHECK-RV64-NEXT:    ret <vscale x 1 x double> [[TMP0]]
 //
 vfloat64m1_t test_vfwadd_vv_f64m1_m(vbool64_t mask, vfloat64m1_t maskedoff,
@@ -192,11 +188,7 @@
 //
 // CHECK-RV64-LABEL: @test_vfwadd_vf_f64m1_m(
 // CHECK-RV64-NEXT:  entry:
-<<<<<<< HEAD
-// CHECK-RV64-NEXT:    [[TMP0:%.*]] = call <vscale x 1 x double> @llvm.riscv.vfwadd.mask.nxv1f64.nxv1f32.f32.i64(<vscale x 1 x double> [[MASKEDOFF:%.*]], <vscale x 1 x float> [[OP1:%.*]], float [[OP2:%.*]], <vscale x 1 x i1> [[MASK:%.*]], i64 [[VL:%.*]]) #[[ATTR5]]
-=======
 // CHECK-RV64-NEXT:    [[TMP0:%.*]] = call <vscale x 1 x double> @llvm.riscv.vfwadd.mask.nxv1f64.nxv1f32.f32.i64(<vscale x 1 x double> [[MASKEDOFF:%.*]], <vscale x 1 x float> [[OP1:%.*]], float [[OP2:%.*]], <vscale x 1 x i1> [[MASK:%.*]], i64 [[VL:%.*]])
->>>>>>> 3f9ee3c9
 // CHECK-RV64-NEXT:    ret <vscale x 1 x double> [[TMP0]]
 //
 vfloat64m1_t test_vfwadd_vf_f64m1_m(vbool64_t mask, vfloat64m1_t maskedoff,
@@ -207,11 +199,7 @@
 //
 // CHECK-RV64-LABEL: @test_vfwadd_wv_f64m1_m(
 // CHECK-RV64-NEXT:  entry:
-<<<<<<< HEAD
-// CHECK-RV64-NEXT:    [[TMP0:%.*]] = call <vscale x 1 x double> @llvm.riscv.vfwadd.w.mask.nxv1f64.nxv1f32.i64(<vscale x 1 x double> [[MASKEDOFF:%.*]], <vscale x 1 x double> [[OP1:%.*]], <vscale x 1 x float> [[OP2:%.*]], <vscale x 1 x i1> [[MASK:%.*]], i64 [[VL:%.*]]) #[[ATTR5]]
-=======
 // CHECK-RV64-NEXT:    [[TMP0:%.*]] = call <vscale x 1 x double> @llvm.riscv.vfwadd.w.mask.nxv1f64.nxv1f32.i64(<vscale x 1 x double> [[MASKEDOFF:%.*]], <vscale x 1 x double> [[OP1:%.*]], <vscale x 1 x float> [[OP2:%.*]], <vscale x 1 x i1> [[MASK:%.*]], i64 [[VL:%.*]])
->>>>>>> 3f9ee3c9
 // CHECK-RV64-NEXT:    ret <vscale x 1 x double> [[TMP0]]
 //
 vfloat64m1_t test_vfwadd_wv_f64m1_m(vbool64_t mask, vfloat64m1_t maskedoff,
@@ -223,11 +211,7 @@
 //
 // CHECK-RV64-LABEL: @test_vfwadd_wf_f64m1_m(
 // CHECK-RV64-NEXT:  entry:
-<<<<<<< HEAD
-// CHECK-RV64-NEXT:    [[TMP0:%.*]] = call <vscale x 1 x double> @llvm.riscv.vfwadd.w.mask.nxv1f64.f32.i64(<vscale x 1 x double> [[MASKEDOFF:%.*]], <vscale x 1 x double> [[OP1:%.*]], float [[OP2:%.*]], <vscale x 1 x i1> [[MASK:%.*]], i64 [[VL:%.*]]) #[[ATTR5]]
-=======
 // CHECK-RV64-NEXT:    [[TMP0:%.*]] = call <vscale x 1 x double> @llvm.riscv.vfwadd.w.mask.nxv1f64.f32.i64(<vscale x 1 x double> [[MASKEDOFF:%.*]], <vscale x 1 x double> [[OP1:%.*]], float [[OP2:%.*]], <vscale x 1 x i1> [[MASK:%.*]], i64 [[VL:%.*]])
->>>>>>> 3f9ee3c9
 // CHECK-RV64-NEXT:    ret <vscale x 1 x double> [[TMP0]]
 //
 vfloat64m1_t test_vfwadd_wf_f64m1_m(vbool64_t mask, vfloat64m1_t maskedoff,
@@ -238,11 +222,7 @@
 //
 // CHECK-RV64-LABEL: @test_vfwadd_vv_f64m2_m(
 // CHECK-RV64-NEXT:  entry:
-<<<<<<< HEAD
-// CHECK-RV64-NEXT:    [[TMP0:%.*]] = call <vscale x 2 x double> @llvm.riscv.vfwadd.mask.nxv2f64.nxv2f32.nxv2f32.i64(<vscale x 2 x double> [[MASKEDOFF:%.*]], <vscale x 2 x float> [[OP1:%.*]], <vscale x 2 x float> [[OP2:%.*]], <vscale x 2 x i1> [[MASK:%.*]], i64 [[VL:%.*]]) #[[ATTR5]]
-=======
 // CHECK-RV64-NEXT:    [[TMP0:%.*]] = call <vscale x 2 x double> @llvm.riscv.vfwadd.mask.nxv2f64.nxv2f32.nxv2f32.i64(<vscale x 2 x double> [[MASKEDOFF:%.*]], <vscale x 2 x float> [[OP1:%.*]], <vscale x 2 x float> [[OP2:%.*]], <vscale x 2 x i1> [[MASK:%.*]], i64 [[VL:%.*]])
->>>>>>> 3f9ee3c9
 // CHECK-RV64-NEXT:    ret <vscale x 2 x double> [[TMP0]]
 //
 vfloat64m2_t test_vfwadd_vv_f64m2_m(vbool32_t mask, vfloat64m2_t maskedoff,
@@ -254,11 +234,7 @@
 //
 // CHECK-RV64-LABEL: @test_vfwadd_vf_f64m2_m(
 // CHECK-RV64-NEXT:  entry:
-<<<<<<< HEAD
-// CHECK-RV64-NEXT:    [[TMP0:%.*]] = call <vscale x 2 x double> @llvm.riscv.vfwadd.mask.nxv2f64.nxv2f32.f32.i64(<vscale x 2 x double> [[MASKEDOFF:%.*]], <vscale x 2 x float> [[OP1:%.*]], float [[OP2:%.*]], <vscale x 2 x i1> [[MASK:%.*]], i64 [[VL:%.*]]) #[[ATTR5]]
-=======
 // CHECK-RV64-NEXT:    [[TMP0:%.*]] = call <vscale x 2 x double> @llvm.riscv.vfwadd.mask.nxv2f64.nxv2f32.f32.i64(<vscale x 2 x double> [[MASKEDOFF:%.*]], <vscale x 2 x float> [[OP1:%.*]], float [[OP2:%.*]], <vscale x 2 x i1> [[MASK:%.*]], i64 [[VL:%.*]])
->>>>>>> 3f9ee3c9
 // CHECK-RV64-NEXT:    ret <vscale x 2 x double> [[TMP0]]
 //
 vfloat64m2_t test_vfwadd_vf_f64m2_m(vbool32_t mask, vfloat64m2_t maskedoff,
@@ -269,11 +245,7 @@
 //
 // CHECK-RV64-LABEL: @test_vfwadd_wv_f64m2_m(
 // CHECK-RV64-NEXT:  entry:
-<<<<<<< HEAD
-// CHECK-RV64-NEXT:    [[TMP0:%.*]] = call <vscale x 2 x double> @llvm.riscv.vfwadd.w.mask.nxv2f64.nxv2f32.i64(<vscale x 2 x double> [[MASKEDOFF:%.*]], <vscale x 2 x double> [[OP1:%.*]], <vscale x 2 x float> [[OP2:%.*]], <vscale x 2 x i1> [[MASK:%.*]], i64 [[VL:%.*]]) #[[ATTR5]]
-=======
 // CHECK-RV64-NEXT:    [[TMP0:%.*]] = call <vscale x 2 x double> @llvm.riscv.vfwadd.w.mask.nxv2f64.nxv2f32.i64(<vscale x 2 x double> [[MASKEDOFF:%.*]], <vscale x 2 x double> [[OP1:%.*]], <vscale x 2 x float> [[OP2:%.*]], <vscale x 2 x i1> [[MASK:%.*]], i64 [[VL:%.*]])
->>>>>>> 3f9ee3c9
 // CHECK-RV64-NEXT:    ret <vscale x 2 x double> [[TMP0]]
 //
 vfloat64m2_t test_vfwadd_wv_f64m2_m(vbool32_t mask, vfloat64m2_t maskedoff,
@@ -285,11 +257,7 @@
 //
 // CHECK-RV64-LABEL: @test_vfwadd_wf_f64m2_m(
 // CHECK-RV64-NEXT:  entry:
-<<<<<<< HEAD
-// CHECK-RV64-NEXT:    [[TMP0:%.*]] = call <vscale x 2 x double> @llvm.riscv.vfwadd.w.mask.nxv2f64.f32.i64(<vscale x 2 x double> [[MASKEDOFF:%.*]], <vscale x 2 x double> [[OP1:%.*]], float [[OP2:%.*]], <vscale x 2 x i1> [[MASK:%.*]], i64 [[VL:%.*]]) #[[ATTR5]]
-=======
 // CHECK-RV64-NEXT:    [[TMP0:%.*]] = call <vscale x 2 x double> @llvm.riscv.vfwadd.w.mask.nxv2f64.f32.i64(<vscale x 2 x double> [[MASKEDOFF:%.*]], <vscale x 2 x double> [[OP1:%.*]], float [[OP2:%.*]], <vscale x 2 x i1> [[MASK:%.*]], i64 [[VL:%.*]])
->>>>>>> 3f9ee3c9
 // CHECK-RV64-NEXT:    ret <vscale x 2 x double> [[TMP0]]
 //
 vfloat64m2_t test_vfwadd_wf_f64m2_m(vbool32_t mask, vfloat64m2_t maskedoff,
@@ -300,11 +268,7 @@
 //
 // CHECK-RV64-LABEL: @test_vfwadd_vv_f64m4_m(
 // CHECK-RV64-NEXT:  entry:
-<<<<<<< HEAD
-// CHECK-RV64-NEXT:    [[TMP0:%.*]] = call <vscale x 4 x double> @llvm.riscv.vfwadd.mask.nxv4f64.nxv4f32.nxv4f32.i64(<vscale x 4 x double> [[MASKEDOFF:%.*]], <vscale x 4 x float> [[OP1:%.*]], <vscale x 4 x float> [[OP2:%.*]], <vscale x 4 x i1> [[MASK:%.*]], i64 [[VL:%.*]]) #[[ATTR5]]
-=======
 // CHECK-RV64-NEXT:    [[TMP0:%.*]] = call <vscale x 4 x double> @llvm.riscv.vfwadd.mask.nxv4f64.nxv4f32.nxv4f32.i64(<vscale x 4 x double> [[MASKEDOFF:%.*]], <vscale x 4 x float> [[OP1:%.*]], <vscale x 4 x float> [[OP2:%.*]], <vscale x 4 x i1> [[MASK:%.*]], i64 [[VL:%.*]])
->>>>>>> 3f9ee3c9
 // CHECK-RV64-NEXT:    ret <vscale x 4 x double> [[TMP0]]
 //
 vfloat64m4_t test_vfwadd_vv_f64m4_m(vbool16_t mask, vfloat64m4_t maskedoff,
@@ -316,11 +280,7 @@
 //
 // CHECK-RV64-LABEL: @test_vfwadd_vf_f64m4_m(
 // CHECK-RV64-NEXT:  entry:
-<<<<<<< HEAD
-// CHECK-RV64-NEXT:    [[TMP0:%.*]] = call <vscale x 4 x double> @llvm.riscv.vfwadd.mask.nxv4f64.nxv4f32.f32.i64(<vscale x 4 x double> [[MASKEDOFF:%.*]], <vscale x 4 x float> [[OP1:%.*]], float [[OP2:%.*]], <vscale x 4 x i1> [[MASK:%.*]], i64 [[VL:%.*]]) #[[ATTR5]]
-=======
 // CHECK-RV64-NEXT:    [[TMP0:%.*]] = call <vscale x 4 x double> @llvm.riscv.vfwadd.mask.nxv4f64.nxv4f32.f32.i64(<vscale x 4 x double> [[MASKEDOFF:%.*]], <vscale x 4 x float> [[OP1:%.*]], float [[OP2:%.*]], <vscale x 4 x i1> [[MASK:%.*]], i64 [[VL:%.*]])
->>>>>>> 3f9ee3c9
 // CHECK-RV64-NEXT:    ret <vscale x 4 x double> [[TMP0]]
 //
 vfloat64m4_t test_vfwadd_vf_f64m4_m(vbool16_t mask, vfloat64m4_t maskedoff,
@@ -331,11 +291,7 @@
 //
 // CHECK-RV64-LABEL: @test_vfwadd_wv_f64m4_m(
 // CHECK-RV64-NEXT:  entry:
-<<<<<<< HEAD
-// CHECK-RV64-NEXT:    [[TMP0:%.*]] = call <vscale x 4 x double> @llvm.riscv.vfwadd.w.mask.nxv4f64.nxv4f32.i64(<vscale x 4 x double> [[MASKEDOFF:%.*]], <vscale x 4 x double> [[OP1:%.*]], <vscale x 4 x float> [[OP2:%.*]], <vscale x 4 x i1> [[MASK:%.*]], i64 [[VL:%.*]]) #[[ATTR5]]
-=======
 // CHECK-RV64-NEXT:    [[TMP0:%.*]] = call <vscale x 4 x double> @llvm.riscv.vfwadd.w.mask.nxv4f64.nxv4f32.i64(<vscale x 4 x double> [[MASKEDOFF:%.*]], <vscale x 4 x double> [[OP1:%.*]], <vscale x 4 x float> [[OP2:%.*]], <vscale x 4 x i1> [[MASK:%.*]], i64 [[VL:%.*]])
->>>>>>> 3f9ee3c9
 // CHECK-RV64-NEXT:    ret <vscale x 4 x double> [[TMP0]]
 //
 vfloat64m4_t test_vfwadd_wv_f64m4_m(vbool16_t mask, vfloat64m4_t maskedoff,
@@ -347,11 +303,7 @@
 //
 // CHECK-RV64-LABEL: @test_vfwadd_wf_f64m4_m(
 // CHECK-RV64-NEXT:  entry:
-<<<<<<< HEAD
-// CHECK-RV64-NEXT:    [[TMP0:%.*]] = call <vscale x 4 x double> @llvm.riscv.vfwadd.w.mask.nxv4f64.f32.i64(<vscale x 4 x double> [[MASKEDOFF:%.*]], <vscale x 4 x double> [[OP1:%.*]], float [[OP2:%.*]], <vscale x 4 x i1> [[MASK:%.*]], i64 [[VL:%.*]]) #[[ATTR5]]
-=======
 // CHECK-RV64-NEXT:    [[TMP0:%.*]] = call <vscale x 4 x double> @llvm.riscv.vfwadd.w.mask.nxv4f64.f32.i64(<vscale x 4 x double> [[MASKEDOFF:%.*]], <vscale x 4 x double> [[OP1:%.*]], float [[OP2:%.*]], <vscale x 4 x i1> [[MASK:%.*]], i64 [[VL:%.*]])
->>>>>>> 3f9ee3c9
 // CHECK-RV64-NEXT:    ret <vscale x 4 x double> [[TMP0]]
 //
 vfloat64m4_t test_vfwadd_wf_f64m4_m(vbool16_t mask, vfloat64m4_t maskedoff,
@@ -362,11 +314,7 @@
 //
 // CHECK-RV64-LABEL: @test_vfwadd_vv_f64m8_m(
 // CHECK-RV64-NEXT:  entry:
-<<<<<<< HEAD
-// CHECK-RV64-NEXT:    [[TMP0:%.*]] = call <vscale x 8 x double> @llvm.riscv.vfwadd.mask.nxv8f64.nxv8f32.nxv8f32.i64(<vscale x 8 x double> [[MASKEDOFF:%.*]], <vscale x 8 x float> [[OP1:%.*]], <vscale x 8 x float> [[OP2:%.*]], <vscale x 8 x i1> [[MASK:%.*]], i64 [[VL:%.*]]) #[[ATTR5]]
-=======
 // CHECK-RV64-NEXT:    [[TMP0:%.*]] = call <vscale x 8 x double> @llvm.riscv.vfwadd.mask.nxv8f64.nxv8f32.nxv8f32.i64(<vscale x 8 x double> [[MASKEDOFF:%.*]], <vscale x 8 x float> [[OP1:%.*]], <vscale x 8 x float> [[OP2:%.*]], <vscale x 8 x i1> [[MASK:%.*]], i64 [[VL:%.*]])
->>>>>>> 3f9ee3c9
 // CHECK-RV64-NEXT:    ret <vscale x 8 x double> [[TMP0]]
 //
 vfloat64m8_t test_vfwadd_vv_f64m8_m(vbool8_t mask, vfloat64m8_t maskedoff,
@@ -378,11 +326,7 @@
 //
 // CHECK-RV64-LABEL: @test_vfwadd_vf_f64m8_m(
 // CHECK-RV64-NEXT:  entry:
-<<<<<<< HEAD
-// CHECK-RV64-NEXT:    [[TMP0:%.*]] = call <vscale x 8 x double> @llvm.riscv.vfwadd.mask.nxv8f64.nxv8f32.f32.i64(<vscale x 8 x double> [[MASKEDOFF:%.*]], <vscale x 8 x float> [[OP1:%.*]], float [[OP2:%.*]], <vscale x 8 x i1> [[MASK:%.*]], i64 [[VL:%.*]]) #[[ATTR5]]
-=======
 // CHECK-RV64-NEXT:    [[TMP0:%.*]] = call <vscale x 8 x double> @llvm.riscv.vfwadd.mask.nxv8f64.nxv8f32.f32.i64(<vscale x 8 x double> [[MASKEDOFF:%.*]], <vscale x 8 x float> [[OP1:%.*]], float [[OP2:%.*]], <vscale x 8 x i1> [[MASK:%.*]], i64 [[VL:%.*]])
->>>>>>> 3f9ee3c9
 // CHECK-RV64-NEXT:    ret <vscale x 8 x double> [[TMP0]]
 //
 vfloat64m8_t test_vfwadd_vf_f64m8_m(vbool8_t mask, vfloat64m8_t maskedoff,
@@ -393,11 +337,7 @@
 //
 // CHECK-RV64-LABEL: @test_vfwadd_wv_f64m8_m(
 // CHECK-RV64-NEXT:  entry:
-<<<<<<< HEAD
-// CHECK-RV64-NEXT:    [[TMP0:%.*]] = call <vscale x 8 x double> @llvm.riscv.vfwadd.w.mask.nxv8f64.nxv8f32.i64(<vscale x 8 x double> [[MASKEDOFF:%.*]], <vscale x 8 x double> [[OP1:%.*]], <vscale x 8 x float> [[OP2:%.*]], <vscale x 8 x i1> [[MASK:%.*]], i64 [[VL:%.*]]) #[[ATTR5]]
-=======
 // CHECK-RV64-NEXT:    [[TMP0:%.*]] = call <vscale x 8 x double> @llvm.riscv.vfwadd.w.mask.nxv8f64.nxv8f32.i64(<vscale x 8 x double> [[MASKEDOFF:%.*]], <vscale x 8 x double> [[OP1:%.*]], <vscale x 8 x float> [[OP2:%.*]], <vscale x 8 x i1> [[MASK:%.*]], i64 [[VL:%.*]])
->>>>>>> 3f9ee3c9
 // CHECK-RV64-NEXT:    ret <vscale x 8 x double> [[TMP0]]
 //
 vfloat64m8_t test_vfwadd_wv_f64m8_m(vbool8_t mask, vfloat64m8_t maskedoff,
@@ -409,11 +349,7 @@
 //
 // CHECK-RV64-LABEL: @test_vfwadd_wf_f64m8_m(
 // CHECK-RV64-NEXT:  entry:
-<<<<<<< HEAD
-// CHECK-RV64-NEXT:    [[TMP0:%.*]] = call <vscale x 8 x double> @llvm.riscv.vfwadd.w.mask.nxv8f64.f32.i64(<vscale x 8 x double> [[MASKEDOFF:%.*]], <vscale x 8 x double> [[OP1:%.*]], float [[OP2:%.*]], <vscale x 8 x i1> [[MASK:%.*]], i64 [[VL:%.*]]) #[[ATTR5]]
-=======
 // CHECK-RV64-NEXT:    [[TMP0:%.*]] = call <vscale x 8 x double> @llvm.riscv.vfwadd.w.mask.nxv8f64.f32.i64(<vscale x 8 x double> [[MASKEDOFF:%.*]], <vscale x 8 x double> [[OP1:%.*]], float [[OP2:%.*]], <vscale x 8 x i1> [[MASK:%.*]], i64 [[VL:%.*]])
->>>>>>> 3f9ee3c9
 // CHECK-RV64-NEXT:    ret <vscale x 8 x double> [[TMP0]]
 //
 vfloat64m8_t test_vfwadd_wf_f64m8_m(vbool8_t mask, vfloat64m8_t maskedoff,
