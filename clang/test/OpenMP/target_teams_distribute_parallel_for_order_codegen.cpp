// NOTE: Assertions have been autogenerated by utils/update_cc_test_checks.py UTC_ARGS: --function-signature --include-generated-funcs --replace-value-regex "__omp_offloading_[0-9a-z]+_[0-9a-z]+" "reduction_size[.].+[.]" "pl_cond[.].+[.|,]" --prefix-filecheck-ir-name _
// RUN: %clang_cc1 -verify -fopenmp -fopenmp-version=50 -fopenmp-targets=powerpc64le-ibm-linux-gnu -x c++ -triple powerpc64le-ibm-linux-gnu -emit-llvm %s -o - | FileCheck %s --check-prefix=CHECK1
// RUN: %clang_cc1 -fopenmp -fopenmp-version=50 -fopenmp-targets=powerpc64le-ibm-linux-gnu -x c++ -std=c++11 -triple powerpc64le-ibm-linux-gnu -emit-pch -o %t %s
// RUN: %clang_cc1 -fopenmp -fopenmp-version=50 -fopenmp-targets=powerpc64le-ibm-linux-gnu -x c++ -triple powerpc64le-ibm-linux-gnu -std=c++11 -include-pch %t -verify %s -emit-llvm -o - | FileCheck %s --check-prefix=CHECK2

<<<<<<< HEAD
// RUN: %clang_cc1 -verify -fopenmp-simd -fopenmp-version=50 -fopenmp-targets=powerpc64le-ibm-linux-gnu -x c++ -triple powerpc64le-ibm-linux-gnu -emit-llvm %s -o - | FileCheck %s --check-prefix=CHECK3
// RUN: %clang_cc1 -fopenmp-simd -fopenmp-version=50 -fopenmp-targets=powerpc64le-ibm-linux-gnu -x c++ -std=c++11 -triple powerpc64le-ibm-linux-gnu -emit-pch -o %t %s
// RUN: %clang_cc1 -fopenmp-simd -fopenmp-version=50 -fopenmp-targets=powerpc64le-ibm-linux-gnu -x c++ -triple powerpc64le-ibm-linux-gnu -std=c++11 -include-pch %t -verify %s -emit-llvm -o - | FileCheck %s --check-prefix=CHECK4
=======
// RUN: %clang_cc1 -verify -fopenmp-simd -fopenmp-version=50 -fopenmp-targets=powerpc64le-ibm-linux-gnu -x c++ -triple powerpc64le-ibm-linux-gnu -emit-llvm %s -o - | FileCheck %s --implicit-check-not="{{__kmpc|__tgt}}"
// RUN: %clang_cc1 -fopenmp-simd -fopenmp-version=50 -fopenmp-targets=powerpc64le-ibm-linux-gnu -x c++ -std=c++11 -triple powerpc64le-ibm-linux-gnu -emit-pch -o %t %s
// RUN: %clang_cc1 -fopenmp-simd -fopenmp-version=50 -fopenmp-targets=powerpc64le-ibm-linux-gnu -x c++ -triple powerpc64le-ibm-linux-gnu -std=c++11 -include-pch %t -verify %s -emit-llvm -o - | FileCheck %s --implicit-check-not="{{__kmpc|__tgt}}"
>>>>>>> 21f3f750
// REQUIRES: powerpc-registered-target

// expected-no-diagnostics
#ifndef HEADER
#define HEADER

void gtid_test() {
#pragma omp target teams distribute parallel for order(concurrent)
  for(int i = 0 ; i < 100; i++) {}
}




#endif
// CHECK1-LABEL: define {{[^@]+}}@_Z9gtid_testv
// CHECK1-SAME: () #[[ATTR0:[0-9]+]] {
// CHECK1-NEXT:  entry:
// CHECK1-NEXT:    [[TMP:%.*]] = alloca i32, align 4
// CHECK1-NEXT:    call void @__kmpc_push_target_tripcount_mapper(%struct.ident_t* @[[GLOB3:[0-9]+]], i64 -1, i64 100)
// CHECK1-NEXT:    [[TMP0:%.*]] = call i32 @__tgt_target_teams_mapper(%struct.ident_t* @[[GLOB3]], i64 -1, i8* @.{{__omp_offloading_[0-9a-z]+_[0-9a-z]+}}__Z9gtid_testv_l16.region_id, i32 0, i8** null, i8** null, i64* null, i64* null, i8** null, i8** null, i32 0, i32 0)
// CHECK1-NEXT:    [[TMP1:%.*]] = icmp ne i32 [[TMP0]], 0
// CHECK1-NEXT:    br i1 [[TMP1]], label [[OMP_OFFLOAD_FAILED:%.*]], label [[OMP_OFFLOAD_CONT:%.*]]
// CHECK1:       omp_offload.failed:
// CHECK1-NEXT:    call void @{{__omp_offloading_[0-9a-z]+_[0-9a-z]+}}__Z9gtid_testv_l16() #[[ATTR2:[0-9]+]]
// CHECK1-NEXT:    br label [[OMP_OFFLOAD_CONT]]
// CHECK1:       omp_offload.cont:
// CHECK1-NEXT:    ret void
//
//
// CHECK1-LABEL: define {{[^@]+}}@{{__omp_offloading_[0-9a-z]+_[0-9a-z]+}}__Z9gtid_testv_l16
// CHECK1-SAME: () #[[ATTR1:[0-9]+]] {
// CHECK1-NEXT:  entry:
// CHECK1-NEXT:    call void (%struct.ident_t*, i32, void (i32*, i32*, ...)*, ...) @__kmpc_fork_teams(%struct.ident_t* @[[GLOB3]], i32 0, void (i32*, i32*, ...)* bitcast (void (i32*, i32*)* @.omp_outlined. to void (i32*, i32*, ...)*))
// CHECK1-NEXT:    ret void
//
//
// CHECK1-LABEL: define {{[^@]+}}@.omp_outlined.
// CHECK1-SAME: (i32* noalias [[DOTGLOBAL_TID_:%.*]], i32* noalias [[DOTBOUND_TID_:%.*]]) #[[ATTR1]] {
// CHECK1-NEXT:  entry:
// CHECK1-NEXT:    [[DOTGLOBAL_TID__ADDR:%.*]] = alloca i32*, align 8
// CHECK1-NEXT:    [[DOTBOUND_TID__ADDR:%.*]] = alloca i32*, align 8
// CHECK1-NEXT:    [[DOTOMP_IV:%.*]] = alloca i32, align 4
// CHECK1-NEXT:    [[TMP:%.*]] = alloca i32, align 4
// CHECK1-NEXT:    [[DOTOMP_COMB_LB:%.*]] = alloca i32, align 4
// CHECK1-NEXT:    [[DOTOMP_COMB_UB:%.*]] = alloca i32, align 4
// CHECK1-NEXT:    [[DOTOMP_STRIDE:%.*]] = alloca i32, align 4
// CHECK1-NEXT:    [[DOTOMP_IS_LAST:%.*]] = alloca i32, align 4
// CHECK1-NEXT:    [[I:%.*]] = alloca i32, align 4
// CHECK1-NEXT:    store i32* [[DOTGLOBAL_TID_]], i32** [[DOTGLOBAL_TID__ADDR]], align 8
// CHECK1-NEXT:    store i32* [[DOTBOUND_TID_]], i32** [[DOTBOUND_TID__ADDR]], align 8
// CHECK1-NEXT:    store i32 0, i32* [[DOTOMP_COMB_LB]], align 4
// CHECK1-NEXT:    store i32 99, i32* [[DOTOMP_COMB_UB]], align 4
// CHECK1-NEXT:    store i32 1, i32* [[DOTOMP_STRIDE]], align 4
// CHECK1-NEXT:    store i32 0, i32* [[DOTOMP_IS_LAST]], align 4
// CHECK1-NEXT:    [[TMP0:%.*]] = load i32*, i32** [[DOTGLOBAL_TID__ADDR]], align 8
// CHECK1-NEXT:    [[TMP1:%.*]] = load i32, i32* [[TMP0]], align 4
// CHECK1-NEXT:    call void @__kmpc_for_static_init_4(%struct.ident_t* @[[GLOB1:[0-9]+]], i32 [[TMP1]], i32 92, i32* [[DOTOMP_IS_LAST]], i32* [[DOTOMP_COMB_LB]], i32* [[DOTOMP_COMB_UB]], i32* [[DOTOMP_STRIDE]], i32 1, i32 1)
// CHECK1-NEXT:    [[TMP2:%.*]] = load i32, i32* [[DOTOMP_COMB_UB]], align 4
// CHECK1-NEXT:    [[CMP:%.*]] = icmp sgt i32 [[TMP2]], 99
// CHECK1-NEXT:    br i1 [[CMP]], label [[COND_TRUE:%.*]], label [[COND_FALSE:%.*]]
// CHECK1:       cond.true:
// CHECK1-NEXT:    br label [[COND_END:%.*]]
// CHECK1:       cond.false:
// CHECK1-NEXT:    [[TMP3:%.*]] = load i32, i32* [[DOTOMP_COMB_UB]], align 4
// CHECK1-NEXT:    br label [[COND_END]]
// CHECK1:       cond.end:
// CHECK1-NEXT:    [[COND:%.*]] = phi i32 [ 99, [[COND_TRUE]] ], [ [[TMP3]], [[COND_FALSE]] ]
// CHECK1-NEXT:    store i32 [[COND]], i32* [[DOTOMP_COMB_UB]], align 4
// CHECK1-NEXT:    [[TMP4:%.*]] = load i32, i32* [[DOTOMP_COMB_LB]], align 4
// CHECK1-NEXT:    store i32 [[TMP4]], i32* [[DOTOMP_IV]], align 4
// CHECK1-NEXT:    br label [[OMP_INNER_FOR_COND:%.*]]
// CHECK1:       omp.inner.for.cond:
// CHECK1-NEXT:    [[TMP5:%.*]] = load i32, i32* [[DOTOMP_IV]], align 4
// CHECK1-NEXT:    [[TMP6:%.*]] = load i32, i32* [[DOTOMP_COMB_UB]], align 4
// CHECK1-NEXT:    [[CMP1:%.*]] = icmp sle i32 [[TMP5]], [[TMP6]]
// CHECK1-NEXT:    br i1 [[CMP1]], label [[OMP_INNER_FOR_BODY:%.*]], label [[OMP_INNER_FOR_END:%.*]]
// CHECK1:       omp.inner.for.body:
// CHECK1-NEXT:    [[TMP7:%.*]] = load i32, i32* [[DOTOMP_COMB_LB]], align 4
// CHECK1-NEXT:    [[TMP8:%.*]] = zext i32 [[TMP7]] to i64
// CHECK1-NEXT:    [[TMP9:%.*]] = load i32, i32* [[DOTOMP_COMB_UB]], align 4
// CHECK1-NEXT:    [[TMP10:%.*]] = zext i32 [[TMP9]] to i64
// CHECK1-NEXT:    call void (%struct.ident_t*, i32, void (i32*, i32*, ...)*, ...) @__kmpc_fork_call(%struct.ident_t* @[[GLOB3]], i32 2, void (i32*, i32*, ...)* bitcast (void (i32*, i32*, i64, i64)* @.omp_outlined..1 to void (i32*, i32*, ...)*), i64 [[TMP8]], i64 [[TMP10]])
// CHECK1-NEXT:    br label [[OMP_INNER_FOR_INC:%.*]]
// CHECK1:       omp.inner.for.inc:
// CHECK1-NEXT:    [[TMP11:%.*]] = load i32, i32* [[DOTOMP_IV]], align 4
// CHECK1-NEXT:    [[TMP12:%.*]] = load i32, i32* [[DOTOMP_STRIDE]], align 4
// CHECK1-NEXT:    [[ADD:%.*]] = add nsw i32 [[TMP11]], [[TMP12]]
// CHECK1-NEXT:    store i32 [[ADD]], i32* [[DOTOMP_IV]], align 4
// CHECK1-NEXT:    br label [[OMP_INNER_FOR_COND]]
// CHECK1:       omp.inner.for.end:
// CHECK1-NEXT:    br label [[OMP_LOOP_EXIT:%.*]]
// CHECK1:       omp.loop.exit:
// CHECK1-NEXT:    call void @__kmpc_for_static_fini(%struct.ident_t* @[[GLOB1]], i32 [[TMP1]])
// CHECK1-NEXT:    ret void
//
//
// CHECK1-LABEL: define {{[^@]+}}@.omp_outlined..1
// CHECK1-SAME: (i32* noalias [[DOTGLOBAL_TID_:%.*]], i32* noalias [[DOTBOUND_TID_:%.*]], i64 [[DOTPREVIOUS_LB_:%.*]], i64 [[DOTPREVIOUS_UB_:%.*]]) #[[ATTR1]] {
// CHECK1-NEXT:  entry:
// CHECK1-NEXT:    [[DOTGLOBAL_TID__ADDR:%.*]] = alloca i32*, align 8
// CHECK1-NEXT:    [[DOTBOUND_TID__ADDR:%.*]] = alloca i32*, align 8
// CHECK1-NEXT:    [[DOTPREVIOUS_LB__ADDR:%.*]] = alloca i64, align 8
// CHECK1-NEXT:    [[DOTPREVIOUS_UB__ADDR:%.*]] = alloca i64, align 8
// CHECK1-NEXT:    [[DOTOMP_IV:%.*]] = alloca i32, align 4
// CHECK1-NEXT:    [[TMP:%.*]] = alloca i32, align 4
// CHECK1-NEXT:    [[DOTOMP_LB:%.*]] = alloca i32, align 4
// CHECK1-NEXT:    [[DOTOMP_UB:%.*]] = alloca i32, align 4
// CHECK1-NEXT:    [[DOTOMP_STRIDE:%.*]] = alloca i32, align 4
// CHECK1-NEXT:    [[DOTOMP_IS_LAST:%.*]] = alloca i32, align 4
// CHECK1-NEXT:    [[I:%.*]] = alloca i32, align 4
// CHECK1-NEXT:    store i32* [[DOTGLOBAL_TID_]], i32** [[DOTGLOBAL_TID__ADDR]], align 8
// CHECK1-NEXT:    store i32* [[DOTBOUND_TID_]], i32** [[DOTBOUND_TID__ADDR]], align 8
// CHECK1-NEXT:    store i64 [[DOTPREVIOUS_LB_]], i64* [[DOTPREVIOUS_LB__ADDR]], align 8
// CHECK1-NEXT:    store i64 [[DOTPREVIOUS_UB_]], i64* [[DOTPREVIOUS_UB__ADDR]], align 8
// CHECK1-NEXT:    store i32 0, i32* [[DOTOMP_LB]], align 4
// CHECK1-NEXT:    store i32 99, i32* [[DOTOMP_UB]], align 4
// CHECK1-NEXT:    [[TMP0:%.*]] = load i64, i64* [[DOTPREVIOUS_LB__ADDR]], align 8
// CHECK1-NEXT:    [[CONV:%.*]] = trunc i64 [[TMP0]] to i32
// CHECK1-NEXT:    [[TMP1:%.*]] = load i64, i64* [[DOTPREVIOUS_UB__ADDR]], align 8
// CHECK1-NEXT:    [[CONV1:%.*]] = trunc i64 [[TMP1]] to i32
// CHECK1-NEXT:    store i32 [[CONV]], i32* [[DOTOMP_LB]], align 4
// CHECK1-NEXT:    store i32 [[CONV1]], i32* [[DOTOMP_UB]], align 4
// CHECK1-NEXT:    store i32 1, i32* [[DOTOMP_STRIDE]], align 4
// CHECK1-NEXT:    store i32 0, i32* [[DOTOMP_IS_LAST]], align 4
// CHECK1-NEXT:    [[TMP2:%.*]] = load i32*, i32** [[DOTGLOBAL_TID__ADDR]], align 8
// CHECK1-NEXT:    [[TMP3:%.*]] = load i32, i32* [[TMP2]], align 4
// CHECK1-NEXT:    call void @__kmpc_for_static_init_4(%struct.ident_t* @[[GLOB2:[0-9]+]], i32 [[TMP3]], i32 34, i32* [[DOTOMP_IS_LAST]], i32* [[DOTOMP_LB]], i32* [[DOTOMP_UB]], i32* [[DOTOMP_STRIDE]], i32 1, i32 1)
// CHECK1-NEXT:    [[TMP4:%.*]] = load i32, i32* [[DOTOMP_UB]], align 4
// CHECK1-NEXT:    [[CMP:%.*]] = icmp sgt i32 [[TMP4]], 99
// CHECK1-NEXT:    br i1 [[CMP]], label [[COND_TRUE:%.*]], label [[COND_FALSE:%.*]]
// CHECK1:       cond.true:
// CHECK1-NEXT:    br label [[COND_END:%.*]]
// CHECK1:       cond.false:
// CHECK1-NEXT:    [[TMP5:%.*]] = load i32, i32* [[DOTOMP_UB]], align 4
// CHECK1-NEXT:    br label [[COND_END]]
// CHECK1:       cond.end:
// CHECK1-NEXT:    [[COND:%.*]] = phi i32 [ 99, [[COND_TRUE]] ], [ [[TMP5]], [[COND_FALSE]] ]
// CHECK1-NEXT:    store i32 [[COND]], i32* [[DOTOMP_UB]], align 4
// CHECK1-NEXT:    [[TMP6:%.*]] = load i32, i32* [[DOTOMP_LB]], align 4
// CHECK1-NEXT:    store i32 [[TMP6]], i32* [[DOTOMP_IV]], align 4
// CHECK1-NEXT:    br label [[OMP_INNER_FOR_COND:%.*]]
// CHECK1:       omp.inner.for.cond:
// CHECK1-NEXT:    [[TMP7:%.*]] = load i32, i32* [[DOTOMP_IV]], align 4, !llvm.access.group !3
// CHECK1-NEXT:    [[TMP8:%.*]] = load i32, i32* [[DOTOMP_UB]], align 4, !llvm.access.group !3
// CHECK1-NEXT:    [[CMP2:%.*]] = icmp sle i32 [[TMP7]], [[TMP8]]
// CHECK1-NEXT:    br i1 [[CMP2]], label [[OMP_INNER_FOR_BODY:%.*]], label [[OMP_INNER_FOR_END:%.*]]
// CHECK1:       omp.inner.for.body:
// CHECK1-NEXT:    [[TMP9:%.*]] = load i32, i32* [[DOTOMP_IV]], align 4, !llvm.access.group !3
// CHECK1-NEXT:    [[MUL:%.*]] = mul nsw i32 [[TMP9]], 1
// CHECK1-NEXT:    [[ADD:%.*]] = add nsw i32 0, [[MUL]]
// CHECK1-NEXT:    store i32 [[ADD]], i32* [[I]], align 4, !llvm.access.group !3
// CHECK1-NEXT:    br label [[OMP_BODY_CONTINUE:%.*]]
// CHECK1:       omp.body.continue:
// CHECK1-NEXT:    br label [[OMP_INNER_FOR_INC:%.*]]
// CHECK1:       omp.inner.for.inc:
// CHECK1-NEXT:    [[TMP10:%.*]] = load i32, i32* [[DOTOMP_IV]], align 4, !llvm.access.group !3
// CHECK1-NEXT:    [[ADD3:%.*]] = add nsw i32 [[TMP10]], 1
// CHECK1-NEXT:    store i32 [[ADD3]], i32* [[DOTOMP_IV]], align 4, !llvm.access.group !3
// CHECK1-NEXT:    br label [[OMP_INNER_FOR_COND]], !llvm.loop [[LOOP4:![0-9]+]]
// CHECK1:       omp.inner.for.end:
// CHECK1-NEXT:    br label [[OMP_LOOP_EXIT:%.*]]
// CHECK1:       omp.loop.exit:
// CHECK1-NEXT:    call void @__kmpc_for_static_fini(%struct.ident_t* @[[GLOB1]], i32 [[TMP3]])
// CHECK1-NEXT:    ret void
//
//
// CHECK1-LABEL: define {{[^@]+}}@.omp_offloading.requires_reg
// CHECK1-SAME: () #[[ATTR3:[0-9]+]] section ".text.startup" {
// CHECK1-NEXT:  entry:
// CHECK1-NEXT:    call void @__tgt_register_requires(i64 1)
// CHECK1-NEXT:    ret void
//
//
// CHECK2-LABEL: define {{[^@]+}}@_Z9gtid_testv
// CHECK2-SAME: () #[[ATTR0:[0-9]+]] {
// CHECK2-NEXT:  entry:
// CHECK2-NEXT:    [[TMP:%.*]] = alloca i32, align 4
// CHECK2-NEXT:    call void @__kmpc_push_target_tripcount_mapper(%struct.ident_t* @[[GLOB3:[0-9]+]], i64 -1, i64 100)
// CHECK2-NEXT:    [[TMP0:%.*]] = call i32 @__tgt_target_teams_mapper(%struct.ident_t* @[[GLOB3]], i64 -1, i8* @.{{__omp_offloading_[0-9a-z]+_[0-9a-z]+}}__Z9gtid_testv_l16.region_id, i32 0, i8** null, i8** null, i64* null, i64* null, i8** null, i8** null, i32 0, i32 0)
// CHECK2-NEXT:    [[TMP1:%.*]] = icmp ne i32 [[TMP0]], 0
// CHECK2-NEXT:    br i1 [[TMP1]], label [[OMP_OFFLOAD_FAILED:%.*]], label [[OMP_OFFLOAD_CONT:%.*]]
// CHECK2:       omp_offload.failed:
// CHECK2-NEXT:    call void @{{__omp_offloading_[0-9a-z]+_[0-9a-z]+}}__Z9gtid_testv_l16() #[[ATTR2:[0-9]+]]
// CHECK2-NEXT:    br label [[OMP_OFFLOAD_CONT]]
// CHECK2:       omp_offload.cont:
// CHECK2-NEXT:    ret void
//
//
// CHECK2-LABEL: define {{[^@]+}}@{{__omp_offloading_[0-9a-z]+_[0-9a-z]+}}__Z9gtid_testv_l16
// CHECK2-SAME: () #[[ATTR1:[0-9]+]] {
// CHECK2-NEXT:  entry:
// CHECK2-NEXT:    call void (%struct.ident_t*, i32, void (i32*, i32*, ...)*, ...) @__kmpc_fork_teams(%struct.ident_t* @[[GLOB3]], i32 0, void (i32*, i32*, ...)* bitcast (void (i32*, i32*)* @.omp_outlined. to void (i32*, i32*, ...)*))
// CHECK2-NEXT:    ret void
//
//
// CHECK2-LABEL: define {{[^@]+}}@.omp_outlined.
// CHECK2-SAME: (i32* noalias [[DOTGLOBAL_TID_:%.*]], i32* noalias [[DOTBOUND_TID_:%.*]]) #[[ATTR1]] {
// CHECK2-NEXT:  entry:
// CHECK2-NEXT:    [[DOTGLOBAL_TID__ADDR:%.*]] = alloca i32*, align 8
// CHECK2-NEXT:    [[DOTBOUND_TID__ADDR:%.*]] = alloca i32*, align 8
// CHECK2-NEXT:    [[DOTOMP_IV:%.*]] = alloca i32, align 4
// CHECK2-NEXT:    [[TMP:%.*]] = alloca i32, align 4
// CHECK2-NEXT:    [[DOTOMP_COMB_LB:%.*]] = alloca i32, align 4
// CHECK2-NEXT:    [[DOTOMP_COMB_UB:%.*]] = alloca i32, align 4
// CHECK2-NEXT:    [[DOTOMP_STRIDE:%.*]] = alloca i32, align 4
// CHECK2-NEXT:    [[DOTOMP_IS_LAST:%.*]] = alloca i32, align 4
// CHECK2-NEXT:    [[I:%.*]] = alloca i32, align 4
// CHECK2-NEXT:    store i32* [[DOTGLOBAL_TID_]], i32** [[DOTGLOBAL_TID__ADDR]], align 8
// CHECK2-NEXT:    store i32* [[DOTBOUND_TID_]], i32** [[DOTBOUND_TID__ADDR]], align 8
// CHECK2-NEXT:    store i32 0, i32* [[DOTOMP_COMB_LB]], align 4
// CHECK2-NEXT:    store i32 99, i32* [[DOTOMP_COMB_UB]], align 4
// CHECK2-NEXT:    store i32 1, i32* [[DOTOMP_STRIDE]], align 4
// CHECK2-NEXT:    store i32 0, i32* [[DOTOMP_IS_LAST]], align 4
// CHECK2-NEXT:    [[TMP0:%.*]] = load i32*, i32** [[DOTGLOBAL_TID__ADDR]], align 8
// CHECK2-NEXT:    [[TMP1:%.*]] = load i32, i32* [[TMP0]], align 4
// CHECK2-NEXT:    call void @__kmpc_for_static_init_4(%struct.ident_t* @[[GLOB1:[0-9]+]], i32 [[TMP1]], i32 92, i32* [[DOTOMP_IS_LAST]], i32* [[DOTOMP_COMB_LB]], i32* [[DOTOMP_COMB_UB]], i32* [[DOTOMP_STRIDE]], i32 1, i32 1)
// CHECK2-NEXT:    [[TMP2:%.*]] = load i32, i32* [[DOTOMP_COMB_UB]], align 4
// CHECK2-NEXT:    [[CMP:%.*]] = icmp sgt i32 [[TMP2]], 99
// CHECK2-NEXT:    br i1 [[CMP]], label [[COND_TRUE:%.*]], label [[COND_FALSE:%.*]]
// CHECK2:       cond.true:
// CHECK2-NEXT:    br label [[COND_END:%.*]]
// CHECK2:       cond.false:
// CHECK2-NEXT:    [[TMP3:%.*]] = load i32, i32* [[DOTOMP_COMB_UB]], align 4
// CHECK2-NEXT:    br label [[COND_END]]
// CHECK2:       cond.end:
// CHECK2-NEXT:    [[COND:%.*]] = phi i32 [ 99, [[COND_TRUE]] ], [ [[TMP3]], [[COND_FALSE]] ]
// CHECK2-NEXT:    store i32 [[COND]], i32* [[DOTOMP_COMB_UB]], align 4
// CHECK2-NEXT:    [[TMP4:%.*]] = load i32, i32* [[DOTOMP_COMB_LB]], align 4
// CHECK2-NEXT:    store i32 [[TMP4]], i32* [[DOTOMP_IV]], align 4
// CHECK2-NEXT:    br label [[OMP_INNER_FOR_COND:%.*]]
// CHECK2:       omp.inner.for.cond:
// CHECK2-NEXT:    [[TMP5:%.*]] = load i32, i32* [[DOTOMP_IV]], align 4
// CHECK2-NEXT:    [[TMP6:%.*]] = load i32, i32* [[DOTOMP_COMB_UB]], align 4
// CHECK2-NEXT:    [[CMP1:%.*]] = icmp sle i32 [[TMP5]], [[TMP6]]
// CHECK2-NEXT:    br i1 [[CMP1]], label [[OMP_INNER_FOR_BODY:%.*]], label [[OMP_INNER_FOR_END:%.*]]
// CHECK2:       omp.inner.for.body:
// CHECK2-NEXT:    [[TMP7:%.*]] = load i32, i32* [[DOTOMP_COMB_LB]], align 4
// CHECK2-NEXT:    [[TMP8:%.*]] = zext i32 [[TMP7]] to i64
// CHECK2-NEXT:    [[TMP9:%.*]] = load i32, i32* [[DOTOMP_COMB_UB]], align 4
// CHECK2-NEXT:    [[TMP10:%.*]] = zext i32 [[TMP9]] to i64
// CHECK2-NEXT:    call void (%struct.ident_t*, i32, void (i32*, i32*, ...)*, ...) @__kmpc_fork_call(%struct.ident_t* @[[GLOB3]], i32 2, void (i32*, i32*, ...)* bitcast (void (i32*, i32*, i64, i64)* @.omp_outlined..1 to void (i32*, i32*, ...)*), i64 [[TMP8]], i64 [[TMP10]])
// CHECK2-NEXT:    br label [[OMP_INNER_FOR_INC:%.*]]
// CHECK2:       omp.inner.for.inc:
// CHECK2-NEXT:    [[TMP11:%.*]] = load i32, i32* [[DOTOMP_IV]], align 4
// CHECK2-NEXT:    [[TMP12:%.*]] = load i32, i32* [[DOTOMP_STRIDE]], align 4
// CHECK2-NEXT:    [[ADD:%.*]] = add nsw i32 [[TMP11]], [[TMP12]]
// CHECK2-NEXT:    store i32 [[ADD]], i32* [[DOTOMP_IV]], align 4
// CHECK2-NEXT:    br label [[OMP_INNER_FOR_COND]]
// CHECK2:       omp.inner.for.end:
// CHECK2-NEXT:    br label [[OMP_LOOP_EXIT:%.*]]
// CHECK2:       omp.loop.exit:
// CHECK2-NEXT:    call void @__kmpc_for_static_fini(%struct.ident_t* @[[GLOB1]], i32 [[TMP1]])
// CHECK2-NEXT:    ret void
//
//
// CHECK2-LABEL: define {{[^@]+}}@.omp_outlined..1
// CHECK2-SAME: (i32* noalias [[DOTGLOBAL_TID_:%.*]], i32* noalias [[DOTBOUND_TID_:%.*]], i64 [[DOTPREVIOUS_LB_:%.*]], i64 [[DOTPREVIOUS_UB_:%.*]]) #[[ATTR1]] {
// CHECK2-NEXT:  entry:
// CHECK2-NEXT:    [[DOTGLOBAL_TID__ADDR:%.*]] = alloca i32*, align 8
// CHECK2-NEXT:    [[DOTBOUND_TID__ADDR:%.*]] = alloca i32*, align 8
// CHECK2-NEXT:    [[DOTPREVIOUS_LB__ADDR:%.*]] = alloca i64, align 8
// CHECK2-NEXT:    [[DOTPREVIOUS_UB__ADDR:%.*]] = alloca i64, align 8
// CHECK2-NEXT:    [[DOTOMP_IV:%.*]] = alloca i32, align 4
// CHECK2-NEXT:    [[TMP:%.*]] = alloca i32, align 4
// CHECK2-NEXT:    [[DOTOMP_LB:%.*]] = alloca i32, align 4
// CHECK2-NEXT:    [[DOTOMP_UB:%.*]] = alloca i32, align 4
// CHECK2-NEXT:    [[DOTOMP_STRIDE:%.*]] = alloca i32, align 4
// CHECK2-NEXT:    [[DOTOMP_IS_LAST:%.*]] = alloca i32, align 4
// CHECK2-NEXT:    [[I:%.*]] = alloca i32, align 4
// CHECK2-NEXT:    store i32* [[DOTGLOBAL_TID_]], i32** [[DOTGLOBAL_TID__ADDR]], align 8
// CHECK2-NEXT:    store i32* [[DOTBOUND_TID_]], i32** [[DOTBOUND_TID__ADDR]], align 8
// CHECK2-NEXT:    store i64 [[DOTPREVIOUS_LB_]], i64* [[DOTPREVIOUS_LB__ADDR]], align 8
// CHECK2-NEXT:    store i64 [[DOTPREVIOUS_UB_]], i64* [[DOTPREVIOUS_UB__ADDR]], align 8
// CHECK2-NEXT:    store i32 0, i32* [[DOTOMP_LB]], align 4
// CHECK2-NEXT:    store i32 99, i32* [[DOTOMP_UB]], align 4
// CHECK2-NEXT:    [[TMP0:%.*]] = load i64, i64* [[DOTPREVIOUS_LB__ADDR]], align 8
// CHECK2-NEXT:    [[CONV:%.*]] = trunc i64 [[TMP0]] to i32
// CHECK2-NEXT:    [[TMP1:%.*]] = load i64, i64* [[DOTPREVIOUS_UB__ADDR]], align 8
// CHECK2-NEXT:    [[CONV1:%.*]] = trunc i64 [[TMP1]] to i32
// CHECK2-NEXT:    store i32 [[CONV]], i32* [[DOTOMP_LB]], align 4
// CHECK2-NEXT:    store i32 [[CONV1]], i32* [[DOTOMP_UB]], align 4
// CHECK2-NEXT:    store i32 1, i32* [[DOTOMP_STRIDE]], align 4
// CHECK2-NEXT:    store i32 0, i32* [[DOTOMP_IS_LAST]], align 4
// CHECK2-NEXT:    [[TMP2:%.*]] = load i32*, i32** [[DOTGLOBAL_TID__ADDR]], align 8
// CHECK2-NEXT:    [[TMP3:%.*]] = load i32, i32* [[TMP2]], align 4
// CHECK2-NEXT:    call void @__kmpc_for_static_init_4(%struct.ident_t* @[[GLOB2:[0-9]+]], i32 [[TMP3]], i32 34, i32* [[DOTOMP_IS_LAST]], i32* [[DOTOMP_LB]], i32* [[DOTOMP_UB]], i32* [[DOTOMP_STRIDE]], i32 1, i32 1)
// CHECK2-NEXT:    [[TMP4:%.*]] = load i32, i32* [[DOTOMP_UB]], align 4
// CHECK2-NEXT:    [[CMP:%.*]] = icmp sgt i32 [[TMP4]], 99
// CHECK2-NEXT:    br i1 [[CMP]], label [[COND_TRUE:%.*]], label [[COND_FALSE:%.*]]
// CHECK2:       cond.true:
// CHECK2-NEXT:    br label [[COND_END:%.*]]
// CHECK2:       cond.false:
// CHECK2-NEXT:    [[TMP5:%.*]] = load i32, i32* [[DOTOMP_UB]], align 4
// CHECK2-NEXT:    br label [[COND_END]]
// CHECK2:       cond.end:
// CHECK2-NEXT:    [[COND:%.*]] = phi i32 [ 99, [[COND_TRUE]] ], [ [[TMP5]], [[COND_FALSE]] ]
// CHECK2-NEXT:    store i32 [[COND]], i32* [[DOTOMP_UB]], align 4
// CHECK2-NEXT:    [[TMP6:%.*]] = load i32, i32* [[DOTOMP_LB]], align 4
// CHECK2-NEXT:    store i32 [[TMP6]], i32* [[DOTOMP_IV]], align 4
// CHECK2-NEXT:    br label [[OMP_INNER_FOR_COND:%.*]]
// CHECK2:       omp.inner.for.cond:
// CHECK2-NEXT:    [[TMP7:%.*]] = load i32, i32* [[DOTOMP_IV]], align 4, !llvm.access.group !3
// CHECK2-NEXT:    [[TMP8:%.*]] = load i32, i32* [[DOTOMP_UB]], align 4, !llvm.access.group !3
// CHECK2-NEXT:    [[CMP2:%.*]] = icmp sle i32 [[TMP7]], [[TMP8]]
// CHECK2-NEXT:    br i1 [[CMP2]], label [[OMP_INNER_FOR_BODY:%.*]], label [[OMP_INNER_FOR_END:%.*]]
// CHECK2:       omp.inner.for.body:
// CHECK2-NEXT:    [[TMP9:%.*]] = load i32, i32* [[DOTOMP_IV]], align 4, !llvm.access.group !3
// CHECK2-NEXT:    [[MUL:%.*]] = mul nsw i32 [[TMP9]], 1
// CHECK2-NEXT:    [[ADD:%.*]] = add nsw i32 0, [[MUL]]
// CHECK2-NEXT:    store i32 [[ADD]], i32* [[I]], align 4, !llvm.access.group !3
// CHECK2-NEXT:    br label [[OMP_BODY_CONTINUE:%.*]]
// CHECK2:       omp.body.continue:
// CHECK2-NEXT:    br label [[OMP_INNER_FOR_INC:%.*]]
// CHECK2:       omp.inner.for.inc:
// CHECK2-NEXT:    [[TMP10:%.*]] = load i32, i32* [[DOTOMP_IV]], align 4, !llvm.access.group !3
// CHECK2-NEXT:    [[ADD3:%.*]] = add nsw i32 [[TMP10]], 1
// CHECK2-NEXT:    store i32 [[ADD3]], i32* [[DOTOMP_IV]], align 4, !llvm.access.group !3
// CHECK2-NEXT:    br label [[OMP_INNER_FOR_COND]], !llvm.loop [[LOOP4:![0-9]+]]
// CHECK2:       omp.inner.for.end:
// CHECK2-NEXT:    br label [[OMP_LOOP_EXIT:%.*]]
// CHECK2:       omp.loop.exit:
// CHECK2-NEXT:    call void @__kmpc_for_static_fini(%struct.ident_t* @[[GLOB1]], i32 [[TMP3]])
// CHECK2-NEXT:    ret void
//
//
// CHECK2-LABEL: define {{[^@]+}}@.omp_offloading.requires_reg
// CHECK2-SAME: () #[[ATTR3:[0-9]+]] section ".text.startup" {
// CHECK2-NEXT:  entry:
// CHECK2-NEXT:    call void @__tgt_register_requires(i64 1)
// CHECK2-NEXT:    ret void
//
<<<<<<< HEAD
//
// CHECK3-LABEL: define {{[^@]+}}@_Z9gtid_testv
// CHECK3-SAME: () #[[ATTR0:[0-9]+]] {
// CHECK3-NEXT:  entry:
// CHECK3-NEXT:    [[I:%.*]] = alloca i32, align 4
// CHECK3-NEXT:    store i32 0, i32* [[I]], align 4
// CHECK3-NEXT:    br label [[FOR_COND:%.*]]
// CHECK3:       for.cond:
// CHECK3-NEXT:    [[TMP0:%.*]] = load i32, i32* [[I]], align 4
// CHECK3-NEXT:    [[CMP:%.*]] = icmp slt i32 [[TMP0]], 100
// CHECK3-NEXT:    br i1 [[CMP]], label [[FOR_BODY:%.*]], label [[FOR_END:%.*]]
// CHECK3:       for.body:
// CHECK3-NEXT:    br label [[FOR_INC:%.*]]
// CHECK3:       for.inc:
// CHECK3-NEXT:    [[TMP1:%.*]] = load i32, i32* [[I]], align 4
// CHECK3-NEXT:    [[INC:%.*]] = add nsw i32 [[TMP1]], 1
// CHECK3-NEXT:    store i32 [[INC]], i32* [[I]], align 4
// CHECK3-NEXT:    br label [[FOR_COND]], !llvm.loop [[LOOP2:![0-9]+]]
// CHECK3:       for.end:
// CHECK3-NEXT:    ret void
//
//
// CHECK4-LABEL: define {{[^@]+}}@_Z9gtid_testv
// CHECK4-SAME: () #[[ATTR0:[0-9]+]] {
// CHECK4-NEXT:  entry:
// CHECK4-NEXT:    [[I:%.*]] = alloca i32, align 4
// CHECK4-NEXT:    store i32 0, i32* [[I]], align 4
// CHECK4-NEXT:    br label [[FOR_COND:%.*]]
// CHECK4:       for.cond:
// CHECK4-NEXT:    [[TMP0:%.*]] = load i32, i32* [[I]], align 4
// CHECK4-NEXT:    [[CMP:%.*]] = icmp slt i32 [[TMP0]], 100
// CHECK4-NEXT:    br i1 [[CMP]], label [[FOR_BODY:%.*]], label [[FOR_END:%.*]]
// CHECK4:       for.body:
// CHECK4-NEXT:    br label [[FOR_INC:%.*]]
// CHECK4:       for.inc:
// CHECK4-NEXT:    [[TMP1:%.*]] = load i32, i32* [[I]], align 4
// CHECK4-NEXT:    [[INC:%.*]] = add nsw i32 [[TMP1]], 1
// CHECK4-NEXT:    store i32 [[INC]], i32* [[I]], align 4
// CHECK4-NEXT:    br label [[FOR_COND]], !llvm.loop [[LOOP2:![0-9]+]]
// CHECK4:       for.end:
// CHECK4-NEXT:    ret void
=======
>>>>>>> 21f3f750
//<|MERGE_RESOLUTION|>--- conflicted
+++ resolved
@@ -3,15 +3,9 @@
 // RUN: %clang_cc1 -fopenmp -fopenmp-version=50 -fopenmp-targets=powerpc64le-ibm-linux-gnu -x c++ -std=c++11 -triple powerpc64le-ibm-linux-gnu -emit-pch -o %t %s
 // RUN: %clang_cc1 -fopenmp -fopenmp-version=50 -fopenmp-targets=powerpc64le-ibm-linux-gnu -x c++ -triple powerpc64le-ibm-linux-gnu -std=c++11 -include-pch %t -verify %s -emit-llvm -o - | FileCheck %s --check-prefix=CHECK2
 
-<<<<<<< HEAD
-// RUN: %clang_cc1 -verify -fopenmp-simd -fopenmp-version=50 -fopenmp-targets=powerpc64le-ibm-linux-gnu -x c++ -triple powerpc64le-ibm-linux-gnu -emit-llvm %s -o - | FileCheck %s --check-prefix=CHECK3
-// RUN: %clang_cc1 -fopenmp-simd -fopenmp-version=50 -fopenmp-targets=powerpc64le-ibm-linux-gnu -x c++ -std=c++11 -triple powerpc64le-ibm-linux-gnu -emit-pch -o %t %s
-// RUN: %clang_cc1 -fopenmp-simd -fopenmp-version=50 -fopenmp-targets=powerpc64le-ibm-linux-gnu -x c++ -triple powerpc64le-ibm-linux-gnu -std=c++11 -include-pch %t -verify %s -emit-llvm -o - | FileCheck %s --check-prefix=CHECK4
-=======
 // RUN: %clang_cc1 -verify -fopenmp-simd -fopenmp-version=50 -fopenmp-targets=powerpc64le-ibm-linux-gnu -x c++ -triple powerpc64le-ibm-linux-gnu -emit-llvm %s -o - | FileCheck %s --implicit-check-not="{{__kmpc|__tgt}}"
 // RUN: %clang_cc1 -fopenmp-simd -fopenmp-version=50 -fopenmp-targets=powerpc64le-ibm-linux-gnu -x c++ -std=c++11 -triple powerpc64le-ibm-linux-gnu -emit-pch -o %t %s
 // RUN: %clang_cc1 -fopenmp-simd -fopenmp-version=50 -fopenmp-targets=powerpc64le-ibm-linux-gnu -x c++ -triple powerpc64le-ibm-linux-gnu -std=c++11 -include-pch %t -verify %s -emit-llvm -o - | FileCheck %s --implicit-check-not="{{__kmpc|__tgt}}"
->>>>>>> 21f3f750
 // REQUIRES: powerpc-registered-target
 
 // expected-no-diagnostics
@@ -344,48 +338,4 @@
 // CHECK2-NEXT:    call void @__tgt_register_requires(i64 1)
 // CHECK2-NEXT:    ret void
 //
-<<<<<<< HEAD
-//
-// CHECK3-LABEL: define {{[^@]+}}@_Z9gtid_testv
-// CHECK3-SAME: () #[[ATTR0:[0-9]+]] {
-// CHECK3-NEXT:  entry:
-// CHECK3-NEXT:    [[I:%.*]] = alloca i32, align 4
-// CHECK3-NEXT:    store i32 0, i32* [[I]], align 4
-// CHECK3-NEXT:    br label [[FOR_COND:%.*]]
-// CHECK3:       for.cond:
-// CHECK3-NEXT:    [[TMP0:%.*]] = load i32, i32* [[I]], align 4
-// CHECK3-NEXT:    [[CMP:%.*]] = icmp slt i32 [[TMP0]], 100
-// CHECK3-NEXT:    br i1 [[CMP]], label [[FOR_BODY:%.*]], label [[FOR_END:%.*]]
-// CHECK3:       for.body:
-// CHECK3-NEXT:    br label [[FOR_INC:%.*]]
-// CHECK3:       for.inc:
-// CHECK3-NEXT:    [[TMP1:%.*]] = load i32, i32* [[I]], align 4
-// CHECK3-NEXT:    [[INC:%.*]] = add nsw i32 [[TMP1]], 1
-// CHECK3-NEXT:    store i32 [[INC]], i32* [[I]], align 4
-// CHECK3-NEXT:    br label [[FOR_COND]], !llvm.loop [[LOOP2:![0-9]+]]
-// CHECK3:       for.end:
-// CHECK3-NEXT:    ret void
-//
-//
-// CHECK4-LABEL: define {{[^@]+}}@_Z9gtid_testv
-// CHECK4-SAME: () #[[ATTR0:[0-9]+]] {
-// CHECK4-NEXT:  entry:
-// CHECK4-NEXT:    [[I:%.*]] = alloca i32, align 4
-// CHECK4-NEXT:    store i32 0, i32* [[I]], align 4
-// CHECK4-NEXT:    br label [[FOR_COND:%.*]]
-// CHECK4:       for.cond:
-// CHECK4-NEXT:    [[TMP0:%.*]] = load i32, i32* [[I]], align 4
-// CHECK4-NEXT:    [[CMP:%.*]] = icmp slt i32 [[TMP0]], 100
-// CHECK4-NEXT:    br i1 [[CMP]], label [[FOR_BODY:%.*]], label [[FOR_END:%.*]]
-// CHECK4:       for.body:
-// CHECK4-NEXT:    br label [[FOR_INC:%.*]]
-// CHECK4:       for.inc:
-// CHECK4-NEXT:    [[TMP1:%.*]] = load i32, i32* [[I]], align 4
-// CHECK4-NEXT:    [[INC:%.*]] = add nsw i32 [[TMP1]], 1
-// CHECK4-NEXT:    store i32 [[INC]], i32* [[I]], align 4
-// CHECK4-NEXT:    br label [[FOR_COND]], !llvm.loop [[LOOP2:![0-9]+]]
-// CHECK4:       for.end:
-// CHECK4-NEXT:    ret void
-=======
->>>>>>> 21f3f750
 //