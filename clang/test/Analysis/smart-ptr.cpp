// RUN: %clang_analyze_cc1 -analyzer-checker=core,debug.ExprInspection\
// RUN:   -analyzer-checker cplusplus.Move,alpha.cplusplus.SmartPtr\
// RUN:   -analyzer-config cplusplus.SmartPtrModeling:ModelSmartPtrDereference=true\
// RUN:   -std=c++11 -verify %s

// RUN: %clang_analyze_cc1 -analyzer-checker=core,debug.ExprInspection\
// RUN:   -analyzer-checker cplusplus.Move,alpha.cplusplus.SmartPtr\
// RUN:   -analyzer-config cplusplus.SmartPtrModeling:ModelSmartPtrDereference=true\
// RUN:   -std=c++20 -verify %s

#include "Inputs/system-header-simulator-cxx.h"

void clang_analyzer_warnIfReached();
void clang_analyzer_numTimesReached();
void clang_analyzer_eval(bool);
void clang_analyzer_warnOnDeadSymbol(int *);

void derefAfterMove(std::unique_ptr<int> P) {
  std::unique_ptr<int> Q = std::move(P);
  if (Q)
    clang_analyzer_warnIfReached(); // expected-warning{{REACHABLE}}
  *Q.get() = 1; // expected-warning {{Dereference of null pointer [core.NullDereference]}}
  if (P)
    clang_analyzer_warnIfReached(); // no-warning
  // TODO: Report a null dereference (instead).
  *P.get() = 1; // expected-warning {{Method called on moved-from object 'P' [cplusplus.Move]}}
  // expected-warning@-1 {{Dereference of null pointer [core.NullDereference]}}
}

// Don't crash when attempting to model a call with unknown callee.
namespace testUnknownCallee {
struct S {
  void foo();
};
void bar(S *s, void (S::*func)(void)) {
  (s->*func)(); // no-crash
}
} // namespace testUnknownCallee

class A {
public:
  A(){};
  void foo();
};

A *return_null() {
  return nullptr;
}

void derefAfterValidCtr() {
  std::unique_ptr<A> P(new A());
  clang_analyzer_numTimesReached(); // expected-warning {{1}}
  P->foo(); // No warning.
}

void derefOfUnknown(std::unique_ptr<A> P) {
  P->foo(); // No warning.
}

void derefAfterDefaultCtr() {
  std::unique_ptr<A> P;
  clang_analyzer_numTimesReached(); // expected-warning {{1}}
  P->foo(); // expected-warning {{Dereference of null smart pointer 'P' [alpha.cplusplus.SmartPtr]}}
}

void derefAfterCtrWithNull() {
  std::unique_ptr<A> P(nullptr);
  clang_analyzer_numTimesReached(); // expected-warning {{1}}
  *P; // expected-warning {{Dereference of null smart pointer 'P' [alpha.cplusplus.SmartPtr]}}
}

void derefAfterCtrWithNullVariable() {
  A *InnerPtr = nullptr;
  std::unique_ptr<A> P(InnerPtr);
  clang_analyzer_numTimesReached(); // expected-warning {{1}}
  P->foo(); // expected-warning {{Dereference of null smart pointer 'P' [alpha.cplusplus.SmartPtr]}}
}

void derefAfterRelease() {
  std::unique_ptr<A> P(new A());
  P.release();
  clang_analyzer_numTimesReached(); // expected-warning {{1}}
  P->foo(); // expected-warning {{Dereference of null smart pointer 'P' [alpha.cplusplus.SmartPtr]}}
}

void derefAfterReset() {
  std::unique_ptr<A> P(new A());
  P.reset();
  clang_analyzer_numTimesReached(); // expected-warning {{1}}
  P->foo(); // expected-warning {{Dereference of null smart pointer 'P' [alpha.cplusplus.SmartPtr]}}
}

void derefAfterResetWithNull() {
  std::unique_ptr<A> P(new A());
  P.reset(nullptr);
  P->foo(); // expected-warning {{Dereference of null smart pointer 'P' [alpha.cplusplus.SmartPtr]}}
}

void derefAfterResetWithNonNull() {
  std::unique_ptr<A> P;
  P.reset(new A());
  clang_analyzer_numTimesReached(); // expected-warning {{1}}
  P->foo(); // No warning.
}

void derefAfterReleaseAndResetWithNonNull() {
  std::unique_ptr<A> P(new A());
  P.release();
  P.reset(new A());
  P->foo(); // No warning.
}

void derefOnReleasedNullRawPtr() {
  std::unique_ptr<A> P;
  A *AP = P.release();
  AP->foo(); // expected-warning {{Called C++ object pointer is null [core.CallAndMessage]}}
}

void derefOnReleasedValidRawPtr() {
  std::unique_ptr<A> P(new A());
  A *AP = P.release();
  AP->foo(); // No warning.
}

void pass_smart_ptr_by_ref(std::unique_ptr<A> &a);
void pass_smart_ptr_by_const_ref(const std::unique_ptr<A> &a);
void pass_smart_ptr_by_rvalue_ref(std::unique_ptr<A> &&a);
void pass_smart_ptr_by_const_rvalue_ref(const std::unique_ptr<A> &&a);
void pass_smart_ptr_by_ptr(std::unique_ptr<A> *a);
void pass_smart_ptr_by_const_ptr(const std::unique_ptr<A> *a);

void regioninvalidationWithPassByRef() {
  std::unique_ptr<A> P;
  pass_smart_ptr_by_ref(P);
  P->foo(); // no-warning
}

void regioninvalidationWithPassByCostRef() {
  std::unique_ptr<A> P;
  pass_smart_ptr_by_const_ref(P);
  P->foo(); // expected-warning {{Dereference of null smart pointer 'P' [alpha.cplusplus.SmartPtr]}}
}

void regioninvalidationWithPassByRValueRef() {
  std::unique_ptr<A> P;
  pass_smart_ptr_by_rvalue_ref(std::move(P));
  P->foo(); // no-warning
}

void regioninvalidationWithPassByConstRValueRef() {
  std::unique_ptr<A> P;
  pass_smart_ptr_by_const_rvalue_ref(std::move(P));
  P->foo(); // expected-warning {{Dereference of null smart pointer 'P' [alpha.cplusplus.SmartPtr]}}
}

void regioninvalidationWithPassByPtr() {
  std::unique_ptr<A> P;
  pass_smart_ptr_by_ptr(&P);
  P->foo();
}

void regioninvalidationWithPassByConstPtr() {
  std::unique_ptr<A> P;
  pass_smart_ptr_by_const_ptr(&P);
  P->foo(); // expected-warning {{Dereference of null smart pointer 'P' [alpha.cplusplus.SmartPtr]}}
}

struct StructWithSmartPtr {
  std::unique_ptr<A> P;
};

void pass_struct_with_smart_ptr_by_ref(StructWithSmartPtr &a);
void pass_struct_with_smart_ptr_by_const_ref(const StructWithSmartPtr &a);
void pass_struct_with_smart_ptr_by_rvalue_ref(StructWithSmartPtr &&a);
void pass_struct_with_smart_ptr_by_const_rvalue_ref(const StructWithSmartPtr &&a);
void pass_struct_with_smart_ptr_by_ptr(StructWithSmartPtr *a);
void pass_struct_with_smart_ptr_by_const_ptr(const StructWithSmartPtr *a);

void regioninvalidationWithinStructPassByRef() {
  StructWithSmartPtr S;
  pass_struct_with_smart_ptr_by_ref(S);
  S.P->foo(); // no-warning
}

void regioninvalidationWithinStructPassByConstRef() {
  StructWithSmartPtr S;
  pass_struct_with_smart_ptr_by_const_ref(S);
  S.P->foo(); // expected-warning {{Dereference of null smart pointer 'S.P' [alpha.cplusplus.SmartPtr]}}
}

void regioninvalidationWithinStructPassByRValueRef() {
  StructWithSmartPtr S;
  pass_struct_with_smart_ptr_by_rvalue_ref(std::move(S));
  S.P->foo(); // no-warning
}

void regioninvalidationWithinStructPassByConstRValueRef() {
  StructWithSmartPtr S;
  pass_struct_with_smart_ptr_by_const_rvalue_ref(std::move(S));
  S.P->foo(); // expected-warning {{Dereference of null smart pointer 'S.P' [alpha.cplusplus.SmartPtr]}}
}

void regioninvalidationWithinStructPassByPtr() {
  StructWithSmartPtr S;
  pass_struct_with_smart_ptr_by_ptr(&S);
  S.P->foo(); // no-warning
}

void regioninvalidationWithinStructPassByConstPtr() {
  StructWithSmartPtr S;
  pass_struct_with_smart_ptr_by_const_ptr(&S);
  S.P->foo(); // expected-warning {{Dereference of null smart pointer 'S.P' [alpha.cplusplus.SmartPtr]}}
}

void derefAfterAssignment() {
  {
    std::unique_ptr<A> P(new A());
    std::unique_ptr<A> Q;
    Q = std::move(P);
    Q->foo(); // no-warning
  }
  {
    std::unique_ptr<A> P;
    std::unique_ptr<A> Q;
    Q = std::move(P);
    Q->foo(); // expected-warning {{Dereference of null smart pointer 'Q' [alpha.cplusplus.SmartPtr]}}
  }
}

void derefOnSwappedNullPtr() {
  std::unique_ptr<A> P(new A());
  std::unique_ptr<A> PNull;
  P.swap(PNull);
  PNull->foo(); // No warning.
  (*P).foo(); // expected-warning {{Dereference of null smart pointer 'P' [alpha.cplusplus.SmartPtr]}}
}

void derefOnFirstStdSwappedNullPtr() {
  std::unique_ptr<A> P;
  std::unique_ptr<A> PNull;
  std::swap(P, PNull);
  P->foo(); // expected-warning {{Dereference of null smart pointer 'P' [alpha.cplusplus.SmartPtr]}}
}

void derefOnSecondStdSwappedNullPtr() {
  std::unique_ptr<A> P;
  std::unique_ptr<A> PNull;
  std::swap(P, PNull);
  PNull->foo(); // expected-warning {{Dereference of null smart pointer 'PNull' [alpha.cplusplus.SmartPtr]}}
}

void derefOnSwappedValidPtr() {
  std::unique_ptr<A> P(new A());
  std::unique_ptr<A> PValid(new A());
  P.swap(PValid);
  (*P).foo(); // No warning.
  PValid->foo(); // No warning.
  std::swap(P, PValid);
  P->foo(); // No warning.
  PValid->foo(); // No warning.
}

void derefOnRawPtrFromGetOnNullPtr() {
  std::unique_ptr<A> P;
  P.get()->foo(); // expected-warning {{Called C++ object pointer is null [core.CallAndMessage]}}
}

void derefOnRawPtrFromGetOnValidPtr() {
  std::unique_ptr<A> P(new A());
  P.get()->foo(); // No warning.
}

void derefOnRawPtrFromGetOnUnknownPtr(std::unique_ptr<A> P) {
  P.get()->foo(); // No warning.
}

void derefOnRawPtrFromMultipleGetOnUnknownPtr(std::unique_ptr<A> P) {
  A *X = P.get();
  A *Y = P.get();
  clang_analyzer_eval(X == Y); // expected-warning{{TRUE}}
  if (!X) {
    Y->foo(); // expected-warning {{Called C++ object pointer is null [core.CallAndMessage]}}
  }
}

void derefOnMovedFromValidPtr() {
  std::unique_ptr<A> PToMove(new A());
  std::unique_ptr<A> P;
  P = std::move(PToMove);
  PToMove->foo(); // expected-warning {{Dereference of null smart pointer 'PToMove' [alpha.cplusplus.SmartPtr]}}
}

void derefOnMovedToNullPtr() {
  std::unique_ptr<A> PToMove(new A());
  std::unique_ptr<A> P;
  P = std::move(PToMove); // No note.
  P->foo(); // No warning.
}

void derefOnNullPtrGotMovedFromValidPtr() {
  std::unique_ptr<A> P(new A());
  std::unique_ptr<A> PToMove;
  P = std::move(PToMove);
  P->foo(); // expected-warning {{Dereference of null smart pointer 'P' [alpha.cplusplus.SmartPtr]}}
}

void derefOnMovedFromUnknownPtr(std::unique_ptr<A> PToMove) {
  std::unique_ptr<A> P;
  P = std::move(PToMove);
  P->foo(); // No warning.
}

void derefOnMovedUnknownPtr(std::unique_ptr<A> PToMove) {
  std::unique_ptr<A> P;
  P = std::move(PToMove);
  PToMove->foo(); // expected-warning {{Dereference of null smart pointer 'PToMove' [alpha.cplusplus.SmartPtr]}}
}

void derefOnAssignedNullPtrToNullSmartPtr() {
  std::unique_ptr<A> P;
  P = nullptr;
  P->foo(); // expected-warning {{Dereference of null smart pointer 'P' [alpha.cplusplus.SmartPtr]}}
}

void derefOnAssignedZeroToNullSmartPtr() {
  std::unique_ptr<A> P(new A());
  P = 0;
  P->foo(); // expected-warning {{Dereference of null smart pointer 'P' [alpha.cplusplus.SmartPtr]}}
}

void derefOnAssignedNullToUnknowSmartPtr(std::unique_ptr<A> P) {
  P = nullptr;
  P->foo(); // expected-warning {{Dereference of null smart pointer 'P' [alpha.cplusplus.SmartPtr]}}
}

std::unique_ptr<A> &&returnRValRefOfUniquePtr();

void drefOnAssignedNullFromMethodPtrValidSmartPtr() {
  std::unique_ptr<A> P(new A());
  P = returnRValRefOfUniquePtr();
  P->foo(); // No warning.
}

void derefMoveConstructedWithValidPtr() {
  std::unique_ptr<A> PToMove(new A());
  std::unique_ptr<A> P(std::move(PToMove));
  P->foo(); // No warning.
}

void derefMoveConstructedWithNullPtr() {
  std::unique_ptr<A> PToMove;
  std::unique_ptr<A> P(std::move(PToMove));
  P->foo(); // expected-warning {{Dereference of null smart pointer 'P' [alpha.cplusplus.SmartPtr]}}
}

void derefMoveConstructedWithUnknownPtr(std::unique_ptr<A> PToMove) {
  std::unique_ptr<A> P(std::move(PToMove));
  P->foo(); // No warning.
}

void derefValidPtrMovedToConstruct() {
  std::unique_ptr<A> PToMove(new A());
  std::unique_ptr<A> P(std::move(PToMove));
  PToMove->foo(); // expected-warning {{Dereference of null smart pointer 'PToMove' [alpha.cplusplus.SmartPtr]}}
}

void derefNullPtrMovedToConstruct() {
  std::unique_ptr<A> PToMove;
  std::unique_ptr<A> P(std::move(PToMove));
  PToMove->foo(); // expected-warning {{Dereference of null smart pointer 'PToMove' [alpha.cplusplus.SmartPtr]}}
}

void derefUnknownPtrMovedToConstruct(std::unique_ptr<A> PToMove) {
  std::unique_ptr<A> P(std::move(PToMove));
  PToMove->foo(); // expected-warning {{Dereference of null smart pointer 'PToMove' [alpha.cplusplus.SmartPtr]}}
}

std::unique_ptr<A> &&functionReturnsRValueRef();

void derefMoveConstructedWithRValueRefReturn() {
  std::unique_ptr<A> P(functionReturnsRValueRef());
  P->foo(); // No warning.
}

void derefConditionOnNullPtr() {
  std::unique_ptr<A> P;
  if (P)
    P->foo(); // No warning.
  else
    P->foo(); // expected-warning {{Dereference of null smart pointer 'P' [alpha.cplusplus.SmartPtr]}}
}

void derefConditionOnNotNullPtr() {
  std::unique_ptr<A> P;
  if (!P)
    P->foo(); // expected-warning {{Dereference of null smart pointer 'P' [alpha.cplusplus.SmartPtr]}}
}

void derefConditionOnValidPtr() {
  std::unique_ptr<A> P(new A());
  std::unique_ptr<A> PNull;
  if (P)
    PNull->foo(); // expected-warning {{Dereference of null smart pointer 'PNull' [alpha.cplusplus.SmartPtr]}}
}

void derefConditionOnNotValidPtr() {
  std::unique_ptr<A> P(new A());
  std::unique_ptr<A> PNull;
  if (!P)
    PNull->foo(); // No warning.
}

void derefConditionOnUnKnownPtr(std::unique_ptr<A> P) {
  if (P)
    P->foo(); // No warning.
  else
    P->foo(); // expected-warning {{Dereference of null smart pointer 'P' [alpha.cplusplus.SmartPtr]}}
}

void derefOnValidPtrAfterReset(std::unique_ptr<A> P) {
  P.reset(new A());
  if (!P)
    P->foo(); // No warning.
  else
    P->foo(); // No warning.
}

void innerPointerSymbolLiveness() {
  std::unique_ptr<int> P(new int());
  clang_analyzer_warnOnDeadSymbol(P.get());
  int *RP = P.release();
} // expected-warning{{SYMBOL DEAD}}

void boolOpCreatedConjuredSymbolLiveness(std::unique_ptr<int> P) {
  if (P) {
    int *X = P.get();
    clang_analyzer_warnOnDeadSymbol(X);
  }
} // expected-warning{{SYMBOL DEAD}}

void getCreatedConjuredSymbolLiveness(std::unique_ptr<int> P) {
  int *X = P.get();
  clang_analyzer_warnOnDeadSymbol(X);
  int Y;
  if (!P) {
    Y = *P.get(); // expected-warning {{Dereference of null pointer [core.NullDereference]}}
    // expected-warning@-1 {{SYMBOL DEAD}}
  }
}

int derefConditionOnUnKnownPtr(int *q) {
  std::unique_ptr<int> P(q);
  if (P)
    return *P; // No warning.
  else
    return *P; // expected-warning {{Dereference of null smart pointer 'P' [alpha.cplusplus.SmartPtr]}}
}

void derefAfterBranchingOnUnknownInnerPtr(std::unique_ptr<A> P) {
  A *RP = P.get();
  if (!RP) {
    P->foo(); // expected-warning {{Dereference of null smart pointer 'P' [alpha.cplusplus.SmartPtr]}}
  }
}

// The following is a silly function,
// but serves to test if we are picking out
// standard comparision functions from custom ones.
template <typename T>
bool operator<(std::unique_ptr<T> &x, double d);

void uniquePtrComparision(std::unique_ptr<int> unknownPtr) {
  auto ptr = std::unique_ptr<int>(new int(13));
  auto nullPtr = std::unique_ptr<int>();
  auto otherPtr = std::unique_ptr<int>(new int(29));

  clang_analyzer_eval(ptr == ptr); // expected-warning{{TRUE}}
  clang_analyzer_eval(ptr > ptr);  // expected-warning{{FALSE}}
  clang_analyzer_eval(ptr <= ptr); // expected-warning{{TRUE}}

  clang_analyzer_eval(nullPtr <= unknownPtr); // expected-warning{{TRUE}}
  clang_analyzer_eval(unknownPtr >= nullPtr); // expected-warning{{TRUE}}

  clang_analyzer_eval(ptr != otherPtr); // expected-warning{{TRUE}}
  clang_analyzer_eval(ptr > nullPtr);   // expected-warning{{TRUE}}

  clang_analyzer_eval(ptr != nullptr);        // expected-warning{{TRUE}}
  clang_analyzer_eval(nullPtr != nullptr);    // expected-warning{{FALSE}}
  clang_analyzer_eval(nullptr <= unknownPtr); // expected-warning{{TRUE}}
}

void uniquePtrComparisionStateSplitting(std::unique_ptr<int> unknownPtr) {
  auto ptr = std::unique_ptr<int>(new int(13));

  clang_analyzer_eval(ptr > unknownPtr); // expected-warning{{TRUE}}
  // expected-warning@-1{{FALSE}}
}

void uniquePtrComparisionDifferingTypes(std::unique_ptr<int> unknownPtr) {
  auto ptr = std::unique_ptr<int>(new int(13));
  auto nullPtr = std::unique_ptr<A>();
  auto otherPtr = std::unique_ptr<double>(new double(3.14));

  clang_analyzer_eval(nullPtr <= unknownPtr); // expected-warning{{TRUE}}
  clang_analyzer_eval(unknownPtr >= nullPtr); // expected-warning{{TRUE}}

  clang_analyzer_eval(ptr != otherPtr); // expected-warning{{TRUE}}
  clang_analyzer_eval(ptr > nullPtr);   // expected-warning{{TRUE}}

  clang_analyzer_eval(ptr != nullptr);        // expected-warning{{TRUE}}
  clang_analyzer_eval(nullPtr != nullptr);    // expected-warning{{FALSE}}
  clang_analyzer_eval(nullptr <= unknownPtr); // expected-warning{{TRUE}}
}

#if __cplusplus >= 202002L

void testOstreamOverload(std::unique_ptr<int> P) {
  auto &Cout = std::cout;
  auto &PtrCout = std::cout << P;
  auto &StringCout = std::cout << "hello";
  // We are testing the fact that in our modelling of
  // operator<<(basic_ostream<T1> &, const unique_ptr<T2> &)
  // we set the return SVal to the SVal of the ostream arg.
  clang_analyzer_eval(&Cout == &PtrCout);    // expected-warning {{TRUE}}
  // FIXME: Technically, they should be equal,
  // that hasn't been modelled yet.
  clang_analyzer_eval(&Cout == &StringCout); // expected-warning {{UNKNOWN}}
}

int glob;
void testOstreamDoesntInvalidateGlobals(std::unique_ptr<int> P) {
  int x = glob;
  std::cout << P;
  int y = glob;
  clang_analyzer_eval(x == y); // expected-warning {{TRUE}}
}

<<<<<<< HEAD
#endif
=======
#endif

// The following test isn't really a "smart-ptr" test
// It came up during a bug fix (D106296)
void testCheckForFunctionsWithNoDecl(void (*bar)(bool, bool)) {
  // This should NOT crash.
  bar(true, false);
}
>>>>>>> 8c82cf7b
<|MERGE_RESOLUTION|>--- conflicted
+++ resolved
@@ -535,9 +535,6 @@
   clang_analyzer_eval(x == y); // expected-warning {{TRUE}}
 }
 
-<<<<<<< HEAD
-#endif
-=======
 #endif
 
 // The following test isn't really a "smart-ptr" test
@@ -545,5 +542,4 @@
 void testCheckForFunctionsWithNoDecl(void (*bar)(bool, bool)) {
   // This should NOT crash.
   bar(true, false);
-}
->>>>>>> 8c82cf7b
+}