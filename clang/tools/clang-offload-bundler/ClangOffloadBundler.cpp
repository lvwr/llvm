//===-- clang-offload-bundler/ClangOffloadBundler.cpp ---------------------===//
//
// Part of the LLVM Project, under the Apache License v2.0 with LLVM Exceptions.
// See https://llvm.org/LICENSE.txt for license information.
// SPDX-License-Identifier: Apache-2.0 WITH LLVM-exception
//
//===----------------------------------------------------------------------===//
///
/// \file
/// This file implements a clang-offload-bundler that bundles different
/// files that relate with the same source code but different targets into a
/// single one. Also the implements the opposite functionality, i.e. unbundle
/// files previous created by this tool.
///
//===----------------------------------------------------------------------===//

#include "clang/Basic/Version.h"
#include "llvm/ADT/ArrayRef.h"
#include "llvm/ADT/SmallString.h"
#include "llvm/ADT/SmallVector.h"
#include "llvm/ADT/StringMap.h"
#include "llvm/ADT/StringRef.h"
#include "llvm/ADT/StringSwitch.h"
#include "llvm/ADT/Triple.h"
#include "llvm/Bitcode/BitcodeReader.h"
#include "llvm/Bitcode/BitcodeWriter.h"
#include "llvm/IR/LLVMContext.h"
#include "llvm/IRReader/IRReader.h"
#include "llvm/Object/Archive.h"
#include "llvm/Object/ArchiveWriter.h"
#include "llvm/Object/Binary.h"
#include "llvm/Object/ObjectFile.h"
#include "llvm/Support/Casting.h"
#include "llvm/Support/CommandLine.h"
#include "llvm/Support/Errc.h"
#include "llvm/Support/Error.h"
#include "llvm/Support/ErrorOr.h"
#include "llvm/Support/FileSystem.h"
#include "llvm/Support/MemoryBuffer.h"
#include "llvm/Support/Path.h"
#include "llvm/Support/Program.h"
#include "llvm/Support/Signals.h"
#include "llvm/Support/StringSaver.h"
#include "llvm/Support/TargetSelect.h"
#include "llvm/Support/WithColor.h"
#include "llvm/Support/raw_ostream.h"
#include "llvm/Support/SourceMgr.h"
#include <algorithm>
#include <cassert>
#include <cstddef>
#include <cstdint>
#include <forward_list>
#include <memory>
#include <set>
#include <string>
#include <system_error>
#include <utility>

using namespace llvm;
using namespace llvm::object;

static cl::opt<bool> Help("h", cl::desc("Alias for -help"), cl::Hidden);

// Mark all our options with this category, everything else (except for -version
// and -help) will be hidden.
static cl::OptionCategory
    ClangOffloadBundlerCategory("clang-offload-bundler options");

static cl::list<std::string>
    InputFileNames("inputs", cl::CommaSeparated, cl::OneOrMore,
                   cl::desc("[<input file>,...]"),
                   cl::cat(ClangOffloadBundlerCategory));
static cl::list<std::string>
    OutputFileNames("outputs", cl::CommaSeparated,
                    cl::desc("[<output file>,...]"),
                    cl::cat(ClangOffloadBundlerCategory));
static cl::list<std::string>
    TargetNames("targets", cl::CommaSeparated,
                cl::desc("[<offload kind>-<target triple>,...]"),
                cl::cat(ClangOffloadBundlerCategory));

static cl::opt<std::string> FilesType(
    "type", cl::Required,
    cl::desc("Type of the files to be bundled/unbundled/checked.\n"
             "Current supported types are:\n"
             "  i   - cpp-output\n"
             "  ii  - c++-cpp-output\n"
             "  cui - cuda/hip-output\n"
             "  d   - dependency\n"
             "  ll  - llvm\n"
             "  bc  - llvm-bc\n"
             "  s   - assembler\n"
             "  o   - object\n"
             "  gch - precompiled-header\n"
             "  ast - clang AST file\n"
             "  a   - archive of objects\n"
             "  ao  - archive with one object; output is an unbundled object\n"
             "  aocr - AOCR archive; output file is a list of unbundled\n"
             "         .aocr files\n"
             "  aocx - AOCX archive; output file is a list of unbundled\n"
             "         .aocx files\n"
             "  aoo - archive; output file is a list of unbundled objects\n"),
    cl::cat(ClangOffloadBundlerCategory));

static cl::opt<bool>
    Unbundle("unbundle",
             cl::desc("Unbundle bundled file into several output files.\n"),
             cl::init(false), cl::cat(ClangOffloadBundlerCategory));

static cl::opt<bool> CheckSection("check-section",
                                  cl::desc("Check if the section exists.\n"),
                                  cl::init(false),
                                  cl::cat(ClangOffloadBundlerCategory));

static cl::opt<bool>
    ListBundleIDs("list", cl::desc("List bundle IDs in the bundled file.\n"),
                  cl::init(false), cl::cat(ClangOffloadBundlerCategory));

static cl::opt<bool> PrintExternalCommands(
    "###",
    cl::desc("Print any external commands that are to be executed "
             "instead of actually executing them - for testing purposes.\n"),
    cl::init(false), cl::cat(ClangOffloadBundlerCategory));

static cl::opt<bool>
    AllowMissingBundles("allow-missing-bundles",
                        cl::desc("Create empty files if bundles are missing "
                                 "when unbundling.\n"),
                        cl::init(false), cl::cat(ClangOffloadBundlerCategory));

static cl::opt<unsigned>
    BundleAlignment("bundle-align",
                    cl::desc("Alignment of bundle for binary files"),
                    cl::init(1), cl::cat(ClangOffloadBundlerCategory));

/// Magic string that marks the existence of offloading data.
#define OFFLOAD_BUNDLER_MAGIC_STR "__CLANG_OFFLOAD_BUNDLE__"

/// Section name which holds target symbol names.
#define SYMBOLS_SECTION_NAME ".tgtsym"

/// The index of the host input in the list of inputs.
static unsigned HostInputIndex = ~0u;

/// Path to the current binary.
static std::string BundlerExecutable;

/// Obtain the offload kind and real machine triple out of the target
/// information specified by the user.
static void getOffloadKindAndTriple(StringRef Target, StringRef &OffloadKind,
                                    StringRef &Triple) {
  auto KindTriplePair = Target.split('-');
  OffloadKind = KindTriplePair.first;
  Triple = KindTriplePair.second;
}
static bool hasHostKind(StringRef Target) {
  StringRef OffloadKind;
  StringRef Triple;
  getOffloadKindAndTriple(Target, OffloadKind, Triple);
  return OffloadKind == "host";
}

static Triple getTargetTriple(StringRef Target) {
  StringRef OffloadKind;
  StringRef TargetTriple;
  getOffloadKindAndTriple(Target, OffloadKind, TargetTriple);
  return Triple(TargetTriple);
}

/// Generic file handler interface.
class FileHandler {
public:
  struct BundleInfo {
    StringRef BundleID;
  };

  FileHandler() {}

  virtual ~FileHandler() {}

  /// Update the file handler with information from the header of the bundled
  /// file.
  virtual Error ReadHeader(MemoryBuffer &Input) = 0;

  /// Read the marker of the next bundled to be read in the file. The bundle
  /// name is returned if there is one in the file, or `None` if there are no
  /// more bundles to be read.
  virtual Expected<Optional<StringRef>>
  ReadBundleStart(MemoryBuffer &Input) = 0;

  /// Read the marker that closes the current bundle.
  virtual Error ReadBundleEnd(MemoryBuffer &Input) = 0;

  /// Read the current bundle and write the result into the stream \a OS.
  virtual Error ReadBundle(raw_ostream &OS, MemoryBuffer &Input) = 0;

  /// Write the header of the bundled file to \a OS based on the information
  /// gathered from \a Inputs.
  virtual Error WriteHeader(raw_fd_ostream &OS,
                            ArrayRef<std::unique_ptr<MemoryBuffer>> Inputs) = 0;

  /// Write the marker that initiates a bundle for the triple \a TargetTriple to
  /// \a OS.
  virtual Error WriteBundleStart(raw_fd_ostream &OS,
                                 StringRef TargetTriple) = 0;

  /// Write the marker that closes a bundle for the triple \a TargetTriple to \a
  /// OS.
  virtual Error WriteBundleEnd(raw_fd_ostream &OS, StringRef TargetTriple) = 0;

  /// Write the bundle from \a Input into \a OS.
  virtual Error WriteBundle(raw_fd_ostream &OS, MemoryBuffer &Input) = 0;

  /// Sets a base name for temporary filename generation.
  void SetTempFileNameBase(StringRef Base) {
    TempFileNameBase = std::string(Base);
  }

  /// List bundle IDs in \a Input.
  virtual Error listBundleIDs(MemoryBuffer &Input) {
    if (Error Err = ReadHeader(Input))
      return Err;

    return forEachBundle(Input, [&](const BundleInfo &Info) -> Error {
      llvm::outs() << Info.BundleID << '\n';
      Error Err = listBundleIDsCallback(Input, Info);
      if (Err)
        return Err;
      return Error::success();
    });
  }

  /// For each bundle in \a Input, do \a Func.
  Error forEachBundle(MemoryBuffer &Input,
                      std::function<Error(const BundleInfo &)> Func) {
    while (true) {
      Expected<Optional<StringRef>> CurTripleOrErr = ReadBundleStart(Input);
      if (!CurTripleOrErr)
        return CurTripleOrErr.takeError();

      // No more bundles.
      if (!*CurTripleOrErr)
        break;

      StringRef CurTriple = **CurTripleOrErr;
      assert(!CurTriple.empty());

      BundleInfo Info{CurTriple};
      if (Error Err = Func(Info))
        return Err;
    }
    return Error::success();
  }

protected:
  /// Serves as a base name for temporary filename generation.
  std::string TempFileNameBase;

  virtual Error listBundleIDsCallback(MemoryBuffer &Input,
                                      const BundleInfo &Info) {
    return Error::success();
  }
};

/// Handler for binary files. The bundled file will have the following format
/// (all integers are stored in little-endian format):
///
/// "OFFLOAD_BUNDLER_MAGIC_STR" (ASCII encoding of the string)
///
/// NumberOfOffloadBundles (8-byte integer)
///
/// OffsetOfBundle1 (8-byte integer)
/// SizeOfBundle1 (8-byte integer)
/// NumberOfBytesInTripleOfBundle1 (8-byte integer)
/// TripleOfBundle1 (byte length defined before)
///
/// ...
///
/// OffsetOfBundleN (8-byte integer)
/// SizeOfBundleN (8-byte integer)
/// NumberOfBytesInTripleOfBundleN (8-byte integer)
/// TripleOfBundleN (byte length defined before)
///
/// Bundle1
/// ...
/// BundleN

/// Read 8-byte integers from a buffer in little-endian format.
static uint64_t Read8byteIntegerFromBuffer(StringRef Buffer, size_t pos) {
  uint64_t Res = 0;
  const char *Data = Buffer.data();

  for (unsigned i = 0; i < 8; ++i) {
    Res <<= 8;
    uint64_t Char = (uint64_t)Data[pos + 7 - i];
    Res |= 0xffu & Char;
  }
  return Res;
}

/// Write 8-byte integers to a buffer in little-endian format.
static void Write8byteIntegerToBuffer(raw_fd_ostream &OS, uint64_t Val) {
  for (unsigned i = 0; i < 8; ++i) {
    char Char = (char)(Val & 0xffu);
    OS.write(&Char, 1);
    Val >>= 8;
  }
}

class BinaryFileHandler final : public FileHandler {
  /// Information about the bundles extracted from the header.
  struct BinaryBundleInfo final : public BundleInfo {
    /// Size of the bundle.
    uint64_t Size = 0u;
    /// Offset at which the bundle starts in the bundled file.
    uint64_t Offset = 0u;

    BinaryBundleInfo() {}
    BinaryBundleInfo(uint64_t Size, uint64_t Offset)
        : Size(Size), Offset(Offset) {}
  };

  /// Map between a triple and the corresponding bundle information.
  StringMap<BinaryBundleInfo> BundlesInfo;

  /// Iterator for the bundle information that is being read.
  StringMap<BinaryBundleInfo>::iterator CurBundleInfo;
  StringMap<BinaryBundleInfo>::iterator NextBundleInfo;

  /// Current bundle target to be written.
  std::string CurWriteBundleTarget;

public:
  BinaryFileHandler() : FileHandler() {}

  ~BinaryFileHandler() final {}

  Error ReadHeader(MemoryBuffer &Input) final {
    StringRef FC = Input.getBuffer();

    // Initialize the current bundle with the end of the container.
    CurBundleInfo = BundlesInfo.end();

    // Check if buffer is smaller than magic string.
    size_t ReadChars = sizeof(OFFLOAD_BUNDLER_MAGIC_STR) - 1;
    if (ReadChars > FC.size())
      return Error::success();

    // Check if no magic was found.
    StringRef Magic(FC.data(), sizeof(OFFLOAD_BUNDLER_MAGIC_STR) - 1);
    if (!Magic.equals(OFFLOAD_BUNDLER_MAGIC_STR))
      return Error::success();

    // Read number of bundles.
    if (ReadChars + 8 > FC.size())
      return Error::success();

    uint64_t NumberOfBundles = Read8byteIntegerFromBuffer(FC, ReadChars);
    ReadChars += 8;

    // Read bundle offsets, sizes and triples.
    for (uint64_t i = 0; i < NumberOfBundles; ++i) {

      // Read offset.
      if (ReadChars + 8 > FC.size())
        return Error::success();

      uint64_t Offset = Read8byteIntegerFromBuffer(FC, ReadChars);
      ReadChars += 8;

      // Read size.
      if (ReadChars + 8 > FC.size())
        return Error::success();

      uint64_t Size = Read8byteIntegerFromBuffer(FC, ReadChars);
      ReadChars += 8;

      // Read triple size.
      if (ReadChars + 8 > FC.size())
        return Error::success();

      uint64_t TripleSize = Read8byteIntegerFromBuffer(FC, ReadChars);
      ReadChars += 8;

      // Read triple.
      if (ReadChars + TripleSize > FC.size())
        return Error::success();

      StringRef Triple(&FC.data()[ReadChars], TripleSize);
      ReadChars += TripleSize;

      // Check if the offset and size make sense.
      if (!Offset || Offset + Size > FC.size())
        return Error::success();

      assert(BundlesInfo.find(Triple) == BundlesInfo.end() &&
             "Triple is duplicated??");
      BundlesInfo[Triple] = BinaryBundleInfo(Size, Offset);
    }
    // Set the iterator to where we will start to read.
    CurBundleInfo = BundlesInfo.end();
    NextBundleInfo = BundlesInfo.begin();
    return Error::success();
  }

  Expected<Optional<StringRef>> ReadBundleStart(MemoryBuffer &Input) final {
    if (NextBundleInfo == BundlesInfo.end())
      return None;
    CurBundleInfo = NextBundleInfo++;
    return CurBundleInfo->first();
  }

  Error ReadBundleEnd(MemoryBuffer &Input) final {
    assert(CurBundleInfo != BundlesInfo.end() && "Invalid reader info!");
    return Error::success();
  }

  Error ReadBundle(raw_ostream &OS, MemoryBuffer &Input) final {
    assert(CurBundleInfo != BundlesInfo.end() && "Invalid reader info!");
    StringRef FC = Input.getBuffer();
    OS.write(FC.data() + CurBundleInfo->second.Offset,
             CurBundleInfo->second.Size);
    return Error::success();
  }

  Error WriteHeader(raw_fd_ostream &OS,
                    ArrayRef<std::unique_ptr<MemoryBuffer>> Inputs) final {
    // Compute size of the header.
    uint64_t HeaderSize = 0;

    HeaderSize += sizeof(OFFLOAD_BUNDLER_MAGIC_STR) - 1;
    HeaderSize += 8; // Number of Bundles

    for (auto &T : TargetNames) {
      HeaderSize += 3 * 8; // Bundle offset, Size of bundle and size of triple.
      HeaderSize += T.size(); // The triple.
    }

    // Write to the buffer the header.
    OS << OFFLOAD_BUNDLER_MAGIC_STR;

    Write8byteIntegerToBuffer(OS, TargetNames.size());

    unsigned Idx = 0;
    for (auto &T : TargetNames) {
      MemoryBuffer &MB = *Inputs[Idx++];
      HeaderSize = alignTo(HeaderSize, BundleAlignment);
      // Bundle offset.
      Write8byteIntegerToBuffer(OS, HeaderSize);
      // Size of the bundle (adds to the next bundle's offset)
      Write8byteIntegerToBuffer(OS, MB.getBufferSize());
      BundlesInfo[T] = BinaryBundleInfo(MB.getBufferSize(), HeaderSize);
      HeaderSize += MB.getBufferSize();
      // Size of the triple
      Write8byteIntegerToBuffer(OS, T.size());
      // Triple
      OS << T;
    }
    return Error::success();
  }

  Error WriteBundleStart(raw_fd_ostream &OS, StringRef TargetTriple) final {
    CurWriteBundleTarget = TargetTriple.str();
    return Error::success();
  }

  Error WriteBundleEnd(raw_fd_ostream &OS, StringRef TargetTriple) final {
    return Error::success();
  }

  Error WriteBundle(raw_fd_ostream &OS, MemoryBuffer &Input) final {
    auto BI = BundlesInfo[CurWriteBundleTarget];
    OS.seek(BI.Offset);
    OS.write(Input.getBufferStart(), Input.getBufferSize());
    return Error::success();
  }
};

namespace {

// This class implements a list of temporary files that are removed upon
// object destruction.
class TempFileHandlerRAII {
public:
  ~TempFileHandlerRAII() {
    for (const auto &File : Files)
      sys::fs::remove(File);
  }

  // Creates temporary file with given contents.
  Expected<StringRef> Create(Optional<ArrayRef<char>> Contents) {
    SmallString<128u> File;
    if (std::error_code EC =
            sys::fs::createTemporaryFile("clang-offload-bundler", "tmp", File))
      return createFileError(File, EC);
    Files.push_front(File);

    if (Contents) {
      std::error_code EC;
      raw_fd_ostream OS(File, EC);
      if (EC)
        return createFileError(File, EC);
      OS.write(Contents->data(), Contents->size());
    }
    return Files.front();
  }

private:
  std::forward_list<SmallString<128u>> Files;
};

} // end anonymous namespace

/// Handler for object files. The bundles are organized by sections with a
/// designated name.
///
/// To unbundle, we just copy the contents of the designated section.
///
/// The bundler produces object file in host target native format (e.g. ELF for
/// Linux). The sections it creates are:
///
/// <OFFLOAD_BUNDLER_MAGIC_STR><target triple 1>
/// |
/// | binary data for the <target 1>'s bundle
/// |
/// ...
/// <OFFLOAD_BUNDLER_MAGIC_STR><target triple N>
/// |
/// | binary data for the <target N>'s bundle
/// |
/// ...
/// <OFFLOAD_BUNDLER_MAGIC_STR><host target>
/// | 0 (1 byte long)
/// ...
///
/// The alignment of all the added sections is set to one to avoid padding
/// between concatenated parts.
///
class ObjectFileHandler final : public FileHandler {

  /// The object file we are currently dealing with.
  std::unique_ptr<ObjectFile> Obj;

  /// Return the input file contents.
  StringRef getInputFileContents() const { return Obj->getData(); }

  /// Return bundle name (<kind>-<triple>) if the provided section is an offload
  /// section.
  static Expected<Optional<StringRef>> IsOffloadSection(SectionRef CurSection) {
    Expected<StringRef> NameOrErr = CurSection.getName();
    if (!NameOrErr)
      return NameOrErr.takeError();

    // If it does not start with the reserved suffix, just skip this section.
    if (!NameOrErr->startswith(OFFLOAD_BUNDLER_MAGIC_STR))
      return None;

    // Return the triple that is right after the reserved prefix.
    return NameOrErr->substr(sizeof(OFFLOAD_BUNDLER_MAGIC_STR) - 1);
  }

  /// Total number of inputs.
  unsigned NumberOfInputs = 0;

  /// Total number of processed inputs, i.e, inputs that were already
  /// read from the buffers.
  unsigned NumberOfProcessedInputs = 0;

  /// Iterator of the current and next section.
  section_iterator CurrentSection;
  section_iterator NextSection;

  // Return a buffer with symbol names that are defined in target objects.
  // Each symbol name is prefixed by a target name <kind>-<triple> to uniquely
  // identify the target it belongs to, and symbol names are separated from each
  // other by '\0' characters.
  Expected<SmallVector<char, 0>> makeTargetSymbolTable() {
    SmallVector<char, 0> SymbolsBuf;
    raw_svector_ostream SymbolsOS(SymbolsBuf);
    LLVMContext Context;

    for (unsigned I = 0; I < NumberOfInputs; ++I) {
      if (I == HostInputIndex)
        continue;

      // Get the list of symbols defined in the target object. Open file and
      // check if it is a symbolic file.
      ErrorOr<std::unique_ptr<MemoryBuffer>> BufOrErr =
          MemoryBuffer::getFileOrSTDIN(InputFileNames[I]);
      if (!BufOrErr)
        return createFileError(InputFileNames[I], BufOrErr.getError());

      std::unique_ptr<MemoryBuffer> Buf = std::move(*BufOrErr);

      // Workaround for the absence of assembly parser for spir target. If this
      // input is a bitcode for spir target we need to remove module-level
      // inline asm from it, if there is one, and recreate the buffer with new
      // contents.
      // TODO: remove this workaround once spir target gets asm parser.
      if (isBitcode((const unsigned char *)Buf->getBufferStart(),
                    (const unsigned char *)Buf->getBufferEnd()))
        if (getTargetTriple(TargetNames[I]).isSPIR()) {
          SMDiagnostic Err;
          std::unique_ptr<Module> Mod = parseIR(*Buf, Err, Context);
          if (!Mod)
            return createStringError(inconvertibleErrorCode(),
                                     Err.getMessage());

          if (!Mod->getModuleInlineAsm().empty()) {
            Mod->setModuleInlineAsm("");

            SmallVector<char, 0> ModuleBuf;
            raw_svector_ostream ModuleOS(ModuleBuf);
            WriteBitcodeToFile(*Mod, ModuleOS);

            Buf = MemoryBuffer::getMemBufferCopy(ModuleOS.str(),
                                                 Buf->getBufferIdentifier());
          }
        }

      Expected<std::unique_ptr<Binary>> BinOrErr =
          createBinary(Buf->getMemBufferRef(), &Context);

      // If it is not a symbolic file just ignore it since we cannot do anything
      // with it.
      if (!BinOrErr) {
        if (auto Err = isNotObjectErrorInvalidFileType(BinOrErr.takeError()))
          return std::move(Err);
        continue;
      }
      auto *SF = dyn_cast<SymbolicFile>(&**BinOrErr);
      if (!SF)
        continue;

      for (BasicSymbolRef Symbol : SF->symbols()) {
        Expected<uint32_t> FlagsOrErr = Symbol.getFlags();
        if (!FlagsOrErr)
          return FlagsOrErr.takeError();

        // We are interested in externally visible and defined symbols only, so
        // ignore it if this is not such a symbol.
        bool Undefined = *FlagsOrErr & SymbolRef::SF_Undefined;
        bool Global = *FlagsOrErr & SymbolRef::SF_Global;
        if (Undefined || !Global)
          continue;

        // Add symbol name with the target prefix to the buffer.
        SymbolsOS << TargetNames[I] << ".";
        if (Error Err = Symbol.printName(SymbolsOS))
          return std::move(Err);
        SymbolsOS << '\0';
      }
    }
    return SymbolsBuf;
  }

public:
  ObjectFileHandler(std::unique_ptr<ObjectFile> ObjIn)
      : FileHandler(), Obj(std::move(ObjIn)),
        CurrentSection(Obj->section_begin()),
        NextSection(Obj->section_begin()) {}

  ~ObjectFileHandler() final {}

  Error ReadHeader(MemoryBuffer &Input) final { return Error::success(); }

  Expected<Optional<StringRef>> ReadBundleStart(MemoryBuffer &Input) final {
    while (NextSection != Obj->section_end()) {
      CurrentSection = NextSection;
      ++NextSection;

      // Check if the current section name starts with the reserved prefix. If
      // so, return the triple.
      Expected<Optional<StringRef>> TripleOrErr =
          IsOffloadSection(*CurrentSection);
      if (!TripleOrErr)
        return TripleOrErr.takeError();
      if (*TripleOrErr)
        return **TripleOrErr;
    }
    return None;
  }

  Error ReadBundleEnd(MemoryBuffer &Input) final { return Error::success(); }

  Error ReadBundle(raw_ostream &OS, MemoryBuffer &Input) final {
    Expected<StringRef> ContentOrErr = CurrentSection->getContents();
    if (!ContentOrErr)
      return ContentOrErr.takeError();
    StringRef Content = *ContentOrErr;

    // Copy fat object contents to the output when extracting host bundle.
    if (Content.size() == 1u && Content.front() == 0)
      Content = StringRef(Input.getBufferStart(), Input.getBufferSize());

    OS.write(Content.data(), Content.size());
    return Error::success();
  }

  Error WriteHeader(raw_fd_ostream &OS,
                    ArrayRef<std::unique_ptr<MemoryBuffer>> Inputs) final {
    assert(HostInputIndex != ~0u && "Host input index not defined.");

    // Record number of inputs.
    NumberOfInputs = Inputs.size();
    return Error::success();
  }

  Error WriteBundleStart(raw_fd_ostream &OS, StringRef TargetTriple) final {
    ++NumberOfProcessedInputs;
    return Error::success();
  }

  Error WriteBundleEnd(raw_fd_ostream &OS, StringRef TargetTriple) final {
    assert(NumberOfProcessedInputs <= NumberOfInputs &&
           "Processing more inputs that actually exist!");
    assert(HostInputIndex != ~0u && "Host input index not defined.");

    // If this is not the last output, we don't have to do anything.
    if (NumberOfProcessedInputs != NumberOfInputs)
      return Error::success();

    // We will use llvm-objcopy to add target objects sections to the output
    // fat object. These sections should have 'exclude' flag set which tells
    // link editor to remove them from linker inputs when linking executable or
    // shared library.

    // Find llvm-objcopy in order to create the bundle binary.
    ErrorOr<std::string> Objcopy = sys::findProgramByName(
        "llvm-objcopy", sys::path::parent_path(BundlerExecutable));
    if (!Objcopy)
      Objcopy = sys::findProgramByName("llvm-objcopy");
    if (!Objcopy)
      return createStringError(Objcopy.getError(),
                               "unable to find 'llvm-objcopy' in path");

    // We write to the output file directly. So, we close it and use the name
    // to pass down to llvm-objcopy.
    OS.close();

    // Temporary files that need to be removed.
    TempFileHandlerRAII TempFiles;

    // Compose llvm-objcopy command line for add target objects' sections with
    // appropriate flags.
    BumpPtrAllocator Alloc;
    StringSaver SS{Alloc};
    SmallVector<StringRef, 8u> ObjcopyArgs{"llvm-objcopy"};
    for (unsigned I = 0; I < NumberOfInputs; ++I) {
      StringRef InputFile = InputFileNames[I];
      if (I == HostInputIndex) {
        // Special handling for the host bundle. We do not need to add a
        // standard bundle for the host object since we are going to use fat
        // object as a host object. Therefore use dummy contents (one zero byte)
        // when creating section for the host bundle.
        Expected<StringRef> TempFileOrErr = TempFiles.Create(ArrayRef<char>(0));
        if (!TempFileOrErr)
          return TempFileOrErr.takeError();
        InputFile = *TempFileOrErr;
      }

      ObjcopyArgs.push_back(SS.save(Twine("--add-section=") +
                                    OFFLOAD_BUNDLER_MAGIC_STR + TargetNames[I] +
                                    "=" + InputFile));
<<<<<<< HEAD
    }

    // Add a section with symbol names that are defined in target objects to the
    // output fat object.
    Expected<SmallVector<char, 0>> SymbolsOrErr = makeTargetSymbolTable();
    if (!SymbolsOrErr)
      return SymbolsOrErr.takeError();

    if (!SymbolsOrErr->empty()) {
      // Add section with symbols names to fat object.
      Expected<StringRef> SymbolsFileOrErr =
          TempFiles.Create(makeArrayRef(*SymbolsOrErr));
      if (!SymbolsFileOrErr)
        return SymbolsFileOrErr.takeError();

      ObjcopyArgs.push_back(SS.save(Twine("--add-section=") +
                                    SYMBOLS_SECTION_NAME + "=" +
                                    *SymbolsFileOrErr));
    }

    ObjcopyArgs.push_back(InputFileNames[HostInputIndex]);
    ObjcopyArgs.push_back(IntermediateObj);

    if (Error Err = executeObjcopy(*Objcopy, ObjcopyArgs))
      return Err;

    // And run llvm-objcopy for the second time to update section flags.
    ObjcopyArgs.resize(1);
    for (unsigned I = 0; I < NumberOfInputs; ++I)
=======
>>>>>>> 8998a8aa
      ObjcopyArgs.push_back(SS.save(Twine("--set-section-flags=") +
                                    OFFLOAD_BUNDLER_MAGIC_STR + TargetNames[I] +
                                    "=readonly,exclude"));
    }
    ObjcopyArgs.push_back(InputFileNames[HostInputIndex]);
    ObjcopyArgs.push_back(OutputFileNames.front());

    if (Error Err = executeObjcopy(*Objcopy, ObjcopyArgs))
      return Err;

    return Error::success();
  }

  Error WriteBundle(raw_fd_ostream &OS, MemoryBuffer &Input) final {
    return Error::success();
  }

private:
  static Error executeObjcopy(StringRef Objcopy, ArrayRef<StringRef> Args) {
    // If the user asked for the commands to be printed out, we do that
    // instead of executing it.
    if (PrintExternalCommands) {
      errs() << "\"" << Objcopy << "\"";
      for (StringRef Arg : drop_begin(Args, 1))
        errs() << " \"" << Arg << "\"";
      errs() << "\n";
    } else {
      if (sys::ExecuteAndWait(Objcopy, Args))
        return createStringError(inconvertibleErrorCode(),
                                 "'llvm-objcopy' tool failed");
    }
    return Error::success();
  }
};

/// Handler for text files. The bundled file will have the following format.
///
/// "Comment OFFLOAD_BUNDLER_MAGIC_STR__START__ triple"
/// Bundle 1
/// "Comment OFFLOAD_BUNDLER_MAGIC_STR__END__ triple"
/// ...
/// "Comment OFFLOAD_BUNDLER_MAGIC_STR__START__ triple"
/// Bundle N
/// "Comment OFFLOAD_BUNDLER_MAGIC_STR__END__ triple"
class TextFileHandler final : public FileHandler {
  /// String that begins a line comment.
  StringRef Comment;

  /// String that initiates a bundle.
  std::string BundleStartString;

  /// String that closes a bundle.
  std::string BundleEndString;

  /// Number of chars read from input.
  size_t ReadChars = 0u;

protected:
  Error ReadHeader(MemoryBuffer &Input) final { return Error::success(); }

  Expected<Optional<StringRef>> ReadBundleStart(MemoryBuffer &Input) final {
    StringRef FC = Input.getBuffer();

    // Find start of the bundle.
    ReadChars = FC.find(BundleStartString, ReadChars);
    if (ReadChars == FC.npos)
      return None;

    // Get position of the triple.
    size_t TripleStart = ReadChars = ReadChars + BundleStartString.size();

    // Get position that closes the triple.
    size_t TripleEnd = ReadChars = FC.find("\n", ReadChars);
    if (TripleEnd == FC.npos)
      return None;

    // Next time we read after the new line.
    ++ReadChars;

    return StringRef(&FC.data()[TripleStart], TripleEnd - TripleStart);
  }

  Error ReadBundleEnd(MemoryBuffer &Input) final {
    StringRef FC = Input.getBuffer();

    // Read up to the next new line.
    assert(FC[ReadChars] == '\n' && "The bundle should end with a new line.");

    size_t TripleEnd = ReadChars = FC.find("\n", ReadChars + 1);
    if (TripleEnd != FC.npos)
      // Next time we read after the new line.
      ++ReadChars;

    return Error::success();
  }

  Error ReadBundle(raw_ostream &OS, MemoryBuffer &Input) final {
    StringRef FC = Input.getBuffer();
    size_t BundleStart = ReadChars;

    // Find end of the bundle.
    size_t BundleEnd = ReadChars = FC.find(BundleEndString, ReadChars);

    StringRef Bundle(&FC.data()[BundleStart], BundleEnd - BundleStart);
    OS << Bundle;

    return Error::success();
  }

  Error WriteHeader(raw_fd_ostream &OS,
                    ArrayRef<std::unique_ptr<MemoryBuffer>> Inputs) final {
    return Error::success();
  }

  Error WriteBundleStart(raw_fd_ostream &OS, StringRef TargetTriple) final {
    OS << BundleStartString << TargetTriple << "\n";
    return Error::success();
  }

  Error WriteBundleEnd(raw_fd_ostream &OS, StringRef TargetTriple) final {
    OS << BundleEndString << TargetTriple << "\n";
    return Error::success();
  }

  Error WriteBundle(raw_fd_ostream &OS, MemoryBuffer &Input) final {
    OS << Input.getBuffer();
    return Error::success();
  }

public:
  TextFileHandler(StringRef Comment)
      : FileHandler(), Comment(Comment), ReadChars(0) {
    BundleStartString =
        "\n" + Comment.str() + " " OFFLOAD_BUNDLER_MAGIC_STR "__START__ ";
    BundleEndString =
        "\n" + Comment.str() + " " OFFLOAD_BUNDLER_MAGIC_STR "__END__ ";
  }

  Error listBundleIDsCallback(MemoryBuffer &Input,
                              const BundleInfo &Info) final {
    // TODO: To list bundle IDs in a bundled text file we need to go through
    // all bundles. The format of bundled text file may need to include a
    // header if the performance of listing bundle IDs of bundled text file is
    // important.
    ReadChars = Input.getBuffer().find(BundleEndString, ReadChars);
    if (Error Err = ReadBundleEnd(Input))
      return Err;
    return Error::success();
  }
};

/// Archive file handler. Only unbundling is supported so far.
class ArchiveFileHandler final : public FileHandler {
  /// Archive we are dealing with.
  std::unique_ptr<Archive> Ar;

  /// Union of bundle names from all object. The value is a count of how many
  /// times we've seen the bundle in the archive object(s).
  StringMap<unsigned> Bundles;

  /// Iterators over the bundle names.
  StringMap<unsigned>::iterator CurrBundle = Bundles.end();
  StringMap<unsigned>::iterator NextBundle = Bundles.end();

  /// Output mode for the archive unbundler.
  enum class OutputType {
    Unknown,
    FileList, // Output is a list file with extracted object file names
    Object,   // Output is a single object file
    Archive   // Output is an archive with extracted objects
  };
  const OutputType Mode =
      StringSwitch<OutputType>(FilesType)
          .Cases("aoo", "aocx", "aocr", OutputType::FileList)
          .Case("ao", OutputType::Object)
          .Case("a", OutputType::Archive)
          .Default(OutputType::Unknown);

public:
  ArchiveFileHandler() = default;
  ~ArchiveFileHandler() = default;

  Error ReadHeader(MemoryBuffer &Input) override {
    assert(Mode != OutputType::Unknown && "unknown output mode");

    // Create archive instance for the given input.
    auto ArOrErr = Archive::create(Input);
    if (!ArOrErr)
      return ArOrErr.takeError();
    Ar = std::move(*ArOrErr);

    // Read all children.
    Error Err = Error::success();
    for (auto &C : Ar->children(Err)) {
      auto BinOrErr = C.getAsBinary();
      if (!BinOrErr) {
        if (auto Err = isNotObjectErrorInvalidFileType(BinOrErr.takeError()))
          return Err;
        continue;
      }

      auto &Bin = BinOrErr.get();
      if (!Bin->isObject())
        continue;

      auto Obj = std::unique_ptr<ObjectFile>(cast<ObjectFile>(Bin.release()));
      auto Buf = MemoryBuffer::getMemBuffer(Obj->getMemoryBufferRef(), false);

      // Collect the list of bundles from the object.
      ObjectFileHandler OFH(std::move(Obj));
      if (Error Err = OFH.ReadHeader(*Buf))
        return Err;
      Expected<Optional<StringRef>> NameOrErr = OFH.ReadBundleStart(*Buf);
      if (!NameOrErr)
        return NameOrErr.takeError();
      while (*NameOrErr) {
        ++Bundles[**NameOrErr];
        NameOrErr = OFH.ReadBundleStart(*Buf);
        if (!NameOrErr)
          return NameOrErr.takeError();
      }
    }
    if (Err)
      return Err;

    CurrBundle = Bundles.end();
    NextBundle = Bundles.begin();
    return Error::success();
  }

  Expected<Optional<StringRef>> ReadBundleStart(MemoryBuffer &Input) override {
    if (NextBundle == Bundles.end())
      return None;
    CurrBundle = NextBundle++;
    return CurrBundle->first();
  }

  Error ReadBundleEnd(MemoryBuffer &Input) override { return Error::success(); }

  Error ReadBundle(raw_ostream &OS, MemoryBuffer &Input) override {
    assert(CurrBundle->second && "attempt to extract nonexistent bundle");

    // In single-file mode we do not expect to see bundle more than once.
    if (Mode == OutputType::Object && CurrBundle->second > 1)
      return createStringError(
          errc::invalid_argument,
          "'ao' file type is requested, but the archive contains multiple "
          "device objects; use 'aoo' instead");

    // For 'host' archive bundle just copy input data to the output stream.
    if (Mode == OutputType::Archive && hasHostKind(CurrBundle->first())) {
      OS << Input.getBuffer();
      return Error::success();
    }

    // Extracted objects data for archive mode.
    SmallVector<NewArchiveMember, 8u> ArMembers;

    // Read all children.
    Error Err = Error::success();
    for (auto &C : Ar->children(Err)) {
      auto BinOrErr = C.getAsBinary();
      if (!BinOrErr) {
        if (auto Err = isNotObjectErrorInvalidFileType(BinOrErr.takeError()))
          return Err;
        continue;
      }

      auto &Bin = BinOrErr.get();
      if (!Bin->isObject())
        continue;

      auto Obj = std::unique_ptr<ObjectFile>(cast<ObjectFile>(Bin.release()));
      auto Buf = MemoryBuffer::getMemBuffer(Obj->getMemoryBufferRef(), false);

      auto ChildNameOrErr = C.getName();
      if (!ChildNameOrErr)
        return ChildNameOrErr.takeError();

      ObjectFileHandler OFH(std::move(Obj));
      if (Error Err = OFH.ReadHeader(*Buf))
        return Err;
      Expected<Optional<StringRef>> NameOrErr = OFH.ReadBundleStart(*Buf);
      if (!NameOrErr)
        return NameOrErr.takeError();
      while (*NameOrErr) {
        auto TT = **NameOrErr;
        if (TT == CurrBundle->first()) {
          // This is the bundle we are looking for.
          if (Mode == OutputType::FileList) {
            // Create temporary file where the device part will be extracted to.
            SmallString<128u> ChildFileName;
            StringRef Ext("o");
            if (FilesType == "aocr" || FilesType == "aocx")
              Ext = FilesType;
            auto EC = sys::fs::createTemporaryFile(TempFileNameBase, Ext,
                                                   ChildFileName);
            if (EC)
              return createFileError(ChildFileName, EC);

            raw_fd_ostream ChildOS(ChildFileName, EC);
            if (EC)
              return createFileError(ChildFileName, EC);

            if (Error Err = OFH.ReadBundle(ChildOS, *Buf))
              return Err;

            if (ChildOS.has_error())
              return createFileError(ChildFileName, ChildOS.error());

            // Add temporary file name with the device part to the output file
            // list.
            OS << ChildFileName << "\n";
          } else if (Mode == OutputType::Object) {
            // Extract the bundle to the output file in single file mode.
            if (Error Err = OFH.ReadBundle(OS, *Buf))
              return Err;
          } else if (Mode == OutputType::Archive) {
            // Extract the bundle to a buffer.
            SmallVector<char> Data;
            raw_svector_ostream ChildOS{Data};
            if (Error Err = OFH.ReadBundle(ChildOS, *Buf))
              return Err;

            // Add new archive member.
            NewArchiveMember &Member = ArMembers.emplace_back();
            std::string Name = (TT + "." + *ChildNameOrErr).str();
            Member.Buf = MemoryBuffer::getMemBufferCopy(ChildOS.str(), Name);
            Member.MemberName = Member.Buf->getBufferIdentifier();
          }
          if (Error Err = OFH.ReadBundleEnd(*Buf))
            return Err;
        }
        NameOrErr = OFH.ReadBundleStart(*Buf);
        if (!NameOrErr)
          return NameOrErr.takeError();
      }
    }
    if (Err)
      return Err;

    if (Mode == OutputType::Archive) {
      // Determine archive kind for the offload target.
      auto ArKind = getTargetTriple(CurrBundle->first()).isOSDarwin()
                        ? Archive::K_DARWIN
                        : Archive::K_GNU;

      // And write archive to the output.
      Expected<std::unique_ptr<MemoryBuffer>> NewAr =
          writeArchiveToBuffer(ArMembers, /*WriteSymtab=*/true, ArKind,
                               /*Deterministic=*/true, /*Thin=*/false);
      if (!NewAr)
        return NewAr.takeError();
      OS << NewAr.get()->getBuffer();
    }
    return Error::success();
  }

  Error WriteHeader(raw_fd_ostream &OS,
                    ArrayRef<std::unique_ptr<MemoryBuffer>> Inputs) override {
    llvm_unreachable("unsupported for the ArchiveFileHandler");
  }

  Error WriteBundleStart(raw_fd_ostream &OS, StringRef TargetTriple) override {
    llvm_unreachable("unsupported for the ArchiveFileHandler");
  }

  Error WriteBundleEnd(raw_fd_ostream &OS, StringRef TargetTriple) override {
    llvm_unreachable("unsupported for the ArchiveFileHandler");
  }

  Error WriteBundle(raw_fd_ostream &OS, MemoryBuffer &Input) override {
    llvm_unreachable("unsupported for the ArchiveFileHandler");
  }
};

/// Return an appropriate object file handler. We use the specific object
/// handler if we know how to deal with that format, otherwise we use a default
/// binary file handler.
static std::unique_ptr<FileHandler>
CreateObjectFileHandler(MemoryBuffer &FirstInput) {
  // Check if the input file format is one that we know how to deal with.
  Expected<std::unique_ptr<Binary>> BinaryOrErr = createBinary(FirstInput);

  // We only support regular object files. If failed to open the input as a
  // known binary or this is not an object file use the default binary handler.
  if (errorToBool(BinaryOrErr.takeError()) || !isa<ObjectFile>(*BinaryOrErr))
    return std::make_unique<BinaryFileHandler>();

  // Otherwise create an object file handler. The handler will be owned by the
  // client of this function.
  return std::make_unique<ObjectFileHandler>(
      std::unique_ptr<ObjectFile>(cast<ObjectFile>(BinaryOrErr->release())));
}

static bool FilesTypeIsArchiveToList(void) {
  return FilesType == "ao" || FilesType == "aoo" || FilesType == "aocr" ||
         FilesType == "aocx";
}

static bool FilesTypeIsArchive(void) {
  return FilesType == "a" || FilesTypeIsArchiveToList();
}

/// Return an appropriate handler given the input files and options.
static Expected<std::unique_ptr<FileHandler>>
CreateFileHandler(MemoryBuffer &FirstInput) {
  if (FilesType == "i")
    return std::make_unique<TextFileHandler>(/*Comment=*/"//");
  if (FilesType == "ii")
    return std::make_unique<TextFileHandler>(/*Comment=*/"//");
  if (FilesType == "cui")
    return std::make_unique<TextFileHandler>(/*Comment=*/"//");
  // TODO: `.d` should be eventually removed once `-M` and its variants are
  // handled properly in offload compilation.
  if (FilesType == "d")
    return std::make_unique<TextFileHandler>(/*Comment=*/"#");
  if (FilesType == "ll")
    return std::make_unique<TextFileHandler>(/*Comment=*/";");
  if (FilesType == "bc")
    return std::make_unique<BinaryFileHandler>();
  if (FilesType == "s")
    return std::make_unique<TextFileHandler>(/*Comment=*/"#");
  if (FilesType == "o")
    return CreateObjectFileHandler(FirstInput);
  if (FilesType == "gch")
    return std::make_unique<BinaryFileHandler>();
  if (FilesType == "ast")
    return std::make_unique<BinaryFileHandler>();
  if (FilesTypeIsArchive())
    return std::make_unique<ArchiveFileHandler>();

  return createStringError(errc::invalid_argument,
                           "'" + FilesType + "': invalid file type specified");
}

/// Bundle the files. Return true if an error was found.
static Error BundleFiles() {
  std::error_code EC;

  if (FilesTypeIsArchive())
    return createStringError(errc::invalid_argument,
                             "bundling is not supported for archives");

  // Create output file.
  raw_fd_ostream OutputFile(OutputFileNames.front(), EC, sys::fs::OF_None);
  if (EC)
    return createFileError(OutputFileNames.front(), EC);

  // Open input files.
  SmallVector<std::unique_ptr<MemoryBuffer>, 8u> InputBuffers;
  InputBuffers.reserve(InputFileNames.size());
  for (auto &I : InputFileNames) {
    ErrorOr<std::unique_ptr<MemoryBuffer>> CodeOrErr =
        MemoryBuffer::getFileOrSTDIN(I);
    if (std::error_code EC = CodeOrErr.getError())
      return createFileError(I, EC);
    InputBuffers.emplace_back(std::move(*CodeOrErr));
  }

  // Get the file handler. We use the host buffer as reference.
  assert(HostInputIndex != ~0u && "Host input index undefined??");
  Expected<std::unique_ptr<FileHandler>> FileHandlerOrErr =
      CreateFileHandler(*InputBuffers[HostInputIndex]);
  if (!FileHandlerOrErr)
    return FileHandlerOrErr.takeError();

  std::unique_ptr<FileHandler> &FH = *FileHandlerOrErr;
  assert(FH);

  // Write header.
  if (Error Err = FH->WriteHeader(OutputFile, InputBuffers))
    return Err;

  // Write all bundles along with the start/end markers. If an error was found
  // writing the end of the bundle component, abort the bundle writing.
  auto Input = InputBuffers.begin();
  for (auto &Triple : TargetNames) {
    if (Error Err = FH->WriteBundleStart(OutputFile, Triple))
      return Err;
    if (Error Err = FH->WriteBundle(OutputFile, **Input))
      return Err;
    if (Error Err = FH->WriteBundleEnd(OutputFile, Triple))
      return Err;
    ++Input;
  }
  return Error::success();
}

// List bundle IDs. Return true if an error was found.
static Error ListBundleIDsInFile(StringRef InputFileName) {
  // Open Input file.
  ErrorOr<std::unique_ptr<MemoryBuffer>> CodeOrErr =
      MemoryBuffer::getFileOrSTDIN(InputFileName);
  if (std::error_code EC = CodeOrErr.getError())
    return createFileError(InputFileName, EC);

  MemoryBuffer &Input = **CodeOrErr;

  // Select the right files handler.
  Expected<std::unique_ptr<FileHandler>> FileHandlerOrErr =
      CreateFileHandler(Input);
  if (!FileHandlerOrErr)
    return FileHandlerOrErr.takeError();

  std::unique_ptr<FileHandler> &FH = *FileHandlerOrErr;
  assert(FH);
  return FH->listBundleIDs(Input);
}

// Unbundle the files. Return true if an error was found.
static Error UnbundleFiles() {
  // Open Input file.
  ErrorOr<std::unique_ptr<MemoryBuffer>> CodeOrErr =
      MemoryBuffer::getFileOrSTDIN(InputFileNames.front());
  if (std::error_code EC = CodeOrErr.getError())
    return createFileError(InputFileNames.front(), EC);

  MemoryBuffer &Input = **CodeOrErr;

  // Select the right files handler.
  Expected<std::unique_ptr<FileHandler>> FileHandlerOrErr =
      CreateFileHandler(Input);
  if (!FileHandlerOrErr)
    return FileHandlerOrErr.takeError();

  std::unique_ptr<FileHandler> &FH = *FileHandlerOrErr;
  assert(FH);

  // Seed temporary filename generation with the stem of the input file.
  FH->SetTempFileNameBase(llvm::sys::path::stem(InputFileNames.front()));

  // Read the header of the bundled file.
  if (Error Err = FH->ReadHeader(Input))
    return Err;

  // Create a work list that consist of the map triple/output file.
  StringMap<StringRef> Worklist;
  auto Output = OutputFileNames.begin();
  for (auto &Triple : TargetNames) {
    Worklist[Triple] = *Output;
    ++Output;
  }

  // Read all the bundles that are in the work list. If we find no bundles we
  // assume the file is meant for the host target.
  bool FoundHostBundle = false;
  while (!Worklist.empty()) {
    Expected<Optional<StringRef>> CurTripleOrErr = FH->ReadBundleStart(Input);
    if (!CurTripleOrErr)
      return CurTripleOrErr.takeError();

    // We don't have more bundles.
    if (!*CurTripleOrErr)
      break;

    StringRef CurTriple = **CurTripleOrErr;
    assert(!CurTriple.empty());

    auto Output = Worklist.find(CurTriple);
    // The file may have more bundles for other targets, that we don't care
    // about. Therefore, move on to the next triple
    if (Output == Worklist.end())
      continue;

    // Check if the output file can be opened and copy the bundle to it.
    std::error_code EC;
    raw_fd_ostream OutputFile(Output->second, EC, sys::fs::OF_None);
    if (EC)
      return createFileError(Output->second, EC);
    if (Error Err = FH->ReadBundle(OutputFile, Input))
      return Err;
    if (Error Err = FH->ReadBundleEnd(Input))
      return Err;
    Worklist.erase(Output);

    // Record if we found the host bundle.
    if (hasHostKind(CurTriple))
      FoundHostBundle = true;
  }

  if (!AllowMissingBundles && !Worklist.empty()) {
    std::string ErrMsg = "Can't find bundles for";
    std::set<StringRef> Sorted;
    for (auto &E : Worklist)
      Sorted.insert(E.first());
    unsigned I = 0;
    unsigned Last = Sorted.size() - 1;
    for (auto &E : Sorted) {
      if (I != 0 && Last > 1)
        ErrMsg += ",";
      ErrMsg += " ";
      if (I == Last && I != 0)
        ErrMsg += "and ";
      ErrMsg += E.str();
      ++I;
    }
    return createStringError(inconvertibleErrorCode(), ErrMsg);
  }

  // If no bundles were found, assume the input file is the host bundle and
  // create empty files for the remaining targets.
  if (Worklist.size() == TargetNames.size()) {
    for (auto &E : Worklist) {
      std::error_code EC;
      raw_fd_ostream OutputFile(E.second, EC, sys::fs::OF_None);
      if (EC)
        return createFileError(E.second, EC);

      // If this entry has a host kind, copy the input file to the output file
      // except for the archive unbundling where output is a list file.
      if (hasHostKind(E.first()) && !FilesTypeIsArchiveToList())
        OutputFile.write(Input.getBufferStart(), Input.getBufferSize());
    }
    return Error::success();
  }

  // If we found elements, we emit an error if none of those were for the host
  // in case host bundle name was provided in command line.
  if (!FoundHostBundle && HostInputIndex != ~0u)
    return createStringError(inconvertibleErrorCode(),
                             "Can't find bundle for the host target");

  // If we still have any elements in the worklist, create empty files for them.
  for (auto &E : Worklist) {
    std::error_code EC;
    raw_fd_ostream OutputFile(E.second, EC, sys::fs::OF_None);
    if (EC)
      return createFileError(E.second, EC);
  }

  return Error::success();
}

// Unbundle the files. Return true if an error was found.
static Expected<bool> CheckBundledSection() {
  // Open Input file.
  ErrorOr<std::unique_ptr<MemoryBuffer>> CodeOrErr =
      MemoryBuffer::getFileOrSTDIN(InputFileNames.front());
  if (std::error_code EC = CodeOrErr.getError())
    return createFileError(InputFileNames.front(), EC);
  MemoryBuffer &Input = *CodeOrErr.get();

  // Select the right files handler.
  Expected<std::unique_ptr<FileHandler>> FileHandlerOrErr =
      CreateFileHandler(Input);
  if (!FileHandlerOrErr)
    return FileHandlerOrErr.takeError();

  std::unique_ptr<FileHandler> &FH = *FileHandlerOrErr;

  // Quit if we don't have a handler.
  if (!FH)
    return true;

  // Seed temporary filename generation with the stem of the input file.
  FH->SetTempFileNameBase(llvm::sys::path::stem(InputFileNames.front()));

  // Read the header of the bundled file.
  if (Error Err = FH->ReadHeader(Input))
    return std::move(Err);

  StringRef triple = TargetNames.front();
  // Read all the bundles that are in the work list. If we find no bundles we
  // assume the file is meant for the host target.
  bool found = false;
  while (!found) {
    Expected<Optional<StringRef>> CurTripleOrErr = FH->ReadBundleStart(Input);
    if (!CurTripleOrErr)
      return CurTripleOrErr.takeError();

    // We don't have more bundles.
    if (!*CurTripleOrErr)
      break;

    if (*CurTripleOrErr == triple) {
      found = true;
      break;
    }
  }
  return found;
}

static void PrintVersion(raw_ostream &OS) {
  OS << clang::getClangToolFullVersion("clang-offload-bundler") << '\n';
}

int main(int argc, const char **argv) {
  sys::PrintStackTraceOnErrorSignal(argv[0]);

  cl::HideUnrelatedOptions(ClangOffloadBundlerCategory);
  cl::SetVersionPrinter(PrintVersion);
  cl::ParseCommandLineOptions(
      argc, argv,
      "A tool to bundle several input files of the specified type <type> \n"
      "referring to the same source file but different targets into a single \n"
      "one. The resulting file can also be unbundled into different files by \n"
      "this tool if -unbundle is provided.\n");

  if (Help) {
    cl::PrintHelpMessage();
    return 0;
  }

  // These calls are needed so that we can read bitcode correctly.
  InitializeAllTargetInfos();
  InitializeAllTargetMCs();
  InitializeAllAsmParsers();

  auto reportError = [argv](Error E) {
    logAllUnhandledErrors(std::move(E), WithColor::error(errs(), argv[0]));
    exit(1);
  };

  auto doWork = [&](std::function<llvm::Error()> Work) {
    // Save the current executable directory as it will be useful to find other
    // tools.
    BundlerExecutable = argv[0];
    if (!llvm::sys::fs::exists(BundlerExecutable))
      BundlerExecutable =
          sys::fs::getMainExecutable(argv[0], &BundlerExecutable);

    if (llvm::Error Err = Work()) {
      reportError(std::move(Err));
    }
  };

  if (ListBundleIDs) {
    if (Unbundle) {
      reportError(
          createStringError(errc::invalid_argument,
                            "-unbundle and -list cannot be used together"));
    }
    if (InputFileNames.size() != 1) {
      reportError(createStringError(errc::invalid_argument,
                                    "only one input file supported for -list"));
    }
    if (OutputFileNames.size()) {
      reportError(createStringError(errc::invalid_argument,
                                    "-outputs option is invalid for -list"));
    }
    if (TargetNames.size()) {
      reportError(createStringError(errc::invalid_argument,
                                    "-targets option is invalid for -list"));
    }

    doWork([]() { return ListBundleIDsInFile(InputFileNames.front()); });
    return 0;
  }

  if (OutputFileNames.getNumOccurrences() == 0 && !CheckSection) {
    reportError(createStringError(
        errc::invalid_argument,
        "for the --outputs option: must be specified at least once!"));
  }
  if (TargetNames.getNumOccurrences() == 0) {
    reportError(createStringError(
        errc::invalid_argument,
        "for the --targets option: must be specified at least once!"));
  }

  if (Unbundle && CheckSection) {
    reportError(createStringError(
        errc::invalid_argument,
        "-unbundle and -check-section are not compatible options"));
    return 1;
  }

  // -check-section
  if (CheckSection) {
    if (InputFileNames.size() != 1) {
      reportError(
          createStringError(errc::invalid_argument,
                            "only one input file supported in checking mode"));
    }
    if (TargetNames.size() != 1) {
      reportError(
          createStringError(errc::invalid_argument,
                            "only one target supported in checking mode"));
    }
    if (OutputFileNames.size() != 0) {
      reportError(createStringError(
          errc::invalid_argument, "no output file supported in checking mode"));
    }
  }
  // -unbundle
  else if (Unbundle) {
    if (InputFileNames.size() != 1) {
      reportError(createStringError(
          errc::invalid_argument,
          "only one input file supported in unbundling mode"));
    }
    if (OutputFileNames.size() != TargetNames.size()) {
      reportError(createStringError(errc::invalid_argument,
                                    "number of output files and targets should "
                                    "match in unbundling mode"));
    }
  }
  // no explicit option: bundle
  else {
    if (OutputFileNames.size() != 1) {
      reportError(createStringError(
          errc::invalid_argument,
          "only one output file supported in bundling mode"));
    }
    if (InputFileNames.size() != TargetNames.size()) {
      reportError(createStringError(
          errc::invalid_argument,
          "number of input files and targets should match in bundling mode"));
    }
  }

  // Verify that the offload kinds and triples are known. We also check that we
  // have exactly one host target.
  unsigned Index = 0u;
  unsigned HostTargetNum = 0u;
  llvm::DenseSet<StringRef> ParsedTargets;
  for (StringRef Target : TargetNames) {
    if (ParsedTargets.contains(Target)) {
      reportError(createStringError(errc::invalid_argument,
                                    "Duplicate targets are not allowed"));
    }
    ParsedTargets.insert(Target);

    StringRef Kind;
    StringRef Triple;
    getOffloadKindAndTriple(Target, Kind, Triple);

    bool KindIsValid = !Kind.empty();
    KindIsValid = KindIsValid && StringSwitch<bool>(Kind)
                                     .Case("host", true)
                                     .Case("openmp", true)
                                     .Case("hip", true)
                                     .Case("sycl", true)
                                     .Case("fpga", true)
                                     .Case("hipv4", true)
                                     .Default(false);

    bool TripleIsValid = !Triple.empty();
    llvm::Triple T(Triple);
    TripleIsValid &= T.getArch() != Triple::UnknownArch;

    if (!KindIsValid || !TripleIsValid) {
      SmallVector<char, 128u> Buf;
      raw_svector_ostream Msg(Buf);
      Msg << "invalid target '" << Target << "'";
      if (!KindIsValid)
        Msg << ", unknown offloading kind '" << Kind << "'";
      if (!TripleIsValid)
        Msg << ", unknown target triple '" << Triple << "'";
      reportError(createStringError(errc::invalid_argument, Msg.str()));
    }

    if (KindIsValid && Kind == "host") {
      ++HostTargetNum;
      // Save the index of the input that refers to the host.
      HostInputIndex = Index;
    }

    ++Index;
  }

  if (CheckSection) {
    Expected<bool> Res = CheckBundledSection();
    if (!Res) {
      reportError(Res.takeError());
      return 1;
    }
    return !*Res;
  }

  // Host triple is not really needed for unbundling operation, so do not
  // treat missing host triple as error if we do unbundling.
  if ((Unbundle && HostTargetNum > 1) || (!Unbundle && HostTargetNum != 1)) {
    reportError(createStringError(errc::invalid_argument,
                                  "expecting exactly one host target but got " +
                                      Twine(HostTargetNum)));
  }

  doWork([]() { return Unbundle ? UnbundleFiles() : BundleFiles(); });
  return 0;
}<|MERGE_RESOLUTION|>--- conflicted
+++ resolved
@@ -762,7 +762,6 @@
       ObjcopyArgs.push_back(SS.save(Twine("--add-section=") +
                                     OFFLOAD_BUNDLER_MAGIC_STR + TargetNames[I] +
                                     "=" + InputFile));
-<<<<<<< HEAD
     }
 
     // Add a section with symbol names that are defined in target objects to the
@@ -783,21 +782,10 @@
                                     *SymbolsFileOrErr));
     }
 
-    ObjcopyArgs.push_back(InputFileNames[HostInputIndex]);
-    ObjcopyArgs.push_back(IntermediateObj);
-
-    if (Error Err = executeObjcopy(*Objcopy, ObjcopyArgs))
-      return Err;
-
-    // And run llvm-objcopy for the second time to update section flags.
-    ObjcopyArgs.resize(1);
     for (unsigned I = 0; I < NumberOfInputs; ++I)
-=======
->>>>>>> 8998a8aa
       ObjcopyArgs.push_back(SS.save(Twine("--set-section-flags=") +
                                     OFFLOAD_BUNDLER_MAGIC_STR + TargetNames[I] +
                                     "=readonly,exclude"));
-    }
     ObjcopyArgs.push_back(InputFileNames[HostInputIndex]);
     ObjcopyArgs.push_back(OutputFileNames.front());
 
