--- conflicted
+++ resolved
@@ -179,12 +179,6 @@
       if (remove >= digits_) {
         digits_ = 0;
       } else if (remove > 0) {
-<<<<<<< HEAD
-        // (&& j + remove < maxDigits) was added to avoid GCC < 8 build failure
-        // on -Werror=array-bounds
-        for (int j{ 0 }; j + remove < digits_ && (j + remove < maxDigits);
-             ++j) {
-=======
 #if defined __GNUC__ && __GNUC__ < 8
         // (&& j + remove < maxDigits) was added to avoid GCC < 8 build failure
         // on -Werror=array-bounds. This can be removed if -Werror is disable.
@@ -192,7 +186,6 @@
 #else
         for (int j{0}; j + remove < digits_; ++j) {
 #endif
->>>>>>> 755e53b4
           digit_[j] = digit_[j + remove];
         }
         digits_ -= remove;
