--- conflicted
+++ resolved
@@ -1083,22 +1083,12 @@
     // Otherwise, it's an absolute symbol.
     if (config->isPic)
       symtab->addSynthetic("__mh_execute_header", in.header->isec, /*value=*/0,
-<<<<<<< HEAD
-                           /*privateExtern=*/false,
-                           /*includeInSymtab=*/true);
-    else
-      symtab->addSynthetic("__mh_execute_header",
-                           /*isec*/ nullptr, /*value=*/0,
-                           /*privateExtern=*/false,
-                           /*includeInSymtab=*/true);
-=======
                            /*privateExtern=*/false, /*includeInSymtab=*/true,
                            /*referencedDynamically=*/true);
     else
       symtab->addSynthetic("__mh_execute_header", /*isec=*/nullptr, /*value=*/0,
                            /*privateExtern=*/false, /*includeInSymtab=*/true,
                            /*referencedDynamically=*/true);
->>>>>>> 86645b40
     break;
 
     // The following symbols are N_SECT symbols, even though the header is not
