//===-- llvm/MC/MCAsmInfo.h - Asm info --------------------------*- C++ -*-===//
//
// Part of the LLVM Project, under the Apache License v2.0 with LLVM Exceptions.
// See https://llvm.org/LICENSE.txt for license information.
// SPDX-License-Identifier: Apache-2.0 WITH LLVM-exception
//
//===----------------------------------------------------------------------===//
//
// This file contains a class to be used as the basis for target specific
// asm writers.  This class primarily takes care of global printing constants,
// which are used in very similar ways across all targets.
//
//===----------------------------------------------------------------------===//

#ifndef LLVM_MC_MCASMINFO_H
#define LLVM_MC_MCASMINFO_H

#include "llvm/ADT/StringRef.h"
#include "llvm/MC/MCDirectives.h"
#include "llvm/MC/MCTargetOptions.h"
#include <vector>

namespace llvm {

class MCContext;
class MCCFIInstruction;
class MCExpr;
class MCSection;
class MCStreamer;
class MCSubtargetInfo;
class MCSymbol;

namespace WinEH {

enum class EncodingType {
  Invalid, /// Invalid
  Alpha,   /// Windows Alpha
  Alpha64, /// Windows AXP64
  ARM,     /// Windows NT (Windows on ARM)
  CE,      /// Windows CE ARM, PowerPC, SH3, SH4
  Itanium, /// Windows x64, Windows Itanium (IA-64)
  X86,     /// Windows x86, uses no CFI, just EH tables
  MIPS = Alpha,
};

} // end namespace WinEH

namespace LCOMM {

enum LCOMMType { NoAlignment, ByteAlignment, Log2Alignment };

} // end namespace LCOMM

/// This class is intended to be used as a base class for asm
/// properties and features specific to the target.
class MCAsmInfo {
public:
  /// Assembly character literal syntax types.
  enum AsmCharLiteralSyntax {
    ACLS_Unknown, /// Unknown; character literals not used by LLVM for this
                  /// target.
    ACLS_SingleQuotePrefix, /// The desired character is prefixed by a single
                            /// quote, e.g., `'A`.
  };

protected:
  //===------------------------------------------------------------------===//
  // Properties to be set by the target writer, used to configure asm printer.
  //

  /// Code pointer size in bytes.  Default is 4.
  unsigned CodePointerSize = 4;

  /// Size of the stack slot reserved for callee-saved registers, in bytes.
  /// Default is same as pointer size.
  unsigned CalleeSaveStackSlotSize = 4;

  /// True if target is little endian.  Default is true.
  bool IsLittleEndian = true;

  /// True if target stack grow up.  Default is false.
  bool StackGrowsUp = false;

  /// True if this target has the MachO .subsections_via_symbols directive.
  /// Default is false.
  bool HasSubsectionsViaSymbols = false;

  /// True if this is a MachO target that supports the macho-specific .zerofill
  /// directive for emitting BSS Symbols.  Default is false.
  bool HasMachoZeroFillDirective = false;

  /// True if this is a MachO target that supports the macho-specific .tbss
  /// directive for emitting thread local BSS Symbols.  Default is false.
  bool HasMachoTBSSDirective = false;

  /// True if this is a non-GNU COFF target. The COFF port of the GNU linker
  /// doesn't handle associative comdats in the way that we would like to use
  /// them.
  bool HasCOFFAssociativeComdats = false;

  /// True if this is a non-GNU COFF target. For GNU targets, we don't generate
  /// constants into comdat sections.
  bool HasCOFFComdatConstants = false;

  /// True if this is an XCOFF target that supports visibility attributes as
  /// part of .global, .weak, .extern, and .comm. Default is false.
  bool HasVisibilityOnlyWithLinkage = false;

  /// This is the maximum possible length of an instruction, which is needed to
  /// compute the size of an inline asm.  Defaults to 4.
  unsigned MaxInstLength = 4;

  /// Every possible instruction length is a multiple of this value.  Factored
  /// out in .debug_frame and .debug_line.  Defaults to 1.
  unsigned MinInstAlignment = 1;

  /// The '$' token, when not referencing an identifier or constant, refers to
  /// the current PC.  Defaults to false.
  bool DollarIsPC = false;

  /// Allow '.' token, when not referencing an identifier or constant, to refer
  /// to the current PC. Defaults to true.
  bool DotIsPC = true;

  /// This string, if specified, is used to separate instructions from each
  /// other when on the same line.  Defaults to ';'
  const char *SeparatorString;

  /// This indicates the comment string used by the assembler.  Defaults to
  /// "#"
  StringRef CommentString;

  /// This indicates whether the comment string is only accepted as a comment
  /// at the beginning of statements. Defaults to false.
  bool RestrictCommentStringToStartOfStatement = false;

  /// This indicates whether to allow additional "comment strings" to be lexed
  /// as a comment. Setting this attribute to true, will ensure that C-style
  /// line comments (// ..), C-style block comments (/* .. */), and "#" are
  /// all treated as comments in addition to the string specified by the
  /// CommentString attribute.
  /// Default is true.
  bool AllowAdditionalComments = true;

  /// This is appended to emitted labels.  Defaults to ":"
  const char *LabelSuffix;

  // Print the EH begin symbol with an assignment. Defaults to false.
  bool UseAssignmentForEHBegin = false;

  // Do we need to create a local symbol for .size?
  bool NeedsLocalForSize = false;

  /// This prefix is used for globals like constant pool entries that are
  /// completely private to the .s file and should not have names in the .o
  /// file.  Defaults to "L"
  StringRef PrivateGlobalPrefix;

  /// This prefix is used for labels for basic blocks. Defaults to the same as
  /// PrivateGlobalPrefix.
  StringRef PrivateLabelPrefix;

  /// This prefix is used for symbols that should be passed through the
  /// assembler but be removed by the linker.  This is 'l' on Darwin, currently
  /// used for some ObjC metadata.  The default of "" meast that for this system
  /// a plain private symbol should be used.  Defaults to "".
  StringRef LinkerPrivateGlobalPrefix;

  /// If these are nonempty, they contain a directive to emit before and after
  /// an inline assembly statement.  Defaults to "#APP\n", "#NO_APP\n"
  const char *InlineAsmStart;
  const char *InlineAsmEnd;

  /// These are assembly directives that tells the assembler to interpret the
  /// following instructions differently.  Defaults to ".code16", ".code32",
  /// ".code64".
  const char *Code16Directive;
  const char *Code32Directive;
  const char *Code64Directive;

  /// Which dialect of an assembler variant to use.  Defaults to 0
  unsigned AssemblerDialect = 0;

  /// This is true if the assembler allows @ characters in symbol names.
  /// Defaults to false.
  bool AllowAtInName = false;

  /// This is true if the assembler allows the "?" character at the start of
  /// of a string to be lexed as an AsmToken::Identifier.
<<<<<<< HEAD
  /// If the CommentString is also set to "?", setting this option will have
  /// no effect, and the string will be lexed as a comment.
  /// Defaults to false.
=======
  /// If the AsmLexer determines that the string can be lexed as a possible
  /// comment, setting this option will have no effect, and the string will
  /// still be lexed as a comment.
>>>>>>> 11299179
  bool AllowQuestionAtStartOfIdentifier = false;

  /// This is true if the assembler allows the "$" character at the start of
  /// of a string to be lexed as an AsmToken::Identifier.
<<<<<<< HEAD
  /// If the CommentString is also set to "$", setting this option will have
  /// no effect, and the string will be lexed as a comment.
  /// Defaults to false.
=======
  /// If the AsmLexer determines that the string can be lexed as a possible
  /// comment, setting this option will have no effect, and the string will
  /// still be lexed as a comment.
>>>>>>> 11299179
  bool AllowDollarAtStartOfIdentifier = false;

  /// This is true if the assembler allows the "@" character at the start of
  /// a string to be lexed as an AsmToken::Identifier.
<<<<<<< HEAD
  /// If the CommentString is also set to "@", setting this option will have
  /// no effect, and the string will be lexed as a comment.
  /// Defaults to false.
  bool AllowAtAtStartOfIdentifier = false;
=======
  /// If the AsmLexer determines that the string can be lexed as a possible
  /// comment, setting this option will have no effect, and the string will
  /// still be lexed as a comment.
  bool AllowAtAtStartOfIdentifier = false;

  /// This is true if the assembler allows the "#" character at the start of
  /// a string to be lexed as an AsmToken::Identifier.
  /// If the AsmLexer determines that the string can be lexed as a possible
  /// comment, setting this option will have no effect, and the string will
  /// still be lexed as a comment.
  bool AllowHashAtStartOfIdentifier = false;
>>>>>>> 11299179

  /// If this is true, symbol names with invalid characters will be printed in
  /// quotes.
  bool SupportsQuotedNames = true;

  /// This is true if data region markers should be printed as
  /// ".data_region/.end_data_region" directives. If false, use "$d/$a" labels
  /// instead.
  bool UseDataRegionDirectives = false;

  /// True if .align is to be used for alignment. Only power-of-two
  /// alignment is supported.
  bool UseDotAlignForAlignment = false;

  /// True if the target supports LEB128 directives.
  bool HasLEB128Directives = true;

  //===--- Data Emission Directives -------------------------------------===//

  /// This should be set to the directive used to get some number of zero (and
  /// non-zero if supported by the directive) bytes emitted to the current
  /// section. Common cases are "\t.zero\t" and "\t.space\t". Defaults to
  /// "\t.zero\t"
  const char *ZeroDirective;

  /// This should be set to true if the zero directive supports a value to emit
  /// other than zero. If this is set to false, the Data*bitsDirective's will be
  /// used to emit these bytes. Defaults to true.
  bool ZeroDirectiveSupportsNonZeroValue = true;

  /// This directive allows emission of an ascii string with the standard C
  /// escape characters embedded into it.  If a target doesn't support this, it
  /// can be set to null. Defaults to "\t.ascii\t"
  const char *AsciiDirective;

  /// If not null, this allows for special handling of zero terminated strings
  /// on this target.  This is commonly supported as ".asciz".  If a target
  /// doesn't support this, it can be set to null.  Defaults to "\t.asciz\t"
  const char *AscizDirective;

  /// This directive accepts a comma-separated list of bytes for emission as a
  /// string of bytes.  For targets that do not support this, it shall be set to
  /// null.  Defaults to null.
  const char *ByteListDirective = nullptr;

  /// Form used for character literals in the assembly syntax.  Useful for
  /// producing strings as byte lists.  If a target does not use or support
  /// this, it shall be set to ACLS_Unknown.  Defaults to ACLS_Unknown.
  AsmCharLiteralSyntax CharacterLiteralSyntax = ACLS_Unknown;

  /// These directives are used to output some unit of integer data to the
  /// current section.  If a data directive is set to null, smaller data
  /// directives will be used to emit the large sizes.  Defaults to "\t.byte\t",
  /// "\t.short\t", "\t.long\t", "\t.quad\t"
  const char *Data8bitsDirective;
  const char *Data16bitsDirective;
  const char *Data32bitsDirective;
  const char *Data64bitsDirective;

  /// True if data directives support signed values
  bool SupportsSignedData = true;

  /// If non-null, a directive that is used to emit a word which should be
  /// relocated as a 64-bit GP-relative offset, e.g. .gpdword on Mips.  Defaults
  /// to nullptr.
  const char *GPRel64Directive = nullptr;

  /// If non-null, a directive that is used to emit a word which should be
  /// relocated as a 32-bit GP-relative offset, e.g. .gpword on Mips or .gprel32
  /// on Alpha.  Defaults to nullptr.
  const char *GPRel32Directive = nullptr;

  /// If non-null, directives that are used to emit a word/dword which should
  /// be relocated as a 32/64-bit DTP/TP-relative offset, e.g. .dtprelword/
  /// .dtpreldword/.tprelword/.tpreldword on Mips.
  const char *DTPRel32Directive = nullptr;
  const char *DTPRel64Directive = nullptr;
  const char *TPRel32Directive = nullptr;
  const char *TPRel64Directive = nullptr;

  /// This is true if this target uses "Sun Style" syntax for section switching
  /// ("#alloc,#write" etc) instead of the normal ELF syntax (,"a,w") in
  /// .section directives.  Defaults to false.
  bool SunStyleELFSectionSwitchSyntax = false;

  /// This is true if this target uses ELF '.section' directive before the
  /// '.bss' one. It's used for PPC/Linux which doesn't support the '.bss'
  /// directive only.  Defaults to false.
  bool UsesELFSectionDirectiveForBSS = false;

  bool NeedsDwarfSectionOffsetDirective = false;

  //===--- Alignment Information ----------------------------------------===//

  /// If this is true (the default) then the asmprinter emits ".align N"
  /// directives, where N is the number of bytes to align to.  Otherwise, it
  /// emits ".align log2(N)", e.g. 3 to align to an 8 byte boundary.  Defaults
  /// to true.
  bool AlignmentIsInBytes = true;

  /// If non-zero, this is used to fill the executable space created as the
  /// result of a alignment directive.  Defaults to 0
  unsigned TextAlignFillValue = 0;

  //===--- Global Variable Emission Directives --------------------------===//

  /// This is the directive used to declare a global entity. Defaults to
  /// ".globl".
  const char *GlobalDirective;

  /// True if the expression
  ///   .long f - g
  /// uses a relocation but it can be suppressed by writing
  ///   a = f - g
  ///   .long a
  bool SetDirectiveSuppressesReloc = false;

  /// False if the assembler requires that we use
  /// \code
  ///   Lc = a - b
  ///   .long Lc
  /// \endcode
  //
  /// instead of
  //
  /// \code
  ///   .long a - b
  /// \endcode
  ///
  ///  Defaults to true.
  bool HasAggressiveSymbolFolding = true;

  /// True is .comm's and .lcomms optional alignment is to be specified in bytes
  /// instead of log2(n).  Defaults to true.
  bool COMMDirectiveAlignmentIsInBytes = true;

  /// Describes if the .lcomm directive for the target supports an alignment
  /// argument and how it is interpreted.  Defaults to NoAlignment.
  LCOMM::LCOMMType LCOMMDirectiveAlignmentType = LCOMM::NoAlignment;

  /// True if the target only has basename for .file directive. False if the
  /// target also needs the directory along with the basename. Default to true.
  bool HasBasenameOnlyForFileDirective = true;

  // True if the target allows .align directives on functions. This is true for
  // most targets, so defaults to true.
  bool HasFunctionAlignment = true;

  /// True if the target has .type and .size directives, this is true for most
  /// ELF targets.  Defaults to true.
  bool HasDotTypeDotSizeDirective = true;

  /// True if the target has a single parameter .file directive, this is true
  /// for ELF targets.  Defaults to true.
  bool HasSingleParameterDotFile = true;

  /// True if the target has a .ident directive, this is true for ELF targets.
  /// Defaults to false.
  bool HasIdentDirective = false;

  /// True if this target supports the MachO .no_dead_strip directive.  Defaults
  /// to false.
  bool HasNoDeadStrip = false;

  /// True if this target supports the MachO .alt_entry directive.  Defaults to
  /// false.
  bool HasAltEntry = false;

  /// Used to declare a global as being a weak symbol. Defaults to ".weak".
  const char *WeakDirective;

  /// This directive, if non-null, is used to declare a global as being a weak
  /// undefined symbol.  Defaults to nullptr.
  const char *WeakRefDirective = nullptr;

  /// True if we have a directive to declare a global as being a weak defined
  /// symbol.  Defaults to false.
  bool HasWeakDefDirective = false;

  /// True if we have a directive to declare a global as being a weak defined
  /// symbol that can be hidden (unexported).  Defaults to false.
  bool HasWeakDefCanBeHiddenDirective = false;

  /// True if we should mark symbols as global instead of weak, for
  /// weak*/linkonce*, if the symbol has a comdat.
  /// Defaults to false.
  bool AvoidWeakIfComdat = false;

  /// This attribute, if not MCSA_Invalid, is used to declare a symbol as having
  /// hidden visibility.  Defaults to MCSA_Hidden.
  MCSymbolAttr HiddenVisibilityAttr = MCSA_Hidden;

  /// This attribute, if not MCSA_Invalid, is used to declare an undefined
  /// symbol as having hidden visibility. Defaults to MCSA_Hidden.
  MCSymbolAttr HiddenDeclarationVisibilityAttr = MCSA_Hidden;

  /// This attribute, if not MCSA_Invalid, is used to declare a symbol as having
  /// protected visibility.  Defaults to MCSA_Protected
  MCSymbolAttr ProtectedVisibilityAttr = MCSA_Protected;

  //===--- Dwarf Emission Directives -----------------------------------===//

  /// True if target supports emission of debugging information.  Defaults to
  /// false.
  bool SupportsDebugInformation = false;

  /// Exception handling format for the target.  Defaults to None.
  ExceptionHandling ExceptionsType = ExceptionHandling::None;

  /// Windows exception handling data (.pdata) encoding.  Defaults to Invalid.
  WinEH::EncodingType WinEHEncodingType = WinEH::EncodingType::Invalid;

  /// True if Dwarf2 output generally uses relocations for references to other
  /// .debug_* sections.
  bool DwarfUsesRelocationsAcrossSections = true;

  /// True if DWARF FDE symbol reference relocations should be replaced by an
  /// absolute difference.
  bool DwarfFDESymbolsUseAbsDiff = false;

  /// True if the target supports generating the DWARF line table through using
  /// the .loc/.file directives. Defaults to true.
  bool UsesDwarfFileAndLocDirectives = true;

  /// True if the target needs the DWARF section length in the header (if any)
  /// of the DWARF section in the assembly file. Defaults to true.
  bool DwarfSectionSizeRequired = true;

  /// True if dwarf register numbers are printed instead of symbolic register
  /// names in .cfi_* directives.  Defaults to false.
  bool DwarfRegNumForCFI = false;

  /// True if target uses parens to indicate the symbol variant instead of @.
  /// For example, foo(plt) instead of foo@plt.  Defaults to false.
  bool UseParensForSymbolVariant = false;

  /// True if the target supports flags in ".loc" directive, false if only
  /// location is allowed.
  bool SupportsExtendedDwarfLocDirective = true;

  //===--- Prologue State ----------------------------------------------===//

  std::vector<MCCFIInstruction> InitialFrameState;

  //===--- Integrated Assembler Information ----------------------------===//

  // Generated object files can use all ELF features supported by GNU ld of
  // this binutils version and later. INT_MAX means all features can be used,
  // regardless of GNU ld support. The default value is referenced by
  // clang/Driver/Options.td.
  std::pair<int, int> BinutilsVersion = {2, 26};

  /// Should we use the integrated assembler?
  /// The integrated assembler should be enabled by default (by the
  /// constructors) when failing to parse a valid piece of assembly (inline
  /// or otherwise) is considered a bug. It may then be overridden after
  /// construction (see LLVMTargetMachine::initAsmInfo()).
  bool UseIntegratedAssembler;

  /// Preserve Comments in assembly
  bool PreserveAsmComments;

  /// Compress DWARF debug sections. Defaults to no compression.
  DebugCompressionType CompressDebugSections = DebugCompressionType::None;

  /// True if the integrated assembler should interpret 'a >> b' constant
  /// expressions as logical rather than arithmetic.
  bool UseLogicalShr = true;

  // If true, emit GOTPCRELX/REX_GOTPCRELX instead of GOTPCREL, on
  // X86_64 ELF.
  bool RelaxELFRelocations = true;

  // If true, then the lexer and expression parser will support %neg(),
  // %hi(), and similar unary operators.
  bool HasMipsExpressions = false;

  // If true, use Motorola-style integers in Assembly (ex. $0ac).
  bool UseMotorolaIntegers = false;

  // If true, emit function descriptor symbol on AIX.
  bool NeedsFunctionDescriptors = false;

public:
  explicit MCAsmInfo();
  virtual ~MCAsmInfo();

  /// Get the code pointer size in bytes.
  unsigned getCodePointerSize() const { return CodePointerSize; }

  /// Get the callee-saved register stack slot
  /// size in bytes.
  unsigned getCalleeSaveStackSlotSize() const {
    return CalleeSaveStackSlotSize;
  }

  /// True if the target is little endian.
  bool isLittleEndian() const { return IsLittleEndian; }

  /// True if target stack grow up.
  bool isStackGrowthDirectionUp() const { return StackGrowsUp; }

  bool hasSubsectionsViaSymbols() const { return HasSubsectionsViaSymbols; }

  // Data directive accessors.

  const char *getData8bitsDirective() const { return Data8bitsDirective; }
  const char *getData16bitsDirective() const { return Data16bitsDirective; }
  const char *getData32bitsDirective() const { return Data32bitsDirective; }
  const char *getData64bitsDirective() const { return Data64bitsDirective; }
  bool supportsSignedData() const { return SupportsSignedData; }
  const char *getGPRel64Directive() const { return GPRel64Directive; }
  const char *getGPRel32Directive() const { return GPRel32Directive; }
  const char *getDTPRel64Directive() const { return DTPRel64Directive; }
  const char *getDTPRel32Directive() const { return DTPRel32Directive; }
  const char *getTPRel64Directive() const { return TPRel64Directive; }
  const char *getTPRel32Directive() const { return TPRel32Directive; }

  /// Targets can implement this method to specify a section to switch to if the
  /// translation unit doesn't have any trampolines that require an executable
  /// stack.
  virtual MCSection *getNonexecutableStackSection(MCContext &Ctx) const {
    return nullptr;
  }

  /// True if the section is atomized using the symbols in it.
  /// This is false if the section is not atomized at all (most ELF sections) or
  /// if it is atomized based on its contents (MachO' __TEXT,__cstring for
  /// example).
  virtual bool isSectionAtomizableBySymbols(const MCSection &Section) const;

  virtual const MCExpr *getExprForPersonalitySymbol(const MCSymbol *Sym,
                                                    unsigned Encoding,
                                                    MCStreamer &Streamer) const;

  virtual const MCExpr *getExprForFDESymbol(const MCSymbol *Sym,
                                            unsigned Encoding,
                                            MCStreamer &Streamer) const;

  /// Return true if C is an acceptable character inside a symbol name.
  virtual bool isAcceptableChar(char C) const;

  /// Return true if the identifier \p Name does not need quotes to be
  /// syntactically correct.
  virtual bool isValidUnquotedName(StringRef Name) const;

  /// Return true if the .section directive should be omitted when
  /// emitting \p SectionName.  For example:
  ///
  /// shouldOmitSectionDirective(".text")
  ///
  /// returns false => .section .text,#alloc,#execinstr
  /// returns true  => .text
  virtual bool shouldOmitSectionDirective(StringRef SectionName) const;

  bool usesSunStyleELFSectionSwitchSyntax() const {
    return SunStyleELFSectionSwitchSyntax;
  }

  bool usesELFSectionDirectiveForBSS() const {
    return UsesELFSectionDirectiveForBSS;
  }

  bool needsDwarfSectionOffsetDirective() const {
    return NeedsDwarfSectionOffsetDirective;
  }

  // Accessors.

  bool hasMachoZeroFillDirective() const { return HasMachoZeroFillDirective; }
  bool hasMachoTBSSDirective() const { return HasMachoTBSSDirective; }
  bool hasCOFFAssociativeComdats() const { return HasCOFFAssociativeComdats; }
  bool hasCOFFComdatConstants() const { return HasCOFFComdatConstants; }
  bool hasVisibilityOnlyWithLinkage() const {
    return HasVisibilityOnlyWithLinkage;
  }

  /// Returns the maximum possible encoded instruction size in bytes. If \p STI
  /// is null, this should be the maximum size for any subtarget.
  virtual unsigned getMaxInstLength(const MCSubtargetInfo *STI = nullptr) const {
    return MaxInstLength;
  }

  unsigned getMinInstAlignment() const { return MinInstAlignment; }
  bool getDollarIsPC() const { return DollarIsPC; }
  bool getDotIsPC() const { return DotIsPC; }
  const char *getSeparatorString() const { return SeparatorString; }

  /// This indicates the column (zero-based) at which asm comments should be
  /// printed.
  unsigned getCommentColumn() const { return 40; }

  StringRef getCommentString() const { return CommentString; }
  bool getRestrictCommentStringToStartOfStatement() const {
    return RestrictCommentStringToStartOfStatement;
  }
  bool shouldAllowAdditionalComments() const { return AllowAdditionalComments; }
  const char *getLabelSuffix() const { return LabelSuffix; }

  bool useAssignmentForEHBegin() const { return UseAssignmentForEHBegin; }
  bool needsLocalForSize() const { return NeedsLocalForSize; }
  StringRef getPrivateGlobalPrefix() const { return PrivateGlobalPrefix; }
  StringRef getPrivateLabelPrefix() const { return PrivateLabelPrefix; }

  bool hasLinkerPrivateGlobalPrefix() const {
    return !LinkerPrivateGlobalPrefix.empty();
  }

  StringRef getLinkerPrivateGlobalPrefix() const {
    if (hasLinkerPrivateGlobalPrefix())
      return LinkerPrivateGlobalPrefix;
    return getPrivateGlobalPrefix();
  }

  const char *getInlineAsmStart() const { return InlineAsmStart; }
  const char *getInlineAsmEnd() const { return InlineAsmEnd; }
  const char *getCode16Directive() const { return Code16Directive; }
  const char *getCode32Directive() const { return Code32Directive; }
  const char *getCode64Directive() const { return Code64Directive; }
  unsigned getAssemblerDialect() const { return AssemblerDialect; }
  bool doesAllowAtInName() const { return AllowAtInName; }
  bool doesAllowQuestionAtStartOfIdentifier() const {
    return AllowQuestionAtStartOfIdentifier;
  }
  bool doesAllowAtAtStartOfIdentifier() const {
    return AllowAtAtStartOfIdentifier;
  }
  bool doesAllowDollarAtStartOfIdentifier() const {
    return AllowDollarAtStartOfIdentifier;
  }
<<<<<<< HEAD
=======
  bool doesAllowHashAtStartOfIdentifier() const {
    return AllowHashAtStartOfIdentifier;
  }
>>>>>>> 11299179
  bool supportsNameQuoting() const { return SupportsQuotedNames; }

  bool doesSupportDataRegionDirectives() const {
    return UseDataRegionDirectives;
  }

  bool useDotAlignForAlignment() const {
    return UseDotAlignForAlignment;
  }

  bool hasLEB128Directives() const { return HasLEB128Directives; }

  const char *getZeroDirective() const { return ZeroDirective; }
  bool doesZeroDirectiveSupportNonZeroValue() const {
    return ZeroDirectiveSupportsNonZeroValue;
  }
  const char *getAsciiDirective() const { return AsciiDirective; }
  const char *getAscizDirective() const { return AscizDirective; }
  const char *getByteListDirective() const { return ByteListDirective; }
  AsmCharLiteralSyntax characterLiteralSyntax() const {
    return CharacterLiteralSyntax;
  }
  bool getAlignmentIsInBytes() const { return AlignmentIsInBytes; }
  unsigned getTextAlignFillValue() const { return TextAlignFillValue; }
  const char *getGlobalDirective() const { return GlobalDirective; }

  bool doesSetDirectiveSuppressReloc() const {
    return SetDirectiveSuppressesReloc;
  }

  bool hasAggressiveSymbolFolding() const { return HasAggressiveSymbolFolding; }

  bool getCOMMDirectiveAlignmentIsInBytes() const {
    return COMMDirectiveAlignmentIsInBytes;
  }

  LCOMM::LCOMMType getLCOMMDirectiveAlignmentType() const {
    return LCOMMDirectiveAlignmentType;
  }

  bool hasBasenameOnlyForFileDirective() const {
    return HasBasenameOnlyForFileDirective;
  }
  bool hasFunctionAlignment() const { return HasFunctionAlignment; }
  bool hasDotTypeDotSizeDirective() const { return HasDotTypeDotSizeDirective; }
  bool hasSingleParameterDotFile() const { return HasSingleParameterDotFile; }
  bool hasIdentDirective() const { return HasIdentDirective; }
  bool hasNoDeadStrip() const { return HasNoDeadStrip; }
  bool hasAltEntry() const { return HasAltEntry; }
  const char *getWeakDirective() const { return WeakDirective; }
  const char *getWeakRefDirective() const { return WeakRefDirective; }
  bool hasWeakDefDirective() const { return HasWeakDefDirective; }

  bool hasWeakDefCanBeHiddenDirective() const {
    return HasWeakDefCanBeHiddenDirective;
  }

  bool avoidWeakIfComdat() const { return AvoidWeakIfComdat; }

  MCSymbolAttr getHiddenVisibilityAttr() const { return HiddenVisibilityAttr; }

  MCSymbolAttr getHiddenDeclarationVisibilityAttr() const {
    return HiddenDeclarationVisibilityAttr;
  }

  MCSymbolAttr getProtectedVisibilityAttr() const {
    return ProtectedVisibilityAttr;
  }

  bool doesSupportDebugInformation() const { return SupportsDebugInformation; }

  ExceptionHandling getExceptionHandlingType() const { return ExceptionsType; }
  WinEH::EncodingType getWinEHEncodingType() const { return WinEHEncodingType; }

  void setExceptionsType(ExceptionHandling EH) {
    ExceptionsType = EH;
  }

  /// Returns true if the exception handling method for the platform uses call
  /// frame information to unwind.
  bool usesCFIForEH() const {
    return (ExceptionsType == ExceptionHandling::DwarfCFI ||
            ExceptionsType == ExceptionHandling::ARM || usesWindowsCFI());
  }

  bool usesWindowsCFI() const {
    return ExceptionsType == ExceptionHandling::WinEH &&
           (WinEHEncodingType != WinEH::EncodingType::Invalid &&
            WinEHEncodingType != WinEH::EncodingType::X86);
  }

  bool doesDwarfUseRelocationsAcrossSections() const {
    return DwarfUsesRelocationsAcrossSections;
  }

  bool doDwarfFDESymbolsUseAbsDiff() const { return DwarfFDESymbolsUseAbsDiff; }
  bool useDwarfRegNumForCFI() const { return DwarfRegNumForCFI; }
  bool useParensForSymbolVariant() const { return UseParensForSymbolVariant; }
  bool supportsExtendedDwarfLocDirective() const {
    return SupportsExtendedDwarfLocDirective;
  }

  bool usesDwarfFileAndLocDirectives() const {
    return UsesDwarfFileAndLocDirectives;
  }

  bool needsDwarfSectionSizeInHeader() const {
    return DwarfSectionSizeRequired;
  }

  void addInitialFrameState(const MCCFIInstruction &Inst);

  const std::vector<MCCFIInstruction> &getInitialFrameState() const {
    return InitialFrameState;
  }

  void setBinutilsVersion(std::pair<int, int> Value) {
    BinutilsVersion = Value;
  }

  /// Return true if assembly (inline or otherwise) should be parsed.
  bool useIntegratedAssembler() const { return UseIntegratedAssembler; }

  bool binutilsIsAtLeast(int Major, int Minor) const {
    return BinutilsVersion >= std::make_pair(Major, Minor);
  }

  /// Set whether assembly (inline or otherwise) should be parsed.
  virtual void setUseIntegratedAssembler(bool Value) {
    UseIntegratedAssembler = Value;
  }

  /// Return true if assembly (inline or otherwise) should be parsed.
  bool preserveAsmComments() const { return PreserveAsmComments; }

  /// Set whether assembly (inline or otherwise) should be parsed.
  virtual void setPreserveAsmComments(bool Value) {
    PreserveAsmComments = Value;
  }

  DebugCompressionType compressDebugSections() const {
    return CompressDebugSections;
  }

  void setCompressDebugSections(DebugCompressionType CompressDebugSections) {
    this->CompressDebugSections = CompressDebugSections;
  }

  bool shouldUseLogicalShr() const { return UseLogicalShr; }

  bool canRelaxRelocations() const { return RelaxELFRelocations; }
  void setRelaxELFRelocations(bool V) { RelaxELFRelocations = V; }
  bool hasMipsExpressions() const { return HasMipsExpressions; }
  bool needsFunctionDescriptors() const { return NeedsFunctionDescriptors; }
  bool shouldUseMotorolaIntegers() const { return UseMotorolaIntegers; }
};

} // end namespace llvm

#endif // LLVM_MC_MCASMINFO_H<|MERGE_RESOLUTION|>--- conflicted
+++ resolved
@@ -187,38 +187,20 @@
 
   /// This is true if the assembler allows the "?" character at the start of
   /// of a string to be lexed as an AsmToken::Identifier.
-<<<<<<< HEAD
-  /// If the CommentString is also set to "?", setting this option will have
-  /// no effect, and the string will be lexed as a comment.
-  /// Defaults to false.
-=======
   /// If the AsmLexer determines that the string can be lexed as a possible
   /// comment, setting this option will have no effect, and the string will
   /// still be lexed as a comment.
->>>>>>> 11299179
   bool AllowQuestionAtStartOfIdentifier = false;
 
   /// This is true if the assembler allows the "$" character at the start of
   /// of a string to be lexed as an AsmToken::Identifier.
-<<<<<<< HEAD
-  /// If the CommentString is also set to "$", setting this option will have
-  /// no effect, and the string will be lexed as a comment.
-  /// Defaults to false.
-=======
   /// If the AsmLexer determines that the string can be lexed as a possible
   /// comment, setting this option will have no effect, and the string will
   /// still be lexed as a comment.
->>>>>>> 11299179
   bool AllowDollarAtStartOfIdentifier = false;
 
   /// This is true if the assembler allows the "@" character at the start of
   /// a string to be lexed as an AsmToken::Identifier.
-<<<<<<< HEAD
-  /// If the CommentString is also set to "@", setting this option will have
-  /// no effect, and the string will be lexed as a comment.
-  /// Defaults to false.
-  bool AllowAtAtStartOfIdentifier = false;
-=======
   /// If the AsmLexer determines that the string can be lexed as a possible
   /// comment, setting this option will have no effect, and the string will
   /// still be lexed as a comment.
@@ -230,7 +212,6 @@
   /// comment, setting this option will have no effect, and the string will
   /// still be lexed as a comment.
   bool AllowHashAtStartOfIdentifier = false;
->>>>>>> 11299179
 
   /// If this is true, symbol names with invalid characters will be printed in
   /// quotes.
@@ -661,12 +642,9 @@
   bool doesAllowDollarAtStartOfIdentifier() const {
     return AllowDollarAtStartOfIdentifier;
   }
-<<<<<<< HEAD
-=======
   bool doesAllowHashAtStartOfIdentifier() const {
     return AllowHashAtStartOfIdentifier;
   }
->>>>>>> 11299179
   bool supportsNameQuoting() const { return SupportsQuotedNames; }
 
   bool doesSupportDataRegionDirectives() const {
