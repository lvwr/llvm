//===- ARMTargetParser.def - ARM target parsing defines ---------*- C++ -*-===//
//
// Part of the LLVM Project, under the Apache License v2.0 with LLVM Exceptions.
// See https://llvm.org/LICENSE.txt for license information.
// SPDX-License-Identifier: Apache-2.0 WITH LLVM-exception
//
//===----------------------------------------------------------------------===//
//
// This file provides defines to build up the ARM target parser's logic.
//
//===----------------------------------------------------------------------===//

// NOTE: NO INCLUDE GUARD DESIRED!

#ifndef ARM_FPU
#define ARM_FPU(NAME, KIND, VERSION, NEON_SUPPORT, RESTRICTION)
#endif
ARM_FPU("invalid", FK_INVALID, FPUVersion::NONE, NeonSupportLevel::None, FPURestriction::None)
ARM_FPU("none", FK_NONE, FPUVersion::NONE, NeonSupportLevel::None, FPURestriction::None)
ARM_FPU("vfp", FK_VFP, FPUVersion::VFPV2, NeonSupportLevel::None, FPURestriction::None)
ARM_FPU("vfpv2", FK_VFPV2, FPUVersion::VFPV2, NeonSupportLevel::None, FPURestriction::None)
ARM_FPU("vfpv3", FK_VFPV3, FPUVersion::VFPV3, NeonSupportLevel::None, FPURestriction::None)
ARM_FPU("vfpv3-fp16", FK_VFPV3_FP16, FPUVersion::VFPV3_FP16, NeonSupportLevel::None, FPURestriction::None)
ARM_FPU("vfpv3-d16", FK_VFPV3_D16, FPUVersion::VFPV3, NeonSupportLevel::None, FPURestriction::D16)
ARM_FPU("vfpv3-d16-fp16", FK_VFPV3_D16_FP16, FPUVersion::VFPV3_FP16, NeonSupportLevel::None, FPURestriction::D16)
ARM_FPU("vfpv3xd", FK_VFPV3XD, FPUVersion::VFPV3, NeonSupportLevel::None, FPURestriction::SP_D16)
ARM_FPU("vfpv3xd-fp16", FK_VFPV3XD_FP16, FPUVersion::VFPV3_FP16, NeonSupportLevel::None, FPURestriction::SP_D16)
ARM_FPU("vfpv4", FK_VFPV4, FPUVersion::VFPV4, NeonSupportLevel::None, FPURestriction::None)
ARM_FPU("vfpv4-d16", FK_VFPV4_D16, FPUVersion::VFPV4, NeonSupportLevel::None, FPURestriction::D16)
ARM_FPU("fpv4-sp-d16", FK_FPV4_SP_D16, FPUVersion::VFPV4, NeonSupportLevel::None, FPURestriction::SP_D16)
ARM_FPU("fpv5-d16", FK_FPV5_D16, FPUVersion::VFPV5, NeonSupportLevel::None, FPURestriction::D16)
ARM_FPU("fpv5-sp-d16", FK_FPV5_SP_D16, FPUVersion::VFPV5, NeonSupportLevel::None, FPURestriction::SP_D16)
ARM_FPU("fp-armv8", FK_FP_ARMV8, FPUVersion::VFPV5, NeonSupportLevel::None, FPURestriction::None)
ARM_FPU("fp-armv8-fullfp16-d16", FK_FP_ARMV8_FULLFP16_D16, FPUVersion::VFPV5_FULLFP16, NeonSupportLevel::None, FPURestriction::D16)
ARM_FPU("fp-armv8-fullfp16-sp-d16", FK_FP_ARMV8_FULLFP16_SP_D16, FPUVersion::VFPV5_FULLFP16, NeonSupportLevel::None, FPURestriction::SP_D16)
ARM_FPU("neon", FK_NEON, FPUVersion::VFPV3, NeonSupportLevel::Neon, FPURestriction::None)
ARM_FPU("neon-fp16", FK_NEON_FP16, FPUVersion::VFPV3_FP16, NeonSupportLevel::Neon, FPURestriction::None)
ARM_FPU("neon-vfpv4", FK_NEON_VFPV4, FPUVersion::VFPV4, NeonSupportLevel::Neon, FPURestriction::None)
ARM_FPU("neon-fp-armv8", FK_NEON_FP_ARMV8, FPUVersion::VFPV5, NeonSupportLevel::Neon, FPURestriction::None)
ARM_FPU("crypto-neon-fp-armv8", FK_CRYPTO_NEON_FP_ARMV8, FPUVersion::VFPV5, NeonSupportLevel::Crypto,
        FPURestriction::None)
ARM_FPU("softvfp", FK_SOFTVFP, FPUVersion::NONE, NeonSupportLevel::None, FPURestriction::None)
#undef ARM_FPU

#ifndef ARM_ARCH
#define ARM_ARCH(NAME, ID, CPU_ATTR, SUB_ARCH, ARCH_ATTR, ARCH_FPU, ARCH_BASE_EXT)
#endif
ARM_ARCH("invalid", INVALID, "", "",
          ARMBuildAttrs::CPUArch::Pre_v4, FK_NONE, ARM::AEK_NONE)
ARM_ARCH("armv2", ARMV2, "2", "v2", ARMBuildAttrs::CPUArch::Pre_v4,
          FK_NONE, ARM::AEK_NONE)
ARM_ARCH("armv2a", ARMV2A, "2A", "v2a", ARMBuildAttrs::CPUArch::Pre_v4,
          FK_NONE, ARM::AEK_NONE)
ARM_ARCH("armv3", ARMV3, "3", "v3", ARMBuildAttrs::CPUArch::Pre_v4,
          FK_NONE, ARM::AEK_NONE)
ARM_ARCH("armv3m", ARMV3M, "3M", "v3m", ARMBuildAttrs::CPUArch::Pre_v4,
          FK_NONE, ARM::AEK_NONE)
ARM_ARCH("armv4", ARMV4, "4", "v4", ARMBuildAttrs::CPUArch::v4,
          FK_NONE, ARM::AEK_NONE)
ARM_ARCH("armv4t", ARMV4T, "4T", "v4t", ARMBuildAttrs::CPUArch::v4T,
          FK_NONE, ARM::AEK_NONE)
ARM_ARCH("armv5t", ARMV5T, "5T", "v5", ARMBuildAttrs::CPUArch::v5T,
          FK_NONE, ARM::AEK_NONE)
ARM_ARCH("armv5te", ARMV5TE, "5TE", "v5e", ARMBuildAttrs::CPUArch::v5TE,
          FK_NONE, ARM::AEK_DSP)
ARM_ARCH("armv5tej", ARMV5TEJ, "5TEJ", "v5e", ARMBuildAttrs::CPUArch::v5TEJ,
          FK_NONE, ARM::AEK_DSP)
ARM_ARCH("armv6", ARMV6, "6", "v6", ARMBuildAttrs::CPUArch::v6,
          FK_VFPV2, ARM::AEK_DSP)
ARM_ARCH("armv6k", ARMV6K, "6K", "v6k", ARMBuildAttrs::CPUArch::v6K,
          FK_VFPV2, ARM::AEK_DSP)
ARM_ARCH("armv6t2", ARMV6T2, "6T2", "v6t2", ARMBuildAttrs::CPUArch::v6T2,
          FK_NONE, ARM::AEK_DSP)
ARM_ARCH("armv6kz", ARMV6KZ, "6KZ", "v6kz", ARMBuildAttrs::CPUArch::v6KZ,
          FK_VFPV2, (ARM::AEK_SEC | ARM::AEK_DSP))
ARM_ARCH("armv6-m", ARMV6M, "6-M", "v6m", ARMBuildAttrs::CPUArch::v6_M,
          FK_NONE, ARM::AEK_NONE)
ARM_ARCH("armv7-a", ARMV7A, "7-A", "v7", ARMBuildAttrs::CPUArch::v7,
          FK_NEON, ARM::AEK_DSP)
ARM_ARCH("armv7ve", ARMV7VE, "7VE", "v7ve", ARMBuildAttrs::CPUArch::v7,
          FK_NEON, (ARM::AEK_SEC | ARM::AEK_MP | ARM::AEK_VIRT |
          ARM::AEK_HWDIVARM | ARM::AEK_HWDIVTHUMB | ARM::AEK_DSP))
ARM_ARCH("armv7-r", ARMV7R, "7-R", "v7r", ARMBuildAttrs::CPUArch::v7,
          FK_NONE, (ARM::AEK_HWDIVTHUMB | ARM::AEK_DSP))
ARM_ARCH("armv7-m", ARMV7M, "7-M", "v7m", ARMBuildAttrs::CPUArch::v7,
          FK_NONE, ARM::AEK_HWDIVTHUMB)
ARM_ARCH("armv7e-m", ARMV7EM, "7E-M", "v7em", ARMBuildAttrs::CPUArch::v7E_M,
          FK_NONE, (ARM::AEK_HWDIVTHUMB | ARM::AEK_DSP))
ARM_ARCH("armv8-a", ARMV8A, "8-A", "v8", ARMBuildAttrs::CPUArch::v8_A,
         FK_CRYPTO_NEON_FP_ARMV8,
         (ARM::AEK_SEC | ARM::AEK_MP | ARM::AEK_VIRT | ARM::AEK_HWDIVARM |
          ARM::AEK_HWDIVTHUMB | ARM::AEK_DSP | ARM::AEK_CRC))
ARM_ARCH("armv8.1-a", ARMV8_1A, "8.1-A", "v8.1a",
         ARMBuildAttrs::CPUArch::v8_A, FK_CRYPTO_NEON_FP_ARMV8,
         (ARM::AEK_SEC | ARM::AEK_MP | ARM::AEK_VIRT | ARM::AEK_HWDIVARM |
          ARM::AEK_HWDIVTHUMB | ARM::AEK_DSP | ARM::AEK_CRC))
ARM_ARCH("armv8.2-a", ARMV8_2A, "8.2-A", "v8.2a",
         ARMBuildAttrs::CPUArch::v8_A, FK_CRYPTO_NEON_FP_ARMV8,
         (ARM::AEK_SEC | ARM::AEK_MP | ARM::AEK_VIRT | ARM::AEK_HWDIVARM |
          ARM::AEK_HWDIVTHUMB | ARM::AEK_DSP | ARM::AEK_CRC | ARM::AEK_RAS))
ARM_ARCH("armv8.3-a", ARMV8_3A, "8.3-A", "v8.3a",
         ARMBuildAttrs::CPUArch::v8_A, FK_CRYPTO_NEON_FP_ARMV8,
         (ARM::AEK_SEC | ARM::AEK_MP | ARM::AEK_VIRT | ARM::AEK_HWDIVARM |
          ARM::AEK_HWDIVTHUMB | ARM::AEK_DSP | ARM::AEK_CRC | ARM::AEK_RAS))
ARM_ARCH("armv8.4-a", ARMV8_4A, "8.4-A", "v8.4a",
         ARMBuildAttrs::CPUArch::v8_A, FK_CRYPTO_NEON_FP_ARMV8,
         (ARM::AEK_SEC | ARM::AEK_MP | ARM::AEK_VIRT | ARM::AEK_HWDIVARM |
          ARM::AEK_HWDIVTHUMB | ARM::AEK_DSP | ARM::AEK_CRC | ARM::AEK_RAS |
          ARM::AEK_DOTPROD))
ARM_ARCH("armv8.5-a", ARMV8_5A, "8.5-A", "v8.5a",
         ARMBuildAttrs::CPUArch::v8_A, FK_CRYPTO_NEON_FP_ARMV8,
         (ARM::AEK_SEC | ARM::AEK_MP | ARM::AEK_VIRT | ARM::AEK_HWDIVARM |
          ARM::AEK_HWDIVTHUMB | ARM::AEK_DSP | ARM::AEK_CRC | ARM::AEK_RAS |
          ARM::AEK_DOTPROD))
ARM_ARCH("armv8.6-a", ARMV8_6A, "8.6-A", "v8.6a",
         ARMBuildAttrs::CPUArch::v8_A, FK_CRYPTO_NEON_FP_ARMV8,
         (ARM::AEK_SEC        | ARM::AEK_MP   | ARM::AEK_VIRT | ARM::AEK_HWDIVARM |
          ARM::AEK_HWDIVTHUMB | ARM::AEK_DSP  | ARM::AEK_CRC  | ARM::AEK_RAS |
<<<<<<< HEAD
          ARM::AEK_DOTPROD    | ARM::AEK_BF16 | ARM::AEK_SHA2 | ARM::AEK_AES))
=======
          ARM::AEK_DOTPROD    | ARM::AEK_BF16 | ARM::AEK_SHA2 | ARM::AEK_AES |
          ARM::AEK_I8MM))
>>>>>>> a34309b7
ARM_ARCH("armv8-r", ARMV8R, "8-R", "v8r", ARMBuildAttrs::CPUArch::v8_R,
          FK_NEON_FP_ARMV8,
          (ARM::AEK_MP | ARM::AEK_VIRT | ARM::AEK_HWDIVARM | ARM::AEK_HWDIVTHUMB |
           ARM::AEK_DSP | ARM::AEK_CRC))
ARM_ARCH("armv8-m.base", ARMV8MBaseline, "8-M.Baseline", "v8m.base",
          ARMBuildAttrs::CPUArch::v8_M_Base, FK_NONE, ARM::AEK_HWDIVTHUMB)
ARM_ARCH("armv8-m.main", ARMV8MMainline, "8-M.Mainline", "v8m.main",
          ARMBuildAttrs::CPUArch::v8_M_Main, FK_FPV5_D16, ARM::AEK_HWDIVTHUMB)
ARM_ARCH("armv8.1-m.main", ARMV8_1MMainline, "8.1-M.Mainline", "v8.1m.main",
          ARMBuildAttrs::CPUArch::v8_1_M_Main, FK_FP_ARMV8_FULLFP16_SP_D16, ARM::AEK_HWDIVTHUMB | ARM::AEK_RAS | ARM::AEK_LOB)
// Non-standard Arch names.
ARM_ARCH("iwmmxt", IWMMXT, "iwmmxt", "", ARMBuildAttrs::CPUArch::v5TE,
          FK_NONE, ARM::AEK_NONE)
ARM_ARCH("iwmmxt2", IWMMXT2, "iwmmxt2", "", ARMBuildAttrs::CPUArch::v5TE,
          FK_NONE, ARM::AEK_NONE)
ARM_ARCH("xscale", XSCALE, "xscale", "v5e", ARMBuildAttrs::CPUArch::v5TE,
          FK_NONE, ARM::AEK_NONE)
ARM_ARCH("armv7s", ARMV7S, "7-S", "v7s", ARMBuildAttrs::CPUArch::v7,
          FK_NEON_VFPV4, ARM::AEK_DSP)
ARM_ARCH("armv7k", ARMV7K, "7-K", "v7k", ARMBuildAttrs::CPUArch::v7,
          FK_NONE, ARM::AEK_DSP)
#undef ARM_ARCH

#ifndef ARM_ARCH_EXT_NAME
#define ARM_ARCH_EXT_NAME(NAME, ID, FEATURE, NEGFEATURE)
#endif
// FIXME: This would be nicer were it tablegen
ARM_ARCH_EXT_NAME("invalid",  ARM::AEK_INVALID,  nullptr,  nullptr)
ARM_ARCH_EXT_NAME("none",     ARM::AEK_NONE,     nullptr,  nullptr)
ARM_ARCH_EXT_NAME("crc",      ARM::AEK_CRC,      "+crc",   "-crc")
ARM_ARCH_EXT_NAME("crypto",   ARM::AEK_CRYPTO,   "+crypto","-crypto")
ARM_ARCH_EXT_NAME("sha2",     ARM::AEK_SHA2,     "+sha2",  "-sha2")
ARM_ARCH_EXT_NAME("aes",      ARM::AEK_AES,      "+aes",   "-aes")
ARM_ARCH_EXT_NAME("dotprod",  ARM::AEK_DOTPROD,  "+dotprod","-dotprod")
ARM_ARCH_EXT_NAME("dsp",      ARM::AEK_DSP,      "+dsp",   "-dsp")
ARM_ARCH_EXT_NAME("fp",       ARM::AEK_FP,       nullptr,  nullptr)
ARM_ARCH_EXT_NAME("fp.dp",    ARM::AEK_FP_DP,    nullptr,  nullptr)
ARM_ARCH_EXT_NAME("mve",     (ARM::AEK_DSP | ARM::AEK_SIMD), "+mve", "-mve")
ARM_ARCH_EXT_NAME("mve.fp",  (ARM::AEK_DSP | ARM::AEK_SIMD | ARM::AEK_FP), "+mve.fp", "-mve.fp")
ARM_ARCH_EXT_NAME("idiv",     (ARM::AEK_HWDIVARM | ARM::AEK_HWDIVTHUMB), nullptr, nullptr)
ARM_ARCH_EXT_NAME("mp",       ARM::AEK_MP,       nullptr,  nullptr)
ARM_ARCH_EXT_NAME("simd",     ARM::AEK_SIMD,     nullptr,  nullptr)
ARM_ARCH_EXT_NAME("sec",      ARM::AEK_SEC,      nullptr,  nullptr)
ARM_ARCH_EXT_NAME("virt",     ARM::AEK_VIRT,     nullptr,  nullptr)
ARM_ARCH_EXT_NAME("fp16",     ARM::AEK_FP16,     "+fullfp16",  "-fullfp16")
ARM_ARCH_EXT_NAME("ras",      ARM::AEK_RAS,      "+ras", "-ras")
ARM_ARCH_EXT_NAME("os",       ARM::AEK_OS,       nullptr,  nullptr)
ARM_ARCH_EXT_NAME("iwmmxt",   ARM::AEK_IWMMXT,   nullptr,  nullptr)
ARM_ARCH_EXT_NAME("iwmmxt2",  ARM::AEK_IWMMXT2,  nullptr,  nullptr)
ARM_ARCH_EXT_NAME("maverick", ARM::AEK_MAVERICK, nullptr,  nullptr)
ARM_ARCH_EXT_NAME("xscale",   ARM::AEK_XSCALE,   nullptr,  nullptr)
ARM_ARCH_EXT_NAME("fp16fml",  ARM::AEK_FP16FML,  "+fp16fml", "-fp16fml")
ARM_ARCH_EXT_NAME("bf16",     ARM::AEK_BF16,     "+bf16",    "-bf16")
ARM_ARCH_EXT_NAME("sb",       ARM::AEK_SB,       "+sb",      "-sb")
ARM_ARCH_EXT_NAME("i8mm",     ARM::AEK_I8MM,     "+i8mm",    "-i8mm")
ARM_ARCH_EXT_NAME("lob",      ARM::AEK_LOB,      "+lob",   "-lob")
ARM_ARCH_EXT_NAME("cdecp0",   ARM::AEK_CDECP0,   "+cdecp0",  "-cdecp0")
ARM_ARCH_EXT_NAME("cdecp1",   ARM::AEK_CDECP1,   "+cdecp1",  "-cdecp1")
ARM_ARCH_EXT_NAME("cdecp2",   ARM::AEK_CDECP2,   "+cdecp2",  "-cdecp2")
ARM_ARCH_EXT_NAME("cdecp3",   ARM::AEK_CDECP3,   "+cdecp3",  "-cdecp3")
ARM_ARCH_EXT_NAME("cdecp4",   ARM::AEK_CDECP4,   "+cdecp4",  "-cdecp4")
ARM_ARCH_EXT_NAME("cdecp5",   ARM::AEK_CDECP5,   "+cdecp5",  "-cdecp5")
ARM_ARCH_EXT_NAME("cdecp6",   ARM::AEK_CDECP6,   "+cdecp6",  "-cdecp6")
ARM_ARCH_EXT_NAME("cdecp7",   ARM::AEK_CDECP7,   "+cdecp7",  "-cdecp7")
#undef ARM_ARCH_EXT_NAME

#ifndef ARM_HW_DIV_NAME
#define ARM_HW_DIV_NAME(NAME, ID)
#endif
ARM_HW_DIV_NAME("invalid", ARM::AEK_INVALID)
ARM_HW_DIV_NAME("none", ARM::AEK_NONE)
ARM_HW_DIV_NAME("thumb", ARM::AEK_HWDIVTHUMB)
ARM_HW_DIV_NAME("arm", ARM::AEK_HWDIVARM)
ARM_HW_DIV_NAME("arm,thumb", (ARM::AEK_HWDIVARM | ARM::AEK_HWDIVTHUMB))
#undef ARM_HW_DIV_NAME

#ifndef ARM_CPU_NAME
#define ARM_CPU_NAME(NAME, ID, DEFAULT_FPU, IS_DEFAULT, DEFAULT_EXT)
#endif
ARM_CPU_NAME("arm2", ARMV2, FK_NONE, true, ARM::AEK_NONE)
ARM_CPU_NAME("arm3", ARMV2A, FK_NONE, true, ARM::AEK_NONE)
ARM_CPU_NAME("arm6", ARMV3, FK_NONE, true, ARM::AEK_NONE)
ARM_CPU_NAME("arm7m", ARMV3M, FK_NONE, true, ARM::AEK_NONE)
ARM_CPU_NAME("arm8", ARMV4, FK_NONE, false, ARM::AEK_NONE)
ARM_CPU_NAME("arm810", ARMV4, FK_NONE, false, ARM::AEK_NONE)
ARM_CPU_NAME("strongarm", ARMV4, FK_NONE, true, ARM::AEK_NONE)
ARM_CPU_NAME("strongarm110", ARMV4, FK_NONE, false, ARM::AEK_NONE)
ARM_CPU_NAME("strongarm1100", ARMV4, FK_NONE, false, ARM::AEK_NONE)
ARM_CPU_NAME("strongarm1110", ARMV4, FK_NONE, false, ARM::AEK_NONE)
ARM_CPU_NAME("arm7tdmi", ARMV4T, FK_NONE, true, ARM::AEK_NONE)
ARM_CPU_NAME("arm7tdmi-s", ARMV4T, FK_NONE, false, ARM::AEK_NONE)
ARM_CPU_NAME("arm710t", ARMV4T, FK_NONE, false, ARM::AEK_NONE)
ARM_CPU_NAME("arm720t", ARMV4T, FK_NONE, false, ARM::AEK_NONE)
ARM_CPU_NAME("arm9", ARMV4T, FK_NONE, false, ARM::AEK_NONE)
ARM_CPU_NAME("arm9tdmi", ARMV4T, FK_NONE, false, ARM::AEK_NONE)
ARM_CPU_NAME("arm920", ARMV4T, FK_NONE, false, ARM::AEK_NONE)
ARM_CPU_NAME("arm920t", ARMV4T, FK_NONE, false, ARM::AEK_NONE)
ARM_CPU_NAME("arm922t", ARMV4T, FK_NONE, false, ARM::AEK_NONE)
ARM_CPU_NAME("arm9312", ARMV4T, FK_NONE, false, ARM::AEK_NONE)
ARM_CPU_NAME("arm940t", ARMV4T, FK_NONE, false, ARM::AEK_NONE)
ARM_CPU_NAME("ep9312", ARMV4T, FK_NONE, false, ARM::AEK_NONE)
ARM_CPU_NAME("arm10tdmi", ARMV5T, FK_NONE, true, ARM::AEK_NONE)
ARM_CPU_NAME("arm1020t", ARMV5T, FK_NONE, false, ARM::AEK_NONE)
ARM_CPU_NAME("arm9e", ARMV5TE, FK_NONE, false, ARM::AEK_NONE)
ARM_CPU_NAME("arm946e-s", ARMV5TE, FK_NONE, false, ARM::AEK_NONE)
ARM_CPU_NAME("arm966e-s", ARMV5TE, FK_NONE, false, ARM::AEK_NONE)
ARM_CPU_NAME("arm968e-s", ARMV5TE, FK_NONE, false, ARM::AEK_NONE)
ARM_CPU_NAME("arm10e", ARMV5TE, FK_NONE, false, ARM::AEK_NONE)
ARM_CPU_NAME("arm1020e", ARMV5TE, FK_NONE, false, ARM::AEK_NONE)
ARM_CPU_NAME("arm1022e", ARMV5TE, FK_NONE, true, ARM::AEK_NONE)
ARM_CPU_NAME("arm926ej-s", ARMV5TEJ, FK_NONE, true, ARM::AEK_NONE)
ARM_CPU_NAME("arm1136j-s", ARMV6, FK_NONE, false, ARM::AEK_NONE)
ARM_CPU_NAME("arm1136jf-s", ARMV6, FK_VFPV2, true, ARM::AEK_NONE)
ARM_CPU_NAME("arm1136jz-s", ARMV6, FK_NONE, false, ARM::AEK_NONE)
ARM_CPU_NAME("mpcore", ARMV6K, FK_VFPV2, true, ARM::AEK_NONE)
ARM_CPU_NAME("mpcorenovfp", ARMV6K, FK_NONE, false, ARM::AEK_NONE)
ARM_CPU_NAME("arm1176jz-s", ARMV6KZ, FK_NONE, false, ARM::AEK_NONE)
ARM_CPU_NAME("arm1176jzf-s", ARMV6KZ, FK_VFPV2, true, ARM::AEK_NONE)
ARM_CPU_NAME("arm1156t2-s", ARMV6T2, FK_NONE, true, ARM::AEK_NONE)
ARM_CPU_NAME("arm1156t2f-s", ARMV6T2, FK_VFPV2, false, ARM::AEK_NONE)
ARM_CPU_NAME("cortex-m0", ARMV6M, FK_NONE, true, ARM::AEK_NONE)
ARM_CPU_NAME("cortex-m0plus", ARMV6M, FK_NONE, false, ARM::AEK_NONE)
ARM_CPU_NAME("cortex-m1", ARMV6M, FK_NONE, false, ARM::AEK_NONE)
ARM_CPU_NAME("sc000", ARMV6M, FK_NONE, false, ARM::AEK_NONE)
ARM_CPU_NAME("cortex-a5", ARMV7A, FK_NEON_VFPV4, false,
             (ARM::AEK_SEC | ARM::AEK_MP))
ARM_CPU_NAME("cortex-a7", ARMV7A, FK_NEON_VFPV4, false,
             (ARM::AEK_SEC | ARM::AEK_MP | ARM::AEK_VIRT | ARM::AEK_HWDIVARM |
              ARM::AEK_HWDIVTHUMB))
ARM_CPU_NAME("cortex-a8", ARMV7A, FK_NEON, false, ARM::AEK_SEC)
ARM_CPU_NAME("cortex-a9", ARMV7A, FK_NEON_FP16, false, (ARM::AEK_SEC | ARM::AEK_MP))
ARM_CPU_NAME("cortex-a12", ARMV7A, FK_NEON_VFPV4, false,
             (ARM::AEK_SEC | ARM::AEK_MP | ARM::AEK_VIRT | ARM::AEK_HWDIVARM |
              ARM::AEK_HWDIVTHUMB))
ARM_CPU_NAME("cortex-a15", ARMV7A, FK_NEON_VFPV4, false,
             (ARM::AEK_SEC | ARM::AEK_MP | ARM::AEK_VIRT | ARM::AEK_HWDIVARM |
              ARM::AEK_HWDIVTHUMB))
ARM_CPU_NAME("cortex-a17", ARMV7A, FK_NEON_VFPV4, false,
             (ARM::AEK_SEC | ARM::AEK_MP | ARM::AEK_VIRT | ARM::AEK_HWDIVARM |
              ARM::AEK_HWDIVTHUMB))
ARM_CPU_NAME("krait", ARMV7A, FK_NEON_VFPV4, false,
             (ARM::AEK_HWDIVARM | ARM::AEK_HWDIVTHUMB))
ARM_CPU_NAME("cortex-r4", ARMV7R, FK_NONE, true, ARM::AEK_NONE)
ARM_CPU_NAME("cortex-r4f", ARMV7R, FK_VFPV3_D16, false, ARM::AEK_NONE)
ARM_CPU_NAME("cortex-r5", ARMV7R, FK_VFPV3_D16, false,
             (ARM::AEK_MP | ARM::AEK_HWDIVARM))
ARM_CPU_NAME("cortex-r7", ARMV7R, FK_VFPV3_D16_FP16, false,
             (ARM::AEK_MP | ARM::AEK_HWDIVARM))
ARM_CPU_NAME("cortex-r8", ARMV7R, FK_VFPV3_D16_FP16, false,
             (ARM::AEK_MP | ARM::AEK_HWDIVARM))
ARM_CPU_NAME("cortex-r52", ARMV8R, FK_NEON_FP_ARMV8, true, ARM::AEK_NONE)
ARM_CPU_NAME("sc300", ARMV7M, FK_NONE, false, ARM::AEK_NONE)
ARM_CPU_NAME("cortex-m3", ARMV7M, FK_NONE, true, ARM::AEK_NONE)
ARM_CPU_NAME("cortex-m4", ARMV7EM, FK_FPV4_SP_D16, true, ARM::AEK_NONE)
ARM_CPU_NAME("cortex-m7", ARMV7EM, FK_FPV5_D16, false, ARM::AEK_NONE)
ARM_CPU_NAME("cortex-m23", ARMV8MBaseline, FK_NONE, false, ARM::AEK_NONE)
ARM_CPU_NAME("cortex-m33", ARMV8MMainline, FK_FPV5_SP_D16, false, ARM::AEK_DSP)
ARM_CPU_NAME("cortex-m35p", ARMV8MMainline, FK_FPV5_SP_D16, false, ARM::AEK_DSP)
ARM_CPU_NAME("cortex-m55", ARMV8_1MMainline, FK_FP_ARMV8_FULLFP16_D16, false,
             (ARM::AEK_DSP | ARM::AEK_SIMD | ARM::AEK_FP | ARM::AEK_FP16))
ARM_CPU_NAME("cortex-a32", ARMV8A, FK_CRYPTO_NEON_FP_ARMV8, false, ARM::AEK_CRC)
ARM_CPU_NAME("cortex-a35", ARMV8A, FK_CRYPTO_NEON_FP_ARMV8, false, ARM::AEK_CRC)
ARM_CPU_NAME("cortex-a53", ARMV8A, FK_CRYPTO_NEON_FP_ARMV8, false, ARM::AEK_CRC)
ARM_CPU_NAME("cortex-a55", ARMV8_2A, FK_CRYPTO_NEON_FP_ARMV8, false,
            (ARM::AEK_FP16 | ARM::AEK_DOTPROD))
ARM_CPU_NAME("cortex-a57", ARMV8A, FK_CRYPTO_NEON_FP_ARMV8, false, ARM::AEK_CRC)
ARM_CPU_NAME("cortex-a72", ARMV8A, FK_CRYPTO_NEON_FP_ARMV8, false, ARM::AEK_CRC)
ARM_CPU_NAME("cortex-a73", ARMV8A, FK_CRYPTO_NEON_FP_ARMV8, false, ARM::AEK_CRC)
ARM_CPU_NAME("cortex-a75", ARMV8_2A, FK_CRYPTO_NEON_FP_ARMV8, false,
            (ARM::AEK_FP16 | ARM::AEK_DOTPROD))
ARM_CPU_NAME("cortex-a76", ARMV8_2A, FK_CRYPTO_NEON_FP_ARMV8, false,
            (ARM::AEK_FP16 | ARM::AEK_DOTPROD))
ARM_CPU_NAME("cortex-a76ae", ARMV8_2A, FK_CRYPTO_NEON_FP_ARMV8, false,
            (ARM::AEK_FP16 | ARM::AEK_DOTPROD))
ARM_CPU_NAME("neoverse-n1", ARMV8_2A, FK_CRYPTO_NEON_FP_ARMV8, false,
             (ARM::AEK_FP16 | ARM::AEK_DOTPROD))
ARM_CPU_NAME("cyclone", ARMV8A, FK_CRYPTO_NEON_FP_ARMV8, false, ARM::AEK_CRC)
ARM_CPU_NAME("exynos-m3", ARMV8A, FK_CRYPTO_NEON_FP_ARMV8, false, ARM::AEK_CRC)
ARM_CPU_NAME("exynos-m4", ARMV8_2A, FK_CRYPTO_NEON_FP_ARMV8, false,
             (ARM::AEK_FP16 | ARM::AEK_DOTPROD))
ARM_CPU_NAME("exynos-m5", ARMV8_2A, FK_CRYPTO_NEON_FP_ARMV8, false,
             (ARM::AEK_FP16 | ARM::AEK_DOTPROD))
ARM_CPU_NAME("kryo", ARMV8A, FK_CRYPTO_NEON_FP_ARMV8, false, ARM::AEK_CRC)
// Non-standard Arch names.
ARM_CPU_NAME("iwmmxt", IWMMXT, FK_NONE, true, ARM::AEK_NONE)
ARM_CPU_NAME("xscale", XSCALE, FK_NONE, true, ARM::AEK_NONE)
ARM_CPU_NAME("swift", ARMV7S, FK_NEON_VFPV4, true,
             (ARM::AEK_HWDIVARM | ARM::AEK_HWDIVTHUMB))
// Invalid CPU
ARM_CPU_NAME("invalid", INVALID, FK_INVALID, true, ARM::AEK_INVALID)
#undef ARM_CPU_NAME<|MERGE_RESOLUTION|>--- conflicted
+++ resolved
@@ -116,12 +116,8 @@
          ARMBuildAttrs::CPUArch::v8_A, FK_CRYPTO_NEON_FP_ARMV8,
          (ARM::AEK_SEC        | ARM::AEK_MP   | ARM::AEK_VIRT | ARM::AEK_HWDIVARM |
           ARM::AEK_HWDIVTHUMB | ARM::AEK_DSP  | ARM::AEK_CRC  | ARM::AEK_RAS |
-<<<<<<< HEAD
-          ARM::AEK_DOTPROD    | ARM::AEK_BF16 | ARM::AEK_SHA2 | ARM::AEK_AES))
-=======
           ARM::AEK_DOTPROD    | ARM::AEK_BF16 | ARM::AEK_SHA2 | ARM::AEK_AES |
           ARM::AEK_I8MM))
->>>>>>> a34309b7
 ARM_ARCH("armv8-r", ARMV8R, "8-R", "v8r", ARMBuildAttrs::CPUArch::v8_R,
           FK_NEON_FP_ARMV8,
           (ARM::AEK_MP | ARM::AEK_VIRT | ARM::AEK_HWDIVARM | ARM::AEK_HWDIVTHUMB |
