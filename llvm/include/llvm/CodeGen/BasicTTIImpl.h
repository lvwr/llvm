--- conflicted
+++ resolved
@@ -956,13 +956,8 @@
       Cost = thisT()->getMaskedMemoryOpCost(Opcode, VecTy, Alignment,
                                             AddressSpace, CostKind);
     else
-<<<<<<< HEAD
-      Cost = static_cast<T *>(this)->getMemoryOpCost(
-          Opcode, VecTy, Alignment, AddressSpace, CostKind);
-=======
       Cost = thisT()->getMemoryOpCost(Opcode, VecTy, Alignment, AddressSpace,
                                       CostKind);
->>>>>>> 723f4a82
 
     // Legalize the vector type, and get the legalized and unlegalized type
     // sizes.
@@ -1170,29 +1165,17 @@
       const Value *Mask = Args[3];
       bool VarMask = !isa<Constant>(Mask);
       Align Alignment = cast<ConstantInt>(Args[2])->getAlignValue();
-<<<<<<< HEAD
-      return ConcreteTTI->getGatherScatterOpCost(Instruction::Store,
-                                                 Args[0]->getType(), Args[1],
-                                                 VarMask, Alignment, CostKind,
-                                                 I);
-=======
       return thisT()->getGatherScatterOpCost(Instruction::Store,
                                              Args[0]->getType(), Args[1],
                                              VarMask, Alignment, CostKind, I);
->>>>>>> 723f4a82
     }
     case Intrinsic::masked_gather: {
       assert(VF == 1 && "Can't vectorize types here.");
       const Value *Mask = Args[2];
       bool VarMask = !isa<Constant>(Mask);
       Align Alignment = cast<ConstantInt>(Args[1])->getAlignValue();
-<<<<<<< HEAD
-      return ConcreteTTI->getGatherScatterOpCost(
-          Instruction::Load, RetTy, Args[0], VarMask, Alignment, CostKind, I);
-=======
       return thisT()->getGatherScatterOpCost(Instruction::Load, RetTy, Args[0],
                                              VarMask, Alignment, CostKind, I);
->>>>>>> 723f4a82
     }
     case Intrinsic::experimental_vector_reduce_add:
     case Intrinsic::experimental_vector_reduce_mul:
@@ -1388,17 +1371,6 @@
       return 0;
     case Intrinsic::masked_store: {
       Type *Ty = Tys[0];
-<<<<<<< HEAD
-      Align TyAlign = ConcreteTTI->DL.getABITypeAlign(Ty);
-      return ConcreteTTI->getMaskedMemoryOpCost(Instruction::Store, Ty, TyAlign,
-                                                0, CostKind);
-    }
-    case Intrinsic::masked_load: {
-      Type *Ty = RetTy;
-      Align TyAlign = ConcreteTTI->DL.getABITypeAlign(Ty);
-      return ConcreteTTI->getMaskedMemoryOpCost(Instruction::Load, Ty, TyAlign,
-                                                0, CostKind);
-=======
       Align TyAlign = thisT()->DL.getABITypeAlign(Ty);
       return thisT()->getMaskedMemoryOpCost(Instruction::Store, Ty, TyAlign, 0,
                                             CostKind);
@@ -1408,7 +1380,6 @@
       Align TyAlign = thisT()->DL.getABITypeAlign(Ty);
       return thisT()->getMaskedMemoryOpCost(Instruction::Load, Ty, TyAlign, 0,
                                             CostKind);
->>>>>>> 723f4a82
     }
     case Intrinsic::experimental_vector_reduce_add:
       return thisT()->getArithmeticReductionCost(Instruction::Add, VecOpTy,
