# NOTE: Assertions have been autogenerated by utils/update_mir_test_checks.py
# RUN: llc -mtriple=thumbv8.1m.main-none-eabi -mattr=+mve -run-pass=arm-block-placement %s -o - | FileCheck %s
--- |

  ; Checks that Predecessor gets moved (to before the LoopExit) if it contains a backward WLS.
  define void @backwards_branch(i32 %N, i32* nocapture %a, i32* nocapture readonly %b)   {
  entry:
    unreachable
  }

  ; Checks that Predecessor (containing a backwards WLS) does not get moved to before the loopExit if it is the entry block.
  define void @backwards_branch_entry_block(i32 %N, i32* nocapture %a, i32* nocapture readonly %b)   {
  entry:
    unreachable
  }

  ; Checks that Predecessor (to which a forward WLS exists) is not moved if moving it would cause the WLS to become backwards branching.
  define void @backwards_branch_backwards_wls(i32 %N, i32 %M, i32* nocapture %a, i32* nocapture %b, i32* nocapture %c)   {
  entry:
    unreachable
  }

  ; Checks that a MachineFunction is unaffected if it doesn't contain any WLS (pseudo) instruction.
  define void @no_predecessor(i32 %N, i32 %M, i32* nocapture %a, i32* nocapture %b, i32* nocapture %c)   {
  entry:
    unreachable
  }

  ; Within a nested (Both the WLS and loopExit are at depth=3 here) loop, checks that Predecessor
  ; gets moved (in backward direction) if there exists a backdwards WLS from it to the LoopExit.
  define void @nested_loops(i32 %n, i32 %m, i32 %l, i8* noalias %X, i8* noalias %Y)   {
  entry:
    unreachable
  }

  ; Checks that Predecessor (to which a forward WLS exists) is moved if moving it would NOT cause the WLS
  ; to become backwards branching.
  define void @backwards_branch_forwards_wls(i32 %N, i32 %M, i32* nocapture %a, i32* nocapture %b, i32* nocapture %c) {
  entry:
    unreachable
  }

  ; Checks that multiple predecessor case is handled appropriately
  define void @multiple_predecessors(i32 %d, i32 %e, i32 %f) {
  entry:
    unreachable
  }

  declare dso_local i32 @g(...)

  declare dso_local i32 @h(...)

...
---
name:            backwards_branch
body:             |
  ; CHECK-LABEL: name: backwards_branch
  ; CHECK: bb.0:
  ; CHECK:   successors: %bb.1(0x80000000)
  ; CHECK:   tCMPi8 renamable $r0, 1, 14 /* CC::al */, $noreg, implicit-def $cpsr
  ; CHECK:   t2IT 11, 8, implicit-def $itstate
  ; CHECK:   frame-destroy tPOP_RET 11 /* CC::lt */, killed $cpsr, def $r7, def $pc, implicit killed $itstate
<<<<<<< HEAD
  ; CHECK: bb.2:
  ; CHECK:   successors: %bb.3(0x80000000)
  ; CHECK:   $lr = t2WhileLoopStartLR killed renamable $r0, %bb.1, implicit-def dead $cpsr
  ; CHECK:   t2B %bb.3, 14 /* CC::al */, $noreg
=======
>>>>>>> 3f9ee3c9
  ; CHECK: bb.1:
  ; CHECK:   successors: %bb.3(0x80000000)
  ; CHECK:   $lr = t2WhileLoopStartLR killed renamable $r0, %bb.2, implicit-def dead $cpsr
  ; CHECK:   t2B %bb.3, 14 /* CC::al */, $noreg
  ; CHECK: bb.2:
  ; CHECK:   frame-destroy tPOP_RET 14 /* CC::al */, $noreg, def $r7, def $pc
  ; CHECK: bb.3:
  ; CHECK:   successors: %bb.3(0x7c000000), %bb.2(0x04000000)
  ; CHECK:   renamable $r0 = tLDRi renamable $r2, 0, 14 /* CC::al */, $noreg
  ; CHECK:   tSTRi killed renamable $r0, renamable $r1, 0, 14 /* CC::al */, $noreg
  ; CHECK:   renamable $lr = t2LoopEndDec killed renamable $lr, %bb.3, implicit-def dead $cpsr
  ; CHECK:   t2B %bb.2, 14 /* CC::al */, $noreg
  bb.0:
    successors: %bb.2(0x80000000)
    liveins: $r0, $r1, $r2, $lr

    tCMPi8 renamable $r0, 1, 14 /* CC::al */, $noreg, implicit-def $cpsr
    t2IT 11, 8, implicit-def $itstate
    frame-destroy tPOP_RET 11 /* CC::lt */, killed $cpsr, def $r7, def $pc, implicit killed $itstate

  bb.1:
    frame-destroy tPOP_RET 14 /* CC::al */, $noreg, def $r7, def $pc

  bb.2:
    successors: %bb.3(0x80000000)
    liveins: $r0, $r1, $r2

    $lr = t2WhileLoopStartLR killed renamable $r0, %bb.1, implicit-def dead $cpsr

  bb.3:
    successors: %bb.3(0x7c000000), %bb.1(0x04000000)
    liveins: $lr, $r1, $r2

    renamable $r0 = tLDRi renamable $r2, 0, 14 /* CC::al */, $noreg
    tSTRi killed renamable $r0, renamable $r1, 0, 14 /* CC::al */, $noreg
    renamable $lr = t2LoopEndDec killed renamable $lr, %bb.3, implicit-def dead $cpsr
    t2B %bb.1, 14 /* CC::al */, $noreg

...
---
name:            backwards_branch_entry_block
body:             |
  ; CHECK-LABEL: name: backwards_branch_entry_block
  ; CHECK: bb.0:
  ; CHECK:   successors: %bb.2(0x80000000)
  ; CHECK:   tCMPi8 renamable $r0, 1, 14 /* CC::al */, $noreg, implicit-def $cpsr
  ; CHECK:   t2IT 11, 8, implicit-def $itstate
  ; CHECK:   frame-destroy tPOP_RET 11 /* CC::lt */, killed $cpsr, def $r7, def $pc, implicit killed $itstate
  ; CHECK: bb.1:
  ; CHECK:   frame-destroy tPOP_RET 14 /* CC::al */, $noreg, def $r7, def $pc
  ; CHECK: bb.2:
  ; CHECK:   successors: %bb.3(0x80000000)
  ; CHECK:   $lr = t2WhileLoopStartLR killed renamable $r0, %bb.0, implicit-def dead $cpsr
  ; CHECK: bb.3:
  ; CHECK:   successors: %bb.3(0x7c000000), %bb.1(0x04000000)
  ; CHECK:   renamable $r0 = tLDRi renamable $r2, 0, 14 /* CC::al */, $noreg
  ; CHECK:   tSTRi killed renamable $r0, renamable $r1, 0, 14 /* CC::al */, $noreg
  ; CHECK:   renamable $lr = t2LoopEndDec killed renamable $lr, %bb.3, implicit-def dead $cpsr
  ; CHECK:   t2B %bb.1, 14 /* CC::al */, $noreg
  bb.0:
    successors: %bb.2(0x80000000)
    liveins: $r0, $r1, $r2, $lr

    tCMPi8 renamable $r0, 1, 14 /* CC::al */, $noreg, implicit-def $cpsr
    t2IT 11, 8, implicit-def $itstate
    frame-destroy tPOP_RET 11 /* CC::lt */, killed $cpsr, def $r7, def $pc, implicit killed $itstate

  bb.1:
    frame-destroy tPOP_RET 14 /* CC::al */, $noreg, def $r7, def $pc

  bb.2:
    successors: %bb.3(0x80000000)
    liveins: $r0, $r1, $r2

    $lr = t2WhileLoopStartLR killed renamable $r0, %bb.0, implicit-def dead $cpsr

  bb.3:
    successors: %bb.3(0x7c000000), %bb.1(0x04000000)
    liveins: $lr, $r1, $r2

    renamable $r0 = tLDRi renamable $r2, 0, 14 /* CC::al */, $noreg
    tSTRi killed renamable $r0, renamable $r1, 0, 14 /* CC::al */, $noreg
    renamable $lr = t2LoopEndDec killed renamable $lr, %bb.3, implicit-def dead $cpsr
    t2B %bb.1, 14 /* CC::al */, $noreg

...
---
<<<<<<< HEAD
name:            backwards_branch_target_already_backwards
body:             |
  ; CHECK-LABEL: name: backwards_branch_target_already_backwards
  ; CHECK: bb.0:
  ; CHECK:   successors: %bb.2(0x50000000), %bb.1(0x30000000)
  ; CHECK:   tCMPi8 $r0, 1, 14 /* CC::al */, $noreg, implicit-def $cpsr
  ; CHECK:   t2Bcc %bb.1, 11 /* CC::lt */, killed $cpsr
  ; CHECK:   t2B %bb.2, 14 /* CC::al */, $noreg
  ; CHECK: bb.2:
  ; CHECK:   successors: %bb.3(0x80000000)
  ; CHECK:   $lr = tMOVr $r0, 14 /* CC::al */, $noreg
  ; CHECK:   renamable $r0 = t2ADDrs killed renamable $r2, killed $r0, 18, 14 /* CC::al */, $noreg, $noreg
  ; CHECK:   $lr = t2WhileLoopStartLR killed renamable $lr, %bb.1, implicit-def dead $cpsr
  ; CHECK:   t2B %bb.3, 14 /* CC::al */, $noreg
  ; CHECK: bb.1:
  ; CHECK:   successors: %bb.4(0x80000000)
  ; CHECK:   tCMPi8 renamable $r1, 1, 14 /* CC::al */, $noreg, implicit-def $cpsr
  ; CHECK:   t2IT 11, 8, implicit-def $itstate
  ; CHECK:   frame-destroy tPOP_RET 11 /* CC::lt */, killed $cpsr, def $r7, def $pc, implicit killed $itstate
  ; CHECK:   $lr = t2WhileLoopStartLR killed renamable $r1, %bb.0, implicit-def dead $cpsr
  ; CHECK:   t2B %bb.4, 14 /* CC::al */, $noreg
  ; CHECK: bb.3:
  ; CHECK:   successors: %bb.3(0x7c000000), %bb.1(0x04000000)
  ; CHECK:   renamable $lr = t2LoopEndDec killed renamable $lr, %bb.3, implicit-def dead $cpsr
  ; CHECK:   t2B %bb.1, 14 /* CC::al */, $noreg
  ; CHECK: bb.4:
  ; CHECK:   successors: %bb.5(0x80000000)
  ; CHECK:   renamable $r0 = t2ADDrs killed renamable $r3, renamable $r1, 18, 14 /* CC::al */, $noreg, $noreg
  ; CHECK:   $lr = t2WhileLoopStartLR killed renamable $r1, %bb.6, implicit-def dead $cpsr
  ; CHECK: bb.5:
  ; CHECK:   successors: %bb.5(0x7c000000), %bb.6(0x04000000)
  ; CHECK:   renamable $lr = t2LoopEndDec killed renamable $lr, %bb.5, implicit-def dead $cpsr
  ; CHECK:   t2B %bb.6, 14 /* CC::al */, $noreg
  ; CHECK: bb.6:
  ; CHECK:   frame-destroy tPOP_RET 14 /* CC::al */, $noreg, def $r7, def $pc
  bb.0:
    successors: %bb.1(0x50000000), %bb.3(0x30000000)
    liveins: $r0, $r1, $r2, $r3, $lr

    tCMPi8 $r0, 1, 14 /* CC::al */, $noreg, implicit-def $cpsr
    t2Bcc %bb.3, 11 /* CC::lt */, killed $cpsr
    t2B %bb.1, 14 /* CC::al */, $noreg

  bb.3:
    successors: %bb.4(0x80000000)
    liveins: $r1, $r3

    tCMPi8 renamable $r1, 1, 14 /* CC::al */, $noreg, implicit-def $cpsr
    t2IT 11, 8, implicit-def $itstate
    frame-destroy tPOP_RET 11 /* CC::lt */, killed $cpsr, def $r7, def $pc, implicit killed $itstate
    $lr = t2WhileLoopStartLR killed renamable $r1, %bb.0, implicit-def dead $cpsr
    t2B %bb.4, 14 /* CC::al */, $noreg

  bb.1:
    successors: %bb.2(0x80000000)
    liveins: $r0, $r1, $r2, $r3

    $lr = tMOVr $r0, 14 /* CC::al */, $noreg
    renamable $r0 = t2ADDrs killed renamable $r2, killed $r0, 18, 14 /* CC::al */, $noreg, $noreg
    $lr = t2WhileLoopStartLR killed renamable $lr, %bb.3, implicit-def dead $cpsr

  bb.2:
    successors: %bb.2(0x7c000000), %bb.3(0x04000000)
    liveins: $lr, $r0, $r1, $r3

    renamable $lr = t2LoopEndDec killed renamable $lr, %bb.2, implicit-def dead $cpsr
    t2B %bb.3, 14 /* CC::al */, $noreg

  bb.4:
    successors: %bb.5(0x80000000)
    liveins: $r1, $r3

    renamable $r0 = t2ADDrs killed renamable $r3, renamable $r1, 18, 14 /* CC::al */, $noreg, $noreg
    $lr = t2WhileLoopStartLR killed renamable $r1, %bb.6, implicit-def dead $cpsr

  bb.5:
    successors: %bb.5(0x7c000000), %bb.6(0x04000000)
    liveins: $lr, $r0

    renamable $lr = t2LoopEndDec killed renamable $lr, %bb.5, implicit-def dead $cpsr
    t2B %bb.6, 14 /* CC::al */, $noreg

  bb.6:
    frame-destroy tPOP_RET 14 /* CC::al */, $noreg, def $r7, def $pc

...
---
name:            backwards_branch_sibling
body:             |
  ; CHECK-LABEL: name: backwards_branch_sibling
  ; CHECK: bb.0:
  ; CHECK:   successors: %bb.2(0x50000000), %bb.1(0x30000000)
  ; CHECK:   tCMPi8 $r0, 1, 14 /* CC::al */, $noreg, implicit-def $cpsr
  ; CHECK:   t2Bcc %bb.1, 11 /* CC::lt */, killed $cpsr
  ; CHECK:   t2B %bb.2, 14 /* CC::al */, $noreg
  ; CHECK: bb.1:
  ; CHECK:   successors: %bb.4(0x80000000)
  ; CHECK:   tCMPi8 renamable $r1, 1, 14 /* CC::al */, $noreg, implicit-def $cpsr
  ; CHECK:   t2IT 11, 8, implicit-def $itstate
  ; CHECK:   frame-destroy tPOP_RET 11 /* CC::lt */, killed $cpsr, def $r7, def $pc, implicit killed $itstate
  ; CHECK:   $lr = t2WhileLoopStartLR killed renamable $r1, %bb.2, implicit-def dead $cpsr
  ; CHECK:   t2B %bb.4, 14 /* CC::al */, $noreg
  ; CHECK: bb.2:
  ; CHECK:   successors: %bb.3(0x80000000)
  ; CHECK:   $lr = tMOVr $r0, 14 /* CC::al */, $noreg
  ; CHECK:   renamable $r0 = t2ADDrs killed renamable $r2, killed $r0, 18, 14 /* CC::al */, $noreg, $noreg
  ; CHECK:   $lr = t2WhileLoopStartLR killed renamable $lr, %bb.1, implicit-def dead $cpsr
  ; CHECK: bb.3:
  ; CHECK:   successors: %bb.3(0x7c000000), %bb.1(0x04000000)
  ; CHECK:   renamable $lr = t2LoopEndDec killed renamable $lr, %bb.3, implicit-def dead $cpsr
  ; CHECK:   t2B %bb.1, 14 /* CC::al */, $noreg
  ; CHECK: bb.4:
  ; CHECK:   successors: %bb.5(0x80000000)
  ; CHECK:   renamable $r0 = t2ADDrs killed renamable $r3, renamable $r1, 18, 14 /* CC::al */, $noreg, $noreg
  ; CHECK:   $lr = t2WhileLoopStartLR killed renamable $r1, %bb.6, implicit-def dead $cpsr
  ; CHECK: bb.5:
  ; CHECK:   successors: %bb.5(0x7c000000), %bb.6(0x04000000)
  ; CHECK:   renamable $lr = t2LoopEndDec killed renamable $lr, %bb.5, implicit-def dead $cpsr
  ; CHECK:   t2B %bb.6, 14 /* CC::al */, $noreg
  ; CHECK: bb.6:
  ; CHECK:   frame-destroy tPOP_RET 14 /* CC::al */, $noreg, def $r7, def $pc
  bb.0:
    successors: %bb.1(0x50000000), %bb.3(0x30000000)
    liveins: $r0, $r1, $r2, $r3, $lr

    tCMPi8 $r0, 1, 14 /* CC::al */, $noreg, implicit-def $cpsr
    t2Bcc %bb.3, 11 /* CC::lt */, killed $cpsr
    t2B %bb.1, 14 /* CC::al */, $noreg

  bb.3:
    successors: %bb.4(0x80000000)
    liveins: $r1, $r3

    tCMPi8 renamable $r1, 1, 14 /* CC::al */, $noreg, implicit-def $cpsr
    t2IT 11, 8, implicit-def $itstate
    frame-destroy tPOP_RET 11 /* CC::lt */, killed $cpsr, def $r7, def $pc, implicit killed $itstate
    $lr = t2WhileLoopStartLR killed renamable $r1, %bb.1, implicit-def dead $cpsr
    t2B %bb.4, 14 /* CC::al */, $noreg

  bb.1:
    successors: %bb.2(0x80000000)
    liveins: $r0, $r1, $r2, $r3

    $lr = tMOVr $r0, 14 /* CC::al */, $noreg
    renamable $r0 = t2ADDrs killed renamable $r2, killed $r0, 18, 14 /* CC::al */, $noreg, $noreg
    $lr = t2WhileLoopStartLR killed renamable $lr, %bb.3, implicit-def dead $cpsr

  bb.2:
    successors: %bb.2(0x7c000000), %bb.3(0x04000000)
    liveins: $lr, $r0, $r1, $r3

    renamable $lr = t2LoopEndDec killed renamable $lr, %bb.2, implicit-def dead $cpsr
    t2B %bb.3, 14 /* CC::al */, $noreg

  bb.4:
    successors: %bb.5(0x80000000)
    liveins: $r1, $r3

    renamable $r0 = t2ADDrs killed renamable $r3, renamable $r1, 18, 14 /* CC::al */, $noreg, $noreg
    $lr = t2WhileLoopStartLR killed renamable $r1, %bb.6, implicit-def dead $cpsr

  bb.5:
    successors: %bb.5(0x7c000000), %bb.6(0x04000000)
    liveins: $lr, $r0

    renamable $lr = t2LoopEndDec killed renamable $lr, %bb.5, implicit-def dead $cpsr
    t2B %bb.6, 14 /* CC::al */, $noreg

  bb.6:
    frame-destroy tPOP_RET 14 /* CC::al */, $noreg, def $r7, def $pc
...
---
name:            backwards_branch_forwards_le
=======
name:            backwards_branch_backwards_wls
>>>>>>> 3f9ee3c9
body:             |
  ; CHECK-LABEL: name: backwards_branch_backwards_wls
  ; CHECK: bb.0:
  ; CHECK:   successors: %bb.2(0x80000000)
  ; CHECK:   tCMPi8 renamable $r0, 1, 14 /* CC::al */, $noreg, implicit-def $cpsr
  ; CHECK:   t2IT 11, 8, implicit-def $itstate
  ; CHECK:   frame-destroy tPOP_RET 11 /* CC::lt */, killed $cpsr, def $r7, def $pc, implicit killed $itstate
  ; CHECK: bb.1:
  ; CHECK:   frame-destroy tPOP_RET 14 /* CC::al */, $noreg, def $r7, def $pc
  ; CHECK: bb.2:
  ; CHECK:   successors: %bb.3(0x40000000), %bb.5(0x40000000)
  ; CHECK:   $lr = t2WhileLoopStartLR killed renamable $r0, %bb.3, implicit-def dead $cpsr
  ; CHECK:   t2B %bb.5, 14 /* CC::al */, $noreg
  ; CHECK: bb.3:
  ; CHECK:   successors: %bb.1(0x7c000000), %bb.4(0x04000000)
  ; CHECK:   $lr = t2WhileLoopStartLR killed renamable $r0, %bb.1, implicit-def dead $cpsr
  ; CHECK:   t2B %bb.4, 14 /* CC::al */, $noreg
  ; CHECK: bb.4:
  ; CHECK:   successors: %bb.1(0x40000000), %bb.4(0x40000000)
  ; CHECK:   renamable $lr = t2LoopEndDec killed renamable $lr, %bb.4, implicit-def dead $cpsr
  ; CHECK:   t2B %bb.1, 14 /* CC::al */, $noreg
  ; CHECK: bb.5:
  ; CHECK:   successors: %bb.5(0x40000000), %bb.3(0x40000000)
  ; CHECK:   renamable $lr = t2LoopEndDec killed renamable $lr, %bb.5, implicit-def dead $cpsr
  ; CHECK:   t2B %bb.3, 14 /* CC::al */, $noreg
  bb.0:
    successors: %bb.2(0x80000000)
    liveins: $r0, $r1, $r2, $lr

    tCMPi8 renamable $r0, 1, 14 /* CC::al */, $noreg, implicit-def $cpsr
    t2IT 11, 8, implicit-def $itstate
    frame-destroy tPOP_RET 11 /* CC::lt */, killed $cpsr, def $r7, def $pc, implicit killed $itstate

  bb.1:
    frame-destroy tPOP_RET 14 /* CC::al */, $noreg, def $r7, def $pc

  bb.2:
    successors: %bb.3(0x80000000), %bb.5(0x80000000)
    liveins: $r0, $r1, $r2

    $lr = t2WhileLoopStartLR killed renamable $r0, %bb.3, implicit-def dead $cpsr
    t2B %bb.5, 14 /* CC::al */, $noreg

  bb.3:
    successors: %bb.1(0x7c000000), %bb.4(0x04000000)
    liveins: $lr, $r1, $r2

    $lr = t2WhileLoopStartLR killed renamable $r0, %bb.1, implicit-def dead $cpsr
    t2B %bb.4, 14 /* CC::al */, $noreg

  bb.4:
    successors: %bb.1, %bb.4
    liveins: $lr, $r1, $r2

    renamable $lr = t2LoopEndDec killed renamable $lr, %bb.4, implicit-def dead $cpsr
    t2B %bb.1, 14 /* CC::al */, $noreg

  bb.5:
    successors: %bb.5, %bb.3
    liveins: $lr, $r1, $r2

    renamable $lr = t2LoopEndDec killed renamable $lr, %bb.5, implicit-def dead $cpsr
    t2B %bb.3, 14 /* CC::al */, $noreg
...
---
name:            no_predecessor
body:             |
  ; CHECK-LABEL: name: no_predecessor
  ; CHECK: bb.0:
  ; CHECK:   successors: %bb.2(0x30000000), %bb.1(0x50000000)
  ; CHECK:   frame-setup tPUSH 14 /* CC::al */, $noreg, killed $r4, killed $r5, $r7, killed $lr, implicit-def $sp, implicit $sp
  ; CHECK:   frame-setup CFI_INSTRUCTION def_cfa_offset 16
  ; CHECK:   frame-setup CFI_INSTRUCTION offset $lr, -4
  ; CHECK:   frame-setup CFI_INSTRUCTION offset $r7, -8
  ; CHECK:   frame-setup CFI_INSTRUCTION offset $r5, -12
  ; CHECK:   frame-setup CFI_INSTRUCTION offset $r4, -16
  ; CHECK:   $r7 = frame-setup tADDrSPi $sp, 2, 14 /* CC::al */, $noreg
  ; CHECK:   frame-setup CFI_INSTRUCTION def_cfa $r7, 8
  ; CHECK:   $r4 = tMOVr killed $r0, 14 /* CC::al */, $noreg
  ; CHECK:   tBL 14 /* CC::al */, $noreg, @g, csr_aapcs, implicit-def dead $lr, implicit $sp, implicit-def $sp, implicit-def $r0
  ; CHECK:   tCMPi8 killed renamable $r0, 0, 14 /* CC::al */, $noreg, implicit-def $cpsr
  ; CHECK:   t2Bcc %bb.2, 0 /* CC::eq */, killed $cpsr
  ; CHECK: bb.1:
  ; CHECK:   successors: %bb.4(0x80000000)
  ; CHECK:   renamable $r0, dead $cpsr = tMOVi8 4, 14 /* CC::al */, $noreg
  ; CHECK:   renamable $r5 = t2LDRSHi12 killed renamable $r0, 0, 14 /* CC::al */, $noreg
  ; CHECK:   t2B %bb.4, 14 /* CC::al */, $noreg
  ; CHECK: bb.2:
  ; CHECK:   successors: %bb.4(0x80000000)
  ; CHECK:   renamable $r5, dead $cpsr = tMOVi8 0, 14 /* CC::al */, $noreg
  ; CHECK:   t2B %bb.4, 14 /* CC::al */, $noreg
  ; CHECK: bb.3:
  ; CHECK:   successors: %bb.4(0x80000000)
  ; CHECK:   $r0 = tMOVr $r5, 14 /* CC::al */, $noreg
  ; CHECK:   tBL 14 /* CC::al */, $noreg, @h, csr_aapcs, implicit-def dead $lr, implicit $sp, implicit killed $r0, implicit-def $sp, implicit-def dead $r0
  ; CHECK: bb.4:
  ; CHECK:   successors: %bb.5(0x04000000), %bb.3(0x7c000000)
  ; CHECK:   renamable $r0 = tLDRi renamable $r4, 0, 14 /* CC::al */, $noreg
  ; CHECK:   tCMPi8 killed renamable $r0, 0, 14 /* CC::al */, $noreg, implicit-def $cpsr
  ; CHECK:   t2Bcc %bb.3, 1 /* CC::ne */, killed $cpsr
  ; CHECK: bb.5:
  ; CHECK:   frame-destroy tPOP_RET 14 /* CC::al */, $noreg, def $r4, def $r5, def $r7, def $pc
  bb.0:
    successors: %bb.1(0x30000000), %bb.2(0x50000000)
    liveins: $r0, $r4, $r5, $lr

    frame-setup tPUSH 14 /* CC::al */, $noreg, killed $r4, killed $r5, $r7, killed $lr, implicit-def $sp, implicit $sp
    frame-setup CFI_INSTRUCTION def_cfa_offset 16
    frame-setup CFI_INSTRUCTION offset $lr, -4
    frame-setup CFI_INSTRUCTION offset $r7, -8
    frame-setup CFI_INSTRUCTION offset $r5, -12
    frame-setup CFI_INSTRUCTION offset $r4, -16
    $r7 = frame-setup tADDrSPi $sp, 2, 14 /* CC::al */, $noreg
    frame-setup CFI_INSTRUCTION def_cfa $r7, 8
    $r4 = tMOVr killed $r0, 14 /* CC::al */, $noreg
    tBL 14 /* CC::al */, $noreg, @g, csr_aapcs, implicit-def dead $lr, implicit $sp, implicit-def $sp, implicit-def $r0
    tCMPi8 killed renamable $r0, 0, 14 /* CC::al */, $noreg, implicit-def $cpsr
    t2Bcc %bb.1, 0 /* CC::eq */, killed $cpsr

  bb.2:
    successors: %bb.3(0x80000000)
    liveins: $r4

    renamable $r0, dead $cpsr = tMOVi8 4, 14 /* CC::al */, $noreg
    renamable $r5 = t2LDRSHi12 killed renamable $r0, 0, 14 /* CC::al */, $noreg
    t2B %bb.3, 14 /* CC::al */, $noreg

  bb.1:
    successors: %bb.3(0x80000000)
    liveins: $r4

    renamable $r5, dead $cpsr = tMOVi8 0, 14 /* CC::al */, $noreg
    t2B %bb.3, 14 /* CC::al */, $noreg

  bb.4:
    successors: %bb.3(0x80000000)
    liveins: $r4, $r5

    $r0 = tMOVr $r5, 14 /* CC::al */, $noreg
    tBL 14 /* CC::al */, $noreg, @h, csr_aapcs, implicit-def dead $lr, implicit $sp, implicit killed $r0, implicit-def $sp, implicit-def dead $r0

  bb.3:
    successors: %bb.5(0x04000000), %bb.4(0x7c000000)
    liveins: $r4, $r5

    renamable $r0 = tLDRi renamable $r4, 0, 14 /* CC::al */, $noreg
    tCMPi8 killed renamable $r0, 0, 14 /* CC::al */, $noreg, implicit-def $cpsr
    t2Bcc %bb.4, 1 /* CC::ne */, killed $cpsr

  bb.5:
    frame-destroy tPOP_RET 14 /* CC::al */, $noreg, def $r4, def $r5, def $r7, def $pc
...
---
name:            nested_loops
alignment:       4
tracksRegLiveness: true
liveins:
  - { reg: '$r0' }
  - { reg: '$r1' }
  - { reg: '$r2' }
  - { reg: '$r3' }
frameInfo:
  stackSize:       32
  maxAlignment:    4
  maxCallFrameSize: 0
fixedStack:
  - { id: 0, size: 4, alignment: 8, isImmutable: true }
stack:
  - { id: 0, type: spill-slot, offset: -4, size: 4, alignment: 4, callee-saved-register: '$lr',
      callee-saved-restored: false }
  - { id: 1, type: spill-slot, offset: -8, size: 4, alignment: 4, callee-saved-register: '$r10' }
  - { id: 2, type: spill-slot, offset: -12, size: 4, alignment: 4, callee-saved-register: '$r9' }
  - { id: 3, type: spill-slot, offset: -16, size: 4, alignment: 4, callee-saved-register: '$r8' }
  - { id: 4, type: spill-slot, offset: -20, size: 4, alignment: 4, callee-saved-register: '$r7' }
  - { id: 5, type: spill-slot, offset: -24, size: 4, alignment: 4, callee-saved-register: '$r6' }
  - { id: 6, type: spill-slot, offset: -28, size: 4, alignment: 4, callee-saved-register: '$r5' }
  - { id: 7, type: spill-slot, offset: -32, size: 4, alignment: 4, callee-saved-register: '$r4' }
machineFunctionInfo: {}
body:             |
  ; CHECK-LABEL: name: nested_loops
  ; CHECK: bb.0:
  ; CHECK:   successors: %bb.1(0x80000000)
  ; CHECK:   liveins: $r0, $r1, $r2, $r3, $r4, $r5, $r6, $r7, $r8, $r9, $r10, $lr
  ; CHECK:   $sp = frame-setup t2STMDB_UPD $sp, 14 /* CC::al */, $noreg, killed $r4, killed $r5, killed $r6, killed $r7, killed $r8, killed $r9, killed $r10, killed $lr
  ; CHECK:   frame-setup CFI_INSTRUCTION def_cfa_offset 32
  ; CHECK:   frame-setup CFI_INSTRUCTION offset $lr, -4
  ; CHECK:   frame-setup CFI_INSTRUCTION offset $r10, -8
  ; CHECK:   frame-setup CFI_INSTRUCTION offset $r9, -12
  ; CHECK:   frame-setup CFI_INSTRUCTION offset $r8, -16
  ; CHECK:   frame-setup CFI_INSTRUCTION offset $r7, -20
  ; CHECK:   frame-setup CFI_INSTRUCTION offset $r6, -24
  ; CHECK:   frame-setup CFI_INSTRUCTION offset $r5, -28
  ; CHECK:   frame-setup CFI_INSTRUCTION offset $r4, -32
  ; CHECK:   tCMPi8 renamable $r0, 1, 14 /* CC::al */, $noreg, implicit-def $cpsr
  ; CHECK:   t2IT 11, 8, implicit-def $itstate
  ; CHECK:   $sp = frame-destroy t2LDMIA_RET $sp, 11 /* CC::lt */, killed $cpsr, def $r4, def $r5, def $r6, def $r7, def $r8, def $r9, def $r10, def $pc, implicit killed $itstate
  ; CHECK: bb.1:
  ; CHECK:   successors: %bb.3(0x80000000)
  ; CHECK:   liveins: $r0, $r1, $r2, $r3
  ; CHECK:   renamable $r12 = t2LDRi12 $sp, 32, 14 /* CC::al */, $noreg :: (load 4 from %fixed-stack.0, align 8)
  ; CHECK:   $r9 = tMOVr killed $r2, 14 /* CC::al */, $noreg
  ; CHECK:   renamable $r8 = t2MOVi 0, 14 /* CC::al */, $noreg, $noreg
  ; CHECK:   t2B %bb.3, 14 /* CC::al */, $noreg
  ; CHECK: bb.2:
  ; CHECK:   successors: %bb.9(0x04000000), %bb.3(0x7c000000)
  ; CHECK:   liveins: $r0, $r1, $r3, $r8, $r9, $r12
  ; CHECK:   renamable $r8 = nuw nsw t2ADDri killed renamable $r8, 1, 14 /* CC::al */, $noreg, $noreg
  ; CHECK:   renamable $r3, dead $cpsr = tADDi8 killed renamable $r3, 1, 14 /* CC::al */, $noreg
  ; CHECK:   tCMPhir renamable $r8, renamable $r0, 14 /* CC::al */, $noreg, implicit-def $cpsr
  ; CHECK:   renamable $r12 = t2ADDri killed renamable $r12, 1, 14 /* CC::al */, $noreg, $noreg
  ; CHECK:   t2Bcc %bb.9, 0 /* CC::eq */, killed $cpsr
  ; CHECK: bb.3:
  ; CHECK:   successors: %bb.4(0x50000000), %bb.2(0x30000000)
  ; CHECK:   liveins: $r0, $r1, $r3, $r8, $r9, $r12
  ; CHECK:   tCMPi8 renamable $r1, 1, 14 /* CC::al */, $noreg, implicit-def $cpsr
  ; CHECK:   t2Bcc %bb.2, 11 /* CC::lt */, killed $cpsr
  ; CHECK: bb.4:
  ; CHECK:   successors: %bb.5(0x80000000)
  ; CHECK:   liveins: $r0, $r1, $r3, $r8, $r9, $r12
  ; CHECK:   renamable $r4, dead $cpsr = tMOVi8 0, 14 /* CC::al */, $noreg
  ; CHECK:   $r10 = tMOVr $r12, 14 /* CC::al */, $noreg
  ; CHECK:   $r2 = tMOVr $r3, 14 /* CC::al */, $noreg
<<<<<<< HEAD
  ; CHECK:   t2B %bb.6, 14 /* CC::al */, $noreg
  ; CHECK: bb.6:
  ; CHECK:   successors: %bb.7(0x50000000), %bb.5(0x30000000)
  ; CHECK:   liveins: $r0, $r1, $r2, $r3, $r4, $r8, $r9, $r10, $r12
  ; CHECK:   renamable $lr = t2WhileLoopStartLR killed renamable $r9, %bb.5, implicit-def dead $cpsr
  ; CHECK:   t2B %bb.7, 14 /* CC::al */, $noreg
=======
  ; CHECK:   t2B %bb.5, 14 /* CC::al */, $noreg
>>>>>>> 3f9ee3c9
  ; CHECK: bb.5:
  ; CHECK:   successors: %bb.7(0x50000000), %bb.6(0x30000000)
  ; CHECK:   liveins: $r0, $r1, $r2, $r3, $r4, $r8, $r9, $r10, $r12
  ; CHECK:   renamable $lr = t2WhileLoopStartLR killed renamable $r9, %bb.6, implicit-def dead $cpsr
  ; CHECK:   t2B %bb.7, 14 /* CC::al */, $noreg
  ; CHECK: bb.6:
  ; CHECK:   successors: %bb.2(0x04000000), %bb.5(0x7c000000)
  ; CHECK:   liveins: $r0, $r1, $r2, $r3, $r4, $r8, $r9, $r10, $r12
  ; CHECK:   renamable $r4, dead $cpsr = nuw nsw tADDi8 killed renamable $r4, 1, 14 /* CC::al */, $noreg
  ; CHECK:   renamable $r2, dead $cpsr = tADDi8 killed renamable $r2, 1, 14 /* CC::al */, $noreg
  ; CHECK:   tCMPr renamable $r4, renamable $r1, 14 /* CC::al */, $noreg, implicit-def $cpsr
  ; CHECK:   renamable $r10 = t2ADDri killed renamable $r10, 1, 14 /* CC::al */, $noreg, $noreg
  ; CHECK:   t2Bcc %bb.2, 0 /* CC::eq */, killed $cpsr
<<<<<<< HEAD
  ; CHECK:   t2B %bb.6, 14 /* CC::al */, $noreg
=======
  ; CHECK:   t2B %bb.5, 14 /* CC::al */, $noreg
>>>>>>> 3f9ee3c9
  ; CHECK: bb.7:
  ; CHECK:   successors: %bb.8(0x80000000)
  ; CHECK:   liveins: $r0, $r1, $r2, $r3, $r4, $r8, $r9, $r10, $r12
  ; CHECK:   $r5 = tMOVr $r10, 14 /* CC::al */, $noreg
  ; CHECK:   $r6 = tMOVr $r2, 14 /* CC::al */, $noreg
  ; CHECK:   t2B %bb.8, 14 /* CC::al */, $noreg
  ; CHECK: bb.8:
  ; CHECK:   successors: %bb.8(0x7c000000), %bb.6(0x04000000)
  ; CHECK:   liveins: $lr, $r0, $r1, $r2, $r3, $r4, $r5, $r6, $r8, $r9, $r10, $r12
  ; CHECK:   tSTRi killed $r0, $r1, 0, 14 /* CC::al */, $noreg
  ; CHECK:   renamable $lr = t2LoopEndDec killed renamable $lr, %bb.8, implicit-def dead $cpsr
  ; CHECK:   t2B %bb.6, 14 /* CC::al */, $noreg
  ; CHECK: bb.9:
  ; CHECK:   $sp = frame-destroy t2LDMIA_RET $sp, 14 /* CC::al */, $noreg, def $r4, def $r5, def $r6, def $r7, def $r8, def $r9, def $r10, def $pc
  bb.0:
    successors: %bb.1
    liveins: $r0, $r1, $r2, $r3, $r4, $r5, $r6, $r7, $r8, $r9, $r10, $lr

    $sp = frame-setup t2STMDB_UPD $sp, 14 /* CC::al */, $noreg, killed $r4, killed $r5, killed $r6, killed $r7, killed $r8, killed $r9, killed $r10, killed $lr
    frame-setup CFI_INSTRUCTION def_cfa_offset 32
    frame-setup CFI_INSTRUCTION offset $lr, -4
    frame-setup CFI_INSTRUCTION offset $r10, -8
    frame-setup CFI_INSTRUCTION offset $r9, -12
    frame-setup CFI_INSTRUCTION offset $r8, -16
    frame-setup CFI_INSTRUCTION offset $r7, -20
    frame-setup CFI_INSTRUCTION offset $r6, -24
    frame-setup CFI_INSTRUCTION offset $r5, -28
    frame-setup CFI_INSTRUCTION offset $r4, -32
    tCMPi8 renamable $r0, 1, 14 /* CC::al */, $noreg, implicit-def $cpsr
    t2IT 11, 8, implicit-def $itstate
    $sp = frame-destroy t2LDMIA_RET $sp, 11 /* CC::lt */, killed $cpsr, def $r4, def $r5, def $r6, def $r7, def $r8, def $r9, def $r10, def $pc, implicit killed $itstate

  bb.1:
    liveins: $r0, $r1, $r2, $r3

    renamable $r12 = t2LDRi12 $sp, 32, 14 /* CC::al */, $noreg :: (load 4 from %fixed-stack.0, align 8)
    $r9 = tMOVr killed $r2, 14 /* CC::al */, $noreg
    renamable $r8 = t2MOVi 0, 14 /* CC::al */, $noreg, $noreg
    t2B %bb.2, 14 /* CC::al */, $noreg

  bb.8:
    successors: %bb.9(0x04000000), %bb.2(0x7c000000)
    liveins: $r0, $r1, $r3, $r8, $r9, $r12

    renamable $r8 = nuw nsw t2ADDri killed renamable $r8, 1, 14 /* CC::al */, $noreg, $noreg
    renamable $r3, dead $cpsr = tADDi8 killed renamable $r3, 1, 14 /* CC::al */, $noreg
    tCMPhir renamable $r8, renamable $r0, 14 /* CC::al */, $noreg, implicit-def $cpsr
    renamable $r12 = t2ADDri killed renamable $r12, 1, 14 /* CC::al */, $noreg, $noreg
    t2Bcc %bb.9, 0 /* CC::eq */, killed $cpsr

  bb.2:
    successors: %bb.3(0x50000000), %bb.8(0x30000000)
    liveins: $r0, $r1, $r3, $r8, $r9, $r12

    tCMPi8 renamable $r1, 1, 14 /* CC::al */, $noreg, implicit-def $cpsr
    t2Bcc %bb.8, 11 /* CC::lt */, killed $cpsr

  bb.3:
    liveins: $r0, $r1, $r3, $r8, $r9, $r12

    renamable $r4, dead $cpsr = tMOVi8 0, 14 /* CC::al */, $noreg
    $r10 = tMOVr $r12, 14 /* CC::al */, $noreg
    $r2 = tMOVr $r3, 14 /* CC::al */, $noreg
    t2B %bb.4, 14 /* CC::al */, $noreg

  bb.7:
    successors: %bb.8(0x04000000), %bb.4(0x7c000000)
    liveins: $r0, $r1, $r2, $r3, $r4, $r8, $r9, $r10, $r12

    renamable $r4, dead $cpsr = nuw nsw tADDi8 killed renamable $r4, 1, 14 /* CC::al */, $noreg
    renamable $r2, dead $cpsr = tADDi8 killed renamable $r2, 1, 14 /* CC::al */, $noreg
    tCMPr renamable $r4, renamable $r1, 14 /* CC::al */, $noreg, implicit-def $cpsr
    renamable $r10 = t2ADDri killed renamable $r10, 1, 14 /* CC::al */, $noreg, $noreg
    t2Bcc %bb.8, 0 /* CC::eq */, killed $cpsr

  bb.4:
    successors: %bb.5(0x50000000), %bb.7(0x30000000)
    liveins: $r0, $r1, $r2, $r3, $r4, $r8, $r9, $r10, $r12

    renamable $lr = t2WhileLoopStartLR killed renamable $r9, %bb.7, implicit-def dead $cpsr

  bb.5:
    liveins: $r0, $r1, $r2, $r3, $r4, $r8, $r9, $r10, $r12

    $r5 = tMOVr $r10, 14 /* CC::al */, $noreg
    $r6 = tMOVr $r2, 14 /* CC::al */, $noreg
    t2B %bb.6, 14 /* CC::al */, $noreg

  bb.6:
    successors: %bb.6(0x7c000000), %bb.7(0x04000000)
    liveins: $lr, $r0, $r1, $r2, $r3, $r4, $r5, $r6, $r8, $r9, $r10, $r12

    tSTRi killed $r0, $r1, 0, 14 /* CC::al */, $noreg
    renamable $lr = t2LoopEndDec killed renamable $lr, %bb.6, implicit-def dead $cpsr
    t2B %bb.7, 14 /* CC::al */, $noreg

  bb.9:
    $sp = frame-destroy t2LDMIA_RET $sp, 14 /* CC::al */, $noreg, def $r4, def $r5, def $r6, def $r7, def $r8, def $r9, def $r10, def $pc

...
---
name:            backwards_branch_forwards_wls
body:             |
  ; CHECK-LABEL: name: backwards_branch_forwards_wls
  ; CHECK: bb.0:
  ; CHECK:   successors: %bb.1(0x80000000)
  ; CHECK:   tCMPi8 renamable $r0, 1, 14 /* CC::al */, $noreg, implicit-def $cpsr
  ; CHECK:   t2IT 11, 8, implicit-def $itstate
  ; CHECK:   frame-destroy tPOP_RET 11 /* CC::lt */, killed $cpsr, def $r7, def $pc, implicit killed $itstate
  ; CHECK: bb.1:
  ; CHECK:   successors: %bb.2(0x40000000), %bb.5(0x40000000)
  ; CHECK:   $lr = t2WhileLoopStartLR killed renamable $r0, %bb.2, implicit-def dead $cpsr
  ; CHECK:   t2B %bb.5, 14 /* CC::al */, $noreg
  ; CHECK: bb.2:
  ; CHECK:   successors: %bb.4(0x40000000), %bb.3(0x40000000)
  ; CHECK:   $lr = t2WhileLoopStartLR killed renamable $r0, %bb.3, implicit-def dead $cpsr
  ; CHECK:   t2B %bb.4, 14 /* CC::al */, $noreg
  ; CHECK: bb.3:
  ; CHECK:   frame-destroy tPOP_RET 14 /* CC::al */, $noreg, def $r7, def $pc
  ; CHECK: bb.4:
  ; CHECK:   successors: %bb.3(0x40000000), %bb.4(0x40000000)
  ; CHECK:   renamable $lr = t2LoopEndDec killed renamable $lr, %bb.4, implicit-def dead $cpsr
  ; CHECK:   t2B %bb.3, 14 /* CC::al */, $noreg
  ; CHECK: bb.5:
  ; CHECK:   successors: %bb.5(0x40000000), %bb.2(0x40000000)
  ; CHECK:   renamable $lr = t2LoopEndDec killed renamable $lr, %bb.5, implicit-def dead $cpsr
  ; CHECK:   t2B %bb.2, 14 /* CC::al */, $noreg
  bb.0:
    successors: %bb.2
    liveins: $r0, $r1, $r2, $lr

    tCMPi8 renamable $r0, 1, 14 /* CC::al */, $noreg, implicit-def $cpsr
    t2IT 11, 8, implicit-def $itstate
    frame-destroy tPOP_RET 11 /* CC::lt */, killed $cpsr, def $r7, def $pc, implicit killed $itstate

  bb.2:
    successors: %bb.3, %bb.5
    liveins: $r0, $r1, $r2

    $lr = t2WhileLoopStartLR killed renamable $r0, %bb.3, implicit-def dead $cpsr
    t2B %bb.5, 14 /* CC::al */, $noreg

  bb.1:
    frame-destroy tPOP_RET 14 /* CC::al */, $noreg, def $r7, def $pc

  bb.3:
    successors: %bb.4, %bb.1
    liveins: $lr, $r1, $r2

    $lr = t2WhileLoopStartLR killed renamable $r0, %bb.1, implicit-def dead $cpsr
    t2B %bb.4, 14 /* CC::al */, $noreg

  bb.4:
    successors: %bb.1, %bb.4
    liveins: $lr, $r1, $r2

    renamable $lr = t2LoopEndDec killed renamable $lr, %bb.4, implicit-def dead $cpsr
    t2B %bb.1, 14 /* CC::al */, $noreg

  bb.5:
    successors: %bb.5, %bb.3
    liveins: $lr, $r1, $r2

    renamable $lr = t2LoopEndDec killed renamable $lr, %bb.5, implicit-def dead $cpsr
    t2B %bb.3, 14 /* CC::al */, $noreg

...
---
name:            multiple_predecessors
body:             |
  ; CHECK-LABEL: name: multiple_predecessors
  ; CHECK: bb.0:
  ; CHECK:   successors: %bb.3(0x55555555), %bb.2(0x2aaaaaab)
  ; CHECK:   frame-setup tPUSH 14 /* CC::al */, $noreg, killed $r7, killed $lr, implicit-def $sp, implicit $sp
  ; CHECK:   frame-setup CFI_INSTRUCTION def_cfa_offset 8
  ; CHECK:   frame-setup CFI_INSTRUCTION offset $lr, -4
  ; CHECK:   frame-setup CFI_INSTRUCTION offset $r7, -8
  ; CHECK:   $sp = frame-setup tSUBspi $sp, 1, 14 /* CC::al */, $noreg
  ; CHECK:   frame-setup CFI_INSTRUCTION def_cfa_offset 12
  ; CHECK:   tCMPi8 killed renamable $r0, 0, 14 /* CC::al */, $noreg, implicit-def $cpsr
  ; CHECK:   t2IT 0, 8, implicit-def $itstate
  ; CHECK:   tCMPi8 killed renamable $r1, 8, 0 /* CC::eq */, killed $cpsr, implicit-def $cpsr, implicit killed $itstate
  ; CHECK:   t2Bcc %bb.2, 0 /* CC::eq */, killed $cpsr
  ; CHECK:   t2B %bb.3, 14 /* CC::al */, $noreg
  ; CHECK: bb.1:
  ; CHECK:   successors: %bb.6(0x40000000), %bb.3(0x40000000)
  ; CHECK:   renamable $lr = t2WhileLoopStartLR killed renamable $r2, %bb.3, implicit-def dead $cpsr
  ; CHECK:   t2B %bb.6, 14 /* CC::al */, $noreg
  ; CHECK: bb.2:
  ; CHECK:   successors: %bb.4(0x40000000), %bb.3(0x40000000)
  ; CHECK:   renamable $lr = t2WhileLoopStartLR renamable $r2, %bb.3, implicit-def dead $cpsr
  ; CHECK:   t2B %bb.4, 14 /* CC::al */, $noreg
  ; CHECK: bb.3:
  ; CHECK:   $sp = frame-destroy tADDspi $sp, 1, 14 /* CC::al */, $noreg
  ; CHECK:   frame-destroy tPOP_RET 14 /* CC::al */, $noreg, def $r7, def $pc, implicit undef $r0
  ; CHECK: bb.4:
  ; CHECK:   successors: %bb.5(0x80000000)
  ; CHECK:   renamable $r3, dead $cpsr = tMOVi8 0, 14 /* CC::al */, $noreg
  ; CHECK:   renamable $r1 = t2ADDri $sp, 2, 14 /* CC::al */, $noreg, $noreg
  ; CHECK:   renamable $r0 = IMPLICIT_DEF
  ; CHECK: bb.5:
  ; CHECK:   successors: %bb.5(0x7c000000), %bb.1(0x04000000)
  ; CHECK:   renamable $q0, renamable $r0 = MVE_VIWDUPu16 killed renamable $r0, renamable $r3, 1, 0, $noreg, undef renamable $q0
  ; CHECK:   MVE_VSTRH16_rq undef renamable $q0, renamable $r1, killed renamable $q0, 0, $noreg
  ; CHECK:   renamable $lr = t2LoopEndDec killed renamable $lr, %bb.5, implicit-def dead $cpsr
  ; CHECK:   t2B %bb.1, 14 /* CC::al */, $noreg
  ; CHECK: bb.6:
  ; CHECK:   successors: %bb.7(0x80000000)
  ; CHECK:   renamable $r3, dead $cpsr = tMOVi8 0, 14 /* CC::al */, $noreg
  ; CHECK: bb.7:
  ; CHECK:   successors: %bb.7(0x7c000000), %bb.3(0x04000000)
  ; CHECK:   renamable $q0, renamable $r0 = MVE_VIWDUPu16 killed renamable $r0, renamable $r3, 2, 0, $noreg, undef renamable $q0
  ; CHECK:   MVE_VSTRH16_rq undef renamable $q0, renamable $r1, killed renamable $q0, 0, $noreg
  ; CHECK:   renamable $lr = t2LoopEndDec killed renamable $lr, %bb.7, implicit-def dead $cpsr
  ; CHECK:   t2B %bb.3, 14 /* CC::al */, $noreg
  bb.0:
    successors: %bb.7(0x80000000), %bb.1(0x40000000)
    liveins: $r0, $r1, $r2, $r7, $lr

    frame-setup tPUSH 14 /* CC::al */, $noreg, killed $r7, killed $lr, implicit-def $sp, implicit $sp
    frame-setup CFI_INSTRUCTION def_cfa_offset 8
    frame-setup CFI_INSTRUCTION offset $lr, -4
    frame-setup CFI_INSTRUCTION offset $r7, -8
    $sp = frame-setup tSUBspi $sp, 1, 14 /* CC::al */, $noreg
    frame-setup CFI_INSTRUCTION def_cfa_offset 12
    tCMPi8 killed renamable $r0, 0, 14 /* CC::al */, $noreg, implicit-def $cpsr
    t2IT 0, 8, implicit-def $itstate
    tCMPi8 killed renamable $r1, 8, 0 /* CC::eq */, killed $cpsr, implicit-def $cpsr, implicit killed $itstate
    t2Bcc %bb.1, 0 /* CC::eq */, killed $cpsr

  bb.7:
    $sp = frame-destroy tADDspi $sp, 1, 14 /* CC::al */, $noreg
    frame-destroy tPOP_RET 14 /* CC::al */, $noreg, def $r7, def $pc, implicit undef $r0

  bb.1:
    successors: %bb.3(0x40000000), %bb.7(0x40000000)
    liveins: $r2

    renamable $lr = t2WhileLoopStartLR renamable $r2, %bb.7, implicit-def dead $cpsr
    t2B %bb.3, 14 /* CC::al */, $noreg

  bb.3:
    successors: %bb.4(0x80000000)
    liveins: $lr, $r2

    renamable $r3, dead $cpsr = tMOVi8 0, 14 /* CC::al */, $noreg
    renamable $r1 = t2ADDri $sp, 2, 14 /* CC::al */, $noreg, $noreg
    renamable $r0 = IMPLICIT_DEF

  bb.4:
    successors: %bb.4(0x7c000000), %bb.2(0x04000000)
    liveins: $lr, $r0, $r1, $r2, $r3

    renamable $q0, renamable $r0 = MVE_VIWDUPu16 killed renamable $r0, renamable $r3, 1, 0, $noreg, undef renamable $q0
    MVE_VSTRH16_rq undef renamable $q0, renamable $r1, killed renamable $q0, 0, $noreg
    renamable $lr = t2LoopEndDec killed renamable $lr, %bb.4, implicit-def dead $cpsr
    t2B %bb.2, 14 /* CC::al */, $noreg

  bb.2:
    successors: %bb.5(0x40000000), %bb.7(0x40000000)
    liveins: $r0, $r1, $r2

    renamable $lr = t2WhileLoopStartLR killed renamable $r2, %bb.7, implicit-def dead $cpsr
    t2B %bb.5, 14 /* CC::al */, $noreg

  bb.5:
    successors: %bb.6(0x80000000)
    liveins: $lr, $r0, $r1

    renamable $r3, dead $cpsr = tMOVi8 0, 14 /* CC::al */, $noreg

  bb.6:
    successors: %bb.6(0x7c000000), %bb.7(0x04000000)
    liveins: $lr, $r0, $r1, $r3

    renamable $q0, renamable $r0 = MVE_VIWDUPu16 killed renamable $r0, renamable $r3, 2, 0, $noreg, undef renamable $q0
    MVE_VSTRH16_rq undef renamable $q0, renamable $r1, killed renamable $q0, 0, $noreg
    renamable $lr = t2LoopEndDec killed renamable $lr, %bb.6, implicit-def dead $cpsr
    t2B %bb.7, 14 /* CC::al */, $noreg

...<|MERGE_RESOLUTION|>--- conflicted
+++ resolved
@@ -60,13 +60,6 @@
   ; CHECK:   tCMPi8 renamable $r0, 1, 14 /* CC::al */, $noreg, implicit-def $cpsr
   ; CHECK:   t2IT 11, 8, implicit-def $itstate
   ; CHECK:   frame-destroy tPOP_RET 11 /* CC::lt */, killed $cpsr, def $r7, def $pc, implicit killed $itstate
-<<<<<<< HEAD
-  ; CHECK: bb.2:
-  ; CHECK:   successors: %bb.3(0x80000000)
-  ; CHECK:   $lr = t2WhileLoopStartLR killed renamable $r0, %bb.1, implicit-def dead $cpsr
-  ; CHECK:   t2B %bb.3, 14 /* CC::al */, $noreg
-=======
->>>>>>> 3f9ee3c9
   ; CHECK: bb.1:
   ; CHECK:   successors: %bb.3(0x80000000)
   ; CHECK:   $lr = t2WhileLoopStartLR killed renamable $r0, %bb.2, implicit-def dead $cpsr
@@ -154,183 +147,7 @@
 
 ...
 ---
-<<<<<<< HEAD
-name:            backwards_branch_target_already_backwards
-body:             |
-  ; CHECK-LABEL: name: backwards_branch_target_already_backwards
-  ; CHECK: bb.0:
-  ; CHECK:   successors: %bb.2(0x50000000), %bb.1(0x30000000)
-  ; CHECK:   tCMPi8 $r0, 1, 14 /* CC::al */, $noreg, implicit-def $cpsr
-  ; CHECK:   t2Bcc %bb.1, 11 /* CC::lt */, killed $cpsr
-  ; CHECK:   t2B %bb.2, 14 /* CC::al */, $noreg
-  ; CHECK: bb.2:
-  ; CHECK:   successors: %bb.3(0x80000000)
-  ; CHECK:   $lr = tMOVr $r0, 14 /* CC::al */, $noreg
-  ; CHECK:   renamable $r0 = t2ADDrs killed renamable $r2, killed $r0, 18, 14 /* CC::al */, $noreg, $noreg
-  ; CHECK:   $lr = t2WhileLoopStartLR killed renamable $lr, %bb.1, implicit-def dead $cpsr
-  ; CHECK:   t2B %bb.3, 14 /* CC::al */, $noreg
-  ; CHECK: bb.1:
-  ; CHECK:   successors: %bb.4(0x80000000)
-  ; CHECK:   tCMPi8 renamable $r1, 1, 14 /* CC::al */, $noreg, implicit-def $cpsr
-  ; CHECK:   t2IT 11, 8, implicit-def $itstate
-  ; CHECK:   frame-destroy tPOP_RET 11 /* CC::lt */, killed $cpsr, def $r7, def $pc, implicit killed $itstate
-  ; CHECK:   $lr = t2WhileLoopStartLR killed renamable $r1, %bb.0, implicit-def dead $cpsr
-  ; CHECK:   t2B %bb.4, 14 /* CC::al */, $noreg
-  ; CHECK: bb.3:
-  ; CHECK:   successors: %bb.3(0x7c000000), %bb.1(0x04000000)
-  ; CHECK:   renamable $lr = t2LoopEndDec killed renamable $lr, %bb.3, implicit-def dead $cpsr
-  ; CHECK:   t2B %bb.1, 14 /* CC::al */, $noreg
-  ; CHECK: bb.4:
-  ; CHECK:   successors: %bb.5(0x80000000)
-  ; CHECK:   renamable $r0 = t2ADDrs killed renamable $r3, renamable $r1, 18, 14 /* CC::al */, $noreg, $noreg
-  ; CHECK:   $lr = t2WhileLoopStartLR killed renamable $r1, %bb.6, implicit-def dead $cpsr
-  ; CHECK: bb.5:
-  ; CHECK:   successors: %bb.5(0x7c000000), %bb.6(0x04000000)
-  ; CHECK:   renamable $lr = t2LoopEndDec killed renamable $lr, %bb.5, implicit-def dead $cpsr
-  ; CHECK:   t2B %bb.6, 14 /* CC::al */, $noreg
-  ; CHECK: bb.6:
-  ; CHECK:   frame-destroy tPOP_RET 14 /* CC::al */, $noreg, def $r7, def $pc
-  bb.0:
-    successors: %bb.1(0x50000000), %bb.3(0x30000000)
-    liveins: $r0, $r1, $r2, $r3, $lr
-
-    tCMPi8 $r0, 1, 14 /* CC::al */, $noreg, implicit-def $cpsr
-    t2Bcc %bb.3, 11 /* CC::lt */, killed $cpsr
-    t2B %bb.1, 14 /* CC::al */, $noreg
-
-  bb.3:
-    successors: %bb.4(0x80000000)
-    liveins: $r1, $r3
-
-    tCMPi8 renamable $r1, 1, 14 /* CC::al */, $noreg, implicit-def $cpsr
-    t2IT 11, 8, implicit-def $itstate
-    frame-destroy tPOP_RET 11 /* CC::lt */, killed $cpsr, def $r7, def $pc, implicit killed $itstate
-    $lr = t2WhileLoopStartLR killed renamable $r1, %bb.0, implicit-def dead $cpsr
-    t2B %bb.4, 14 /* CC::al */, $noreg
-
-  bb.1:
-    successors: %bb.2(0x80000000)
-    liveins: $r0, $r1, $r2, $r3
-
-    $lr = tMOVr $r0, 14 /* CC::al */, $noreg
-    renamable $r0 = t2ADDrs killed renamable $r2, killed $r0, 18, 14 /* CC::al */, $noreg, $noreg
-    $lr = t2WhileLoopStartLR killed renamable $lr, %bb.3, implicit-def dead $cpsr
-
-  bb.2:
-    successors: %bb.2(0x7c000000), %bb.3(0x04000000)
-    liveins: $lr, $r0, $r1, $r3
-
-    renamable $lr = t2LoopEndDec killed renamable $lr, %bb.2, implicit-def dead $cpsr
-    t2B %bb.3, 14 /* CC::al */, $noreg
-
-  bb.4:
-    successors: %bb.5(0x80000000)
-    liveins: $r1, $r3
-
-    renamable $r0 = t2ADDrs killed renamable $r3, renamable $r1, 18, 14 /* CC::al */, $noreg, $noreg
-    $lr = t2WhileLoopStartLR killed renamable $r1, %bb.6, implicit-def dead $cpsr
-
-  bb.5:
-    successors: %bb.5(0x7c000000), %bb.6(0x04000000)
-    liveins: $lr, $r0
-
-    renamable $lr = t2LoopEndDec killed renamable $lr, %bb.5, implicit-def dead $cpsr
-    t2B %bb.6, 14 /* CC::al */, $noreg
-
-  bb.6:
-    frame-destroy tPOP_RET 14 /* CC::al */, $noreg, def $r7, def $pc
-
-...
----
-name:            backwards_branch_sibling
-body:             |
-  ; CHECK-LABEL: name: backwards_branch_sibling
-  ; CHECK: bb.0:
-  ; CHECK:   successors: %bb.2(0x50000000), %bb.1(0x30000000)
-  ; CHECK:   tCMPi8 $r0, 1, 14 /* CC::al */, $noreg, implicit-def $cpsr
-  ; CHECK:   t2Bcc %bb.1, 11 /* CC::lt */, killed $cpsr
-  ; CHECK:   t2B %bb.2, 14 /* CC::al */, $noreg
-  ; CHECK: bb.1:
-  ; CHECK:   successors: %bb.4(0x80000000)
-  ; CHECK:   tCMPi8 renamable $r1, 1, 14 /* CC::al */, $noreg, implicit-def $cpsr
-  ; CHECK:   t2IT 11, 8, implicit-def $itstate
-  ; CHECK:   frame-destroy tPOP_RET 11 /* CC::lt */, killed $cpsr, def $r7, def $pc, implicit killed $itstate
-  ; CHECK:   $lr = t2WhileLoopStartLR killed renamable $r1, %bb.2, implicit-def dead $cpsr
-  ; CHECK:   t2B %bb.4, 14 /* CC::al */, $noreg
-  ; CHECK: bb.2:
-  ; CHECK:   successors: %bb.3(0x80000000)
-  ; CHECK:   $lr = tMOVr $r0, 14 /* CC::al */, $noreg
-  ; CHECK:   renamable $r0 = t2ADDrs killed renamable $r2, killed $r0, 18, 14 /* CC::al */, $noreg, $noreg
-  ; CHECK:   $lr = t2WhileLoopStartLR killed renamable $lr, %bb.1, implicit-def dead $cpsr
-  ; CHECK: bb.3:
-  ; CHECK:   successors: %bb.3(0x7c000000), %bb.1(0x04000000)
-  ; CHECK:   renamable $lr = t2LoopEndDec killed renamable $lr, %bb.3, implicit-def dead $cpsr
-  ; CHECK:   t2B %bb.1, 14 /* CC::al */, $noreg
-  ; CHECK: bb.4:
-  ; CHECK:   successors: %bb.5(0x80000000)
-  ; CHECK:   renamable $r0 = t2ADDrs killed renamable $r3, renamable $r1, 18, 14 /* CC::al */, $noreg, $noreg
-  ; CHECK:   $lr = t2WhileLoopStartLR killed renamable $r1, %bb.6, implicit-def dead $cpsr
-  ; CHECK: bb.5:
-  ; CHECK:   successors: %bb.5(0x7c000000), %bb.6(0x04000000)
-  ; CHECK:   renamable $lr = t2LoopEndDec killed renamable $lr, %bb.5, implicit-def dead $cpsr
-  ; CHECK:   t2B %bb.6, 14 /* CC::al */, $noreg
-  ; CHECK: bb.6:
-  ; CHECK:   frame-destroy tPOP_RET 14 /* CC::al */, $noreg, def $r7, def $pc
-  bb.0:
-    successors: %bb.1(0x50000000), %bb.3(0x30000000)
-    liveins: $r0, $r1, $r2, $r3, $lr
-
-    tCMPi8 $r0, 1, 14 /* CC::al */, $noreg, implicit-def $cpsr
-    t2Bcc %bb.3, 11 /* CC::lt */, killed $cpsr
-    t2B %bb.1, 14 /* CC::al */, $noreg
-
-  bb.3:
-    successors: %bb.4(0x80000000)
-    liveins: $r1, $r3
-
-    tCMPi8 renamable $r1, 1, 14 /* CC::al */, $noreg, implicit-def $cpsr
-    t2IT 11, 8, implicit-def $itstate
-    frame-destroy tPOP_RET 11 /* CC::lt */, killed $cpsr, def $r7, def $pc, implicit killed $itstate
-    $lr = t2WhileLoopStartLR killed renamable $r1, %bb.1, implicit-def dead $cpsr
-    t2B %bb.4, 14 /* CC::al */, $noreg
-
-  bb.1:
-    successors: %bb.2(0x80000000)
-    liveins: $r0, $r1, $r2, $r3
-
-    $lr = tMOVr $r0, 14 /* CC::al */, $noreg
-    renamable $r0 = t2ADDrs killed renamable $r2, killed $r0, 18, 14 /* CC::al */, $noreg, $noreg
-    $lr = t2WhileLoopStartLR killed renamable $lr, %bb.3, implicit-def dead $cpsr
-
-  bb.2:
-    successors: %bb.2(0x7c000000), %bb.3(0x04000000)
-    liveins: $lr, $r0, $r1, $r3
-
-    renamable $lr = t2LoopEndDec killed renamable $lr, %bb.2, implicit-def dead $cpsr
-    t2B %bb.3, 14 /* CC::al */, $noreg
-
-  bb.4:
-    successors: %bb.5(0x80000000)
-    liveins: $r1, $r3
-
-    renamable $r0 = t2ADDrs killed renamable $r3, renamable $r1, 18, 14 /* CC::al */, $noreg, $noreg
-    $lr = t2WhileLoopStartLR killed renamable $r1, %bb.6, implicit-def dead $cpsr
-
-  bb.5:
-    successors: %bb.5(0x7c000000), %bb.6(0x04000000)
-    liveins: $lr, $r0
-
-    renamable $lr = t2LoopEndDec killed renamable $lr, %bb.5, implicit-def dead $cpsr
-    t2B %bb.6, 14 /* CC::al */, $noreg
-
-  bb.6:
-    frame-destroy tPOP_RET 14 /* CC::al */, $noreg, def $r7, def $pc
-...
----
-name:            backwards_branch_forwards_le
-=======
 name:            backwards_branch_backwards_wls
->>>>>>> 3f9ee3c9
 body:             |
   ; CHECK-LABEL: name: backwards_branch_backwards_wls
   ; CHECK: bb.0:
@@ -553,16 +370,7 @@
   ; CHECK:   renamable $r4, dead $cpsr = tMOVi8 0, 14 /* CC::al */, $noreg
   ; CHECK:   $r10 = tMOVr $r12, 14 /* CC::al */, $noreg
   ; CHECK:   $r2 = tMOVr $r3, 14 /* CC::al */, $noreg
-<<<<<<< HEAD
-  ; CHECK:   t2B %bb.6, 14 /* CC::al */, $noreg
-  ; CHECK: bb.6:
-  ; CHECK:   successors: %bb.7(0x50000000), %bb.5(0x30000000)
-  ; CHECK:   liveins: $r0, $r1, $r2, $r3, $r4, $r8, $r9, $r10, $r12
-  ; CHECK:   renamable $lr = t2WhileLoopStartLR killed renamable $r9, %bb.5, implicit-def dead $cpsr
-  ; CHECK:   t2B %bb.7, 14 /* CC::al */, $noreg
-=======
   ; CHECK:   t2B %bb.5, 14 /* CC::al */, $noreg
->>>>>>> 3f9ee3c9
   ; CHECK: bb.5:
   ; CHECK:   successors: %bb.7(0x50000000), %bb.6(0x30000000)
   ; CHECK:   liveins: $r0, $r1, $r2, $r3, $r4, $r8, $r9, $r10, $r12
@@ -576,11 +384,7 @@
   ; CHECK:   tCMPr renamable $r4, renamable $r1, 14 /* CC::al */, $noreg, implicit-def $cpsr
   ; CHECK:   renamable $r10 = t2ADDri killed renamable $r10, 1, 14 /* CC::al */, $noreg, $noreg
   ; CHECK:   t2Bcc %bb.2, 0 /* CC::eq */, killed $cpsr
-<<<<<<< HEAD
-  ; CHECK:   t2B %bb.6, 14 /* CC::al */, $noreg
-=======
   ; CHECK:   t2B %bb.5, 14 /* CC::al */, $noreg
->>>>>>> 3f9ee3c9
   ; CHECK: bb.7:
   ; CHECK:   successors: %bb.8(0x80000000)
   ; CHECK:   liveins: $r0, $r1, $r2, $r3, $r4, $r8, $r9, $r10, $r12
