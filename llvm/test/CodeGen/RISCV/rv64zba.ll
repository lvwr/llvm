; NOTE: Assertions have been autogenerated by utils/update_llc_test_checks.py
; RUN: llc -mtriple=riscv64 -mattr=+m -verify-machineinstrs < %s \
; RUN:   | FileCheck %s -check-prefix=RV64I
; RUN: llc -mtriple=riscv64 -mattr=+m,+experimental-b -verify-machineinstrs < %s \
; RUN:   | FileCheck %s -check-prefix=RV64B
; RUN: llc -mtriple=riscv64 -mattr=+m,+experimental-zba -verify-machineinstrs < %s \
; RUN:   | FileCheck %s -check-prefix=RV64ZBA

define i64 @slliuw(i64 %a) nounwind {
; RV64I-LABEL: slliuw:
; RV64I:       # %bb.0:
; RV64I-NEXT:    slli a0, a0, 32
; RV64I-NEXT:    srli a0, a0, 31
; RV64I-NEXT:    ret
;
; RV64B-LABEL: slliuw:
; RV64B:       # %bb.0:
; RV64B-NEXT:    slli.uw a0, a0, 1
; RV64B-NEXT:    ret
;
; RV64ZBA-LABEL: slliuw:
; RV64ZBA:       # %bb.0:
; RV64ZBA-NEXT:    slli.uw a0, a0, 1
; RV64ZBA-NEXT:    ret
  %conv1 = shl i64 %a, 1
  %shl = and i64 %conv1, 8589934590
  ret i64 %shl
}

define i128 @slliuw_2(i32 signext %0, i128* %1) {
; RV64I-LABEL: slliuw_2:
; RV64I:       # %bb.0:
; RV64I-NEXT:    slli a0, a0, 32
; RV64I-NEXT:    srli a0, a0, 28
; RV64I-NEXT:    add a1, a1, a0
; RV64I-NEXT:    ld a0, 0(a1)
; RV64I-NEXT:    ld a1, 8(a1)
; RV64I-NEXT:    ret
;
; RV64B-LABEL: slliuw_2:
; RV64B:       # %bb.0:
; RV64B-NEXT:    slli.uw a0, a0, 4
; RV64B-NEXT:    add a1, a1, a0
; RV64B-NEXT:    ld a0, 0(a1)
; RV64B-NEXT:    ld a1, 8(a1)
; RV64B-NEXT:    ret
;
; RV64ZBA-LABEL: slliuw_2:
; RV64ZBA:       # %bb.0:
; RV64ZBA-NEXT:    slli.uw a0, a0, 4
; RV64ZBA-NEXT:    add a1, a1, a0
; RV64ZBA-NEXT:    ld a0, 0(a1)
; RV64ZBA-NEXT:    ld a1, 8(a1)
; RV64ZBA-NEXT:    ret
  %3 = zext i32 %0 to i64
  %4 = getelementptr inbounds i128, i128* %1, i64 %3
  %5 = load i128, i128* %4
  ret i128 %5
}

define i64 @adduw(i64 %a, i64 %b) nounwind {
; RV64I-LABEL: adduw:
; RV64I:       # %bb.0:
; RV64I-NEXT:    slli a1, a1, 32
; RV64I-NEXT:    srli a1, a1, 32
; RV64I-NEXT:    add a0, a1, a0
; RV64I-NEXT:    ret
;
; RV64B-LABEL: adduw:
; RV64B:       # %bb.0:
; RV64B-NEXT:    add.uw a0, a1, a0
; RV64B-NEXT:    ret
;
; RV64ZBA-LABEL: adduw:
; RV64ZBA:       # %bb.0:
; RV64ZBA-NEXT:    add.uw a0, a1, a0
; RV64ZBA-NEXT:    ret
  %and = and i64 %b, 4294967295
  %add = add i64 %and, %a
  ret i64 %add
}

define signext i8 @adduw_2(i32 signext %0, i8* %1) {
; RV64I-LABEL: adduw_2:
; RV64I:       # %bb.0:
; RV64I-NEXT:    slli a0, a0, 32
; RV64I-NEXT:    srli a0, a0, 32
; RV64I-NEXT:    add a0, a1, a0
; RV64I-NEXT:    lb a0, 0(a0)
; RV64I-NEXT:    ret
;
; RV64B-LABEL: adduw_2:
; RV64B:       # %bb.0:
; RV64B-NEXT:    add.uw a0, a0, a1
; RV64B-NEXT:    lb a0, 0(a0)
; RV64B-NEXT:    ret
;
; RV64ZBA-LABEL: adduw_2:
; RV64ZBA:       # %bb.0:
; RV64ZBA-NEXT:    add.uw a0, a0, a1
; RV64ZBA-NEXT:    lb a0, 0(a0)
; RV64ZBA-NEXT:    ret
  %3 = zext i32 %0 to i64
  %4 = getelementptr inbounds i8, i8* %1, i64 %3
  %5 = load i8, i8* %4
  ret i8 %5
}

define i64 @zextw_i64(i64 %a) nounwind {
; RV64I-LABEL: zextw_i64:
; RV64I:       # %bb.0:
; RV64I-NEXT:    slli a0, a0, 32
; RV64I-NEXT:    srli a0, a0, 32
; RV64I-NEXT:    ret
;
; RV64B-LABEL: zextw_i64:
; RV64B:       # %bb.0:
; RV64B-NEXT:    zext.w a0, a0
; RV64B-NEXT:    ret
;
; RV64ZBA-LABEL: zextw_i64:
; RV64ZBA:       # %bb.0:
; RV64ZBA-NEXT:    zext.w a0, a0
; RV64ZBA-NEXT:    ret
  %and = and i64 %a, 4294967295
  ret i64 %and
}

; This makes sure targetShrinkDemandedConstant changes the and immmediate to
; allow zext.w or slli+srli.
define i64 @zextw_demandedbits_i64(i64 %0) {
; RV64I-LABEL: zextw_demandedbits_i64:
; RV64I:       # %bb.0:
; RV64I-NEXT:    ori a0, a0, 1
; RV64I-NEXT:    slli a0, a0, 32
; RV64I-NEXT:    srli a0, a0, 32
; RV64I-NEXT:    ret
;
; RV64B-LABEL: zextw_demandedbits_i64:
; RV64B:       # %bb.0:
; RV64B-NEXT:    ori a0, a0, 1
; RV64B-NEXT:    zext.w a0, a0
; RV64B-NEXT:    ret
;
; RV64ZBA-LABEL: zextw_demandedbits_i64:
; RV64ZBA:       # %bb.0:
; RV64ZBA-NEXT:    ori a0, a0, 1
; RV64ZBA-NEXT:    zext.w a0, a0
; RV64ZBA-NEXT:    ret
  %2 = and i64 %0, 4294967294
  %3 = or i64 %2, 1
  ret i64 %3
}

define signext i16 @sh1add(i64 %0, i16* %1) {
; RV64I-LABEL: sh1add:
; RV64I:       # %bb.0:
; RV64I-NEXT:    slli a0, a0, 1
; RV64I-NEXT:    add a0, a1, a0
; RV64I-NEXT:    lh a0, 0(a0)
; RV64I-NEXT:    ret
;
; RV64B-LABEL: sh1add:
; RV64B:       # %bb.0:
; RV64B-NEXT:    sh1add a0, a0, a1
; RV64B-NEXT:    lh a0, 0(a0)
; RV64B-NEXT:    ret
;
; RV64ZBA-LABEL: sh1add:
; RV64ZBA:       # %bb.0:
; RV64ZBA-NEXT:    sh1add a0, a0, a1
; RV64ZBA-NEXT:    lh a0, 0(a0)
; RV64ZBA-NEXT:    ret
  %3 = getelementptr inbounds i16, i16* %1, i64 %0
  %4 = load i16, i16* %3
  ret i16 %4
}

define signext i32 @sh2add(i64 %0, i32* %1) {
; RV64I-LABEL: sh2add:
; RV64I:       # %bb.0:
; RV64I-NEXT:    slli a0, a0, 2
; RV64I-NEXT:    add a0, a1, a0
; RV64I-NEXT:    lw a0, 0(a0)
; RV64I-NEXT:    ret
;
; RV64B-LABEL: sh2add:
; RV64B:       # %bb.0:
; RV64B-NEXT:    sh2add a0, a0, a1
; RV64B-NEXT:    lw a0, 0(a0)
; RV64B-NEXT:    ret
;
; RV64ZBA-LABEL: sh2add:
; RV64ZBA:       # %bb.0:
; RV64ZBA-NEXT:    sh2add a0, a0, a1
; RV64ZBA-NEXT:    lw a0, 0(a0)
; RV64ZBA-NEXT:    ret
  %3 = getelementptr inbounds i32, i32* %1, i64 %0
  %4 = load i32, i32* %3
  ret i32 %4
}

define i64 @sh3add(i64 %0, i64* %1) {
; RV64I-LABEL: sh3add:
; RV64I:       # %bb.0:
; RV64I-NEXT:    slli a0, a0, 3
; RV64I-NEXT:    add a0, a1, a0
; RV64I-NEXT:    ld a0, 0(a0)
; RV64I-NEXT:    ret
;
; RV64B-LABEL: sh3add:
; RV64B:       # %bb.0:
; RV64B-NEXT:    sh3add a0, a0, a1
; RV64B-NEXT:    ld a0, 0(a0)
; RV64B-NEXT:    ret
;
; RV64ZBA-LABEL: sh3add:
; RV64ZBA:       # %bb.0:
; RV64ZBA-NEXT:    sh3add a0, a0, a1
; RV64ZBA-NEXT:    ld a0, 0(a0)
; RV64ZBA-NEXT:    ret
  %3 = getelementptr inbounds i64, i64* %1, i64 %0
  %4 = load i64, i64* %3
  ret i64 %4
}

define signext i16 @sh1adduw(i32 signext %0, i16* %1) {
; RV64I-LABEL: sh1adduw:
; RV64I:       # %bb.0:
; RV64I-NEXT:    slli a0, a0, 32
; RV64I-NEXT:    srli a0, a0, 31
; RV64I-NEXT:    add a0, a1, a0
; RV64I-NEXT:    lh a0, 0(a0)
; RV64I-NEXT:    ret
;
; RV64B-LABEL: sh1adduw:
; RV64B:       # %bb.0:
; RV64B-NEXT:    sh1add.uw a0, a0, a1
; RV64B-NEXT:    lh a0, 0(a0)
; RV64B-NEXT:    ret
;
; RV64ZBA-LABEL: sh1adduw:
; RV64ZBA:       # %bb.0:
; RV64ZBA-NEXT:    sh1add.uw a0, a0, a1
; RV64ZBA-NEXT:    lh a0, 0(a0)
; RV64ZBA-NEXT:    ret
  %3 = zext i32 %0 to i64
  %4 = getelementptr inbounds i16, i16* %1, i64 %3
  %5 = load i16, i16* %4
  ret i16 %5
}

define i64 @sh1adduw_2(i64 %0, i64 %1) {
; RV64I-LABEL: sh1adduw_2:
; RV64I:       # %bb.0:
; RV64I-NEXT:    slli a0, a0, 32
; RV64I-NEXT:    srli a0, a0, 31
; RV64I-NEXT:    add a0, a0, a1
; RV64I-NEXT:    ret
;
; RV64B-LABEL: sh1adduw_2:
; RV64B:       # %bb.0:
; RV64B-NEXT:    sh1add.uw a0, a0, a1
; RV64B-NEXT:    ret
;
; RV64ZBA-LABEL: sh1adduw_2:
; RV64ZBA:       # %bb.0:
; RV64ZBA-NEXT:    sh1add.uw a0, a0, a1
; RV64ZBA-NEXT:    ret
  %3 = shl i64 %0, 1
  %4 = and i64 %3, 8589934590
  %5 = add i64 %4, %1
  ret i64 %5
}

define signext i32 @sh2adduw(i32 signext %0, i32* %1) {
; RV64I-LABEL: sh2adduw:
; RV64I:       # %bb.0:
; RV64I-NEXT:    slli a0, a0, 32
; RV64I-NEXT:    srli a0, a0, 30
; RV64I-NEXT:    add a0, a1, a0
; RV64I-NEXT:    lw a0, 0(a0)
; RV64I-NEXT:    ret
;
; RV64B-LABEL: sh2adduw:
; RV64B:       # %bb.0:
; RV64B-NEXT:    sh2add.uw a0, a0, a1
; RV64B-NEXT:    lw a0, 0(a0)
; RV64B-NEXT:    ret
;
; RV64ZBA-LABEL: sh2adduw:
; RV64ZBA:       # %bb.0:
; RV64ZBA-NEXT:    sh2add.uw a0, a0, a1
; RV64ZBA-NEXT:    lw a0, 0(a0)
; RV64ZBA-NEXT:    ret
  %3 = zext i32 %0 to i64
  %4 = getelementptr inbounds i32, i32* %1, i64 %3
  %5 = load i32, i32* %4
  ret i32 %5
}

define i64 @sh2adduw_2(i64 %0, i64 %1) {
; RV64I-LABEL: sh2adduw_2:
; RV64I:       # %bb.0:
; RV64I-NEXT:    slli a0, a0, 32
; RV64I-NEXT:    srli a0, a0, 30
; RV64I-NEXT:    add a0, a0, a1
; RV64I-NEXT:    ret
;
; RV64B-LABEL: sh2adduw_2:
; RV64B:       # %bb.0:
; RV64B-NEXT:    sh2add.uw a0, a0, a1
; RV64B-NEXT:    ret
;
; RV64ZBA-LABEL: sh2adduw_2:
; RV64ZBA:       # %bb.0:
; RV64ZBA-NEXT:    sh2add.uw a0, a0, a1
; RV64ZBA-NEXT:    ret
  %3 = shl i64 %0, 2
  %4 = and i64 %3, 17179869180
  %5 = add i64 %4, %1
  ret i64 %5
}

define i64 @sh3adduw(i32 signext %0, i64* %1) {
; RV64I-LABEL: sh3adduw:
; RV64I:       # %bb.0:
; RV64I-NEXT:    slli a0, a0, 32
; RV64I-NEXT:    srli a0, a0, 29
; RV64I-NEXT:    add a0, a1, a0
; RV64I-NEXT:    ld a0, 0(a0)
; RV64I-NEXT:    ret
;
; RV64B-LABEL: sh3adduw:
; RV64B:       # %bb.0:
; RV64B-NEXT:    sh3add.uw a0, a0, a1
; RV64B-NEXT:    ld a0, 0(a0)
; RV64B-NEXT:    ret
;
; RV64ZBA-LABEL: sh3adduw:
; RV64ZBA:       # %bb.0:
; RV64ZBA-NEXT:    sh3add.uw a0, a0, a1
; RV64ZBA-NEXT:    ld a0, 0(a0)
; RV64ZBA-NEXT:    ret
  %3 = zext i32 %0 to i64
  %4 = getelementptr inbounds i64, i64* %1, i64 %3
  %5 = load i64, i64* %4
  ret i64 %5
}

define i64 @sh3adduw_2(i64 %0, i64 %1) {
; RV64I-LABEL: sh3adduw_2:
; RV64I:       # %bb.0:
; RV64I-NEXT:    slli a0, a0, 32
; RV64I-NEXT:    srli a0, a0, 29
; RV64I-NEXT:    add a0, a0, a1
; RV64I-NEXT:    ret
;
; RV64B-LABEL: sh3adduw_2:
; RV64B:       # %bb.0:
; RV64B-NEXT:    sh3add.uw a0, a0, a1
; RV64B-NEXT:    ret
;
; RV64ZBA-LABEL: sh3adduw_2:
; RV64ZBA:       # %bb.0:
; RV64ZBA-NEXT:    sh3add.uw a0, a0, a1
; RV64ZBA-NEXT:    ret
  %3 = shl i64 %0, 3
  %4 = and i64 %3, 34359738360
  %5 = add i64 %4, %1
  ret i64 %5
}

; Type legalization inserts a sext_inreg after the first add. That add will be
; selected as sh2add which does not sign extend. SimplifyDemandedBits is unable
; to remove the sext_inreg because it has multiple uses. The ashr will use the
; sext_inreg to become sraiw. This leaves the sext_inreg only used by the shl.
; If the shl is selected as sllw, we don't need the sext_inreg.
<<<<<<< HEAD
; FIXME: We should not emit a sext.w.
=======
>>>>>>> 06fcbd42
define i64 @sh2add_extra_sext(i32 %x, i32 %y, i32 %z) {
; RV64I-LABEL: sh2add_extra_sext:
; RV64I:       # %bb.0:
; RV64I-NEXT:    slliw a0, a0, 2
; RV64I-NEXT:    addw a0, a0, a1
; RV64I-NEXT:    sllw a1, a2, a0
; RV64I-NEXT:    sraiw a0, a0, 2
; RV64I-NEXT:    mul a0, a1, a0
; RV64I-NEXT:    ret
;
; RV64B-LABEL: sh2add_extra_sext:
; RV64B:       # %bb.0:
; RV64B-NEXT:    sh2add a0, a0, a1
<<<<<<< HEAD
; RV64B-NEXT:    sext.w a1, a0
; RV64B-NEXT:    sllw a1, a2, a1
=======
; RV64B-NEXT:    sllw a1, a2, a0
>>>>>>> 06fcbd42
; RV64B-NEXT:    sraiw a0, a0, 2
; RV64B-NEXT:    mul a0, a1, a0
; RV64B-NEXT:    ret
;
; RV64ZBA-LABEL: sh2add_extra_sext:
; RV64ZBA:       # %bb.0:
; RV64ZBA-NEXT:    sh2add a0, a0, a1
<<<<<<< HEAD
; RV64ZBA-NEXT:    sext.w a1, a0
; RV64ZBA-NEXT:    sllw a1, a2, a1
=======
; RV64ZBA-NEXT:    sllw a1, a2, a0
>>>>>>> 06fcbd42
; RV64ZBA-NEXT:    sraiw a0, a0, 2
; RV64ZBA-NEXT:    mul a0, a1, a0
; RV64ZBA-NEXT:    ret
  %a = shl i32 %x, 2
  %b = add i32 %a, %y
  %c = shl i32 %z, %b
  %d = ashr i32 %b, 2
  %e = sext i32 %c to i64
  %f = sext i32 %d to i64
  %g = mul i64 %e, %f
  ret i64 %g
}

define i64 @addmul6(i64 %a, i64 %b) {
; RV64I-LABEL: addmul6:
; RV64I:       # %bb.0:
; RV64I-NEXT:    addi a2, zero, 6
; RV64I-NEXT:    mul a0, a0, a2
; RV64I-NEXT:    add a0, a0, a1
; RV64I-NEXT:    ret
;
; RV64B-LABEL: addmul6:
; RV64B:       # %bb.0:
; RV64B-NEXT:    sh1add a0, a0, a0
; RV64B-NEXT:    sh1add a0, a0, a1
; RV64B-NEXT:    ret
;
; RV64ZBA-LABEL: addmul6:
; RV64ZBA:       # %bb.0:
; RV64ZBA-NEXT:    sh1add a0, a0, a0
; RV64ZBA-NEXT:    sh1add a0, a0, a1
; RV64ZBA-NEXT:    ret
  %c = mul i64 %a, 6
  %d = add i64 %c, %b
  ret i64 %d
}

define i64 @addmul10(i64 %a, i64 %b) {
; RV64I-LABEL: addmul10:
; RV64I:       # %bb.0:
; RV64I-NEXT:    addi a2, zero, 10
; RV64I-NEXT:    mul a0, a0, a2
; RV64I-NEXT:    add a0, a0, a1
; RV64I-NEXT:    ret
;
; RV64B-LABEL: addmul10:
; RV64B:       # %bb.0:
; RV64B-NEXT:    sh2add a0, a0, a0
; RV64B-NEXT:    sh1add a0, a0, a1
; RV64B-NEXT:    ret
;
; RV64ZBA-LABEL: addmul10:
; RV64ZBA:       # %bb.0:
; RV64ZBA-NEXT:    sh2add a0, a0, a0
; RV64ZBA-NEXT:    sh1add a0, a0, a1
; RV64ZBA-NEXT:    ret
  %c = mul i64 %a, 10
  %d = add i64 %c, %b
  ret i64 %d
}

define i64 @addmul12(i64 %a, i64 %b) {
; RV64I-LABEL: addmul12:
; RV64I:       # %bb.0:
; RV64I-NEXT:    addi a2, zero, 12
; RV64I-NEXT:    mul a0, a0, a2
; RV64I-NEXT:    add a0, a0, a1
; RV64I-NEXT:    ret
;
; RV64B-LABEL: addmul12:
; RV64B:       # %bb.0:
; RV64B-NEXT:    sh1add a0, a0, a0
; RV64B-NEXT:    sh2add a0, a0, a1
; RV64B-NEXT:    ret
;
; RV64ZBA-LABEL: addmul12:
; RV64ZBA:       # %bb.0:
; RV64ZBA-NEXT:    sh1add a0, a0, a0
; RV64ZBA-NEXT:    sh2add a0, a0, a1
; RV64ZBA-NEXT:    ret
  %c = mul i64 %a, 12
  %d = add i64 %c, %b
  ret i64 %d
}

define i64 @addmul18(i64 %a, i64 %b) {
; RV64I-LABEL: addmul18:
; RV64I:       # %bb.0:
; RV64I-NEXT:    addi a2, zero, 18
; RV64I-NEXT:    mul a0, a0, a2
; RV64I-NEXT:    add a0, a0, a1
; RV64I-NEXT:    ret
;
; RV64B-LABEL: addmul18:
; RV64B:       # %bb.0:
; RV64B-NEXT:    sh3add a0, a0, a0
; RV64B-NEXT:    sh1add a0, a0, a1
; RV64B-NEXT:    ret
;
; RV64ZBA-LABEL: addmul18:
; RV64ZBA:       # %bb.0:
; RV64ZBA-NEXT:    sh3add a0, a0, a0
; RV64ZBA-NEXT:    sh1add a0, a0, a1
; RV64ZBA-NEXT:    ret
  %c = mul i64 %a, 18
  %d = add i64 %c, %b
  ret i64 %d
}

define i64 @addmul20(i64 %a, i64 %b) {
; RV64I-LABEL: addmul20:
; RV64I:       # %bb.0:
; RV64I-NEXT:    addi a2, zero, 20
; RV64I-NEXT:    mul a0, a0, a2
; RV64I-NEXT:    add a0, a0, a1
; RV64I-NEXT:    ret
;
; RV64B-LABEL: addmul20:
; RV64B:       # %bb.0:
; RV64B-NEXT:    sh2add a0, a0, a0
; RV64B-NEXT:    sh2add a0, a0, a1
; RV64B-NEXT:    ret
;
; RV64ZBA-LABEL: addmul20:
; RV64ZBA:       # %bb.0:
; RV64ZBA-NEXT:    sh2add a0, a0, a0
; RV64ZBA-NEXT:    sh2add a0, a0, a1
; RV64ZBA-NEXT:    ret
  %c = mul i64 %a, 20
  %d = add i64 %c, %b
  ret i64 %d
}

define i64 @addmul24(i64 %a, i64 %b) {
; RV64I-LABEL: addmul24:
; RV64I:       # %bb.0:
; RV64I-NEXT:    addi a2, zero, 24
; RV64I-NEXT:    mul a0, a0, a2
; RV64I-NEXT:    add a0, a0, a1
; RV64I-NEXT:    ret
;
; RV64B-LABEL: addmul24:
; RV64B:       # %bb.0:
; RV64B-NEXT:    sh1add a0, a0, a0
; RV64B-NEXT:    sh3add a0, a0, a1
; RV64B-NEXT:    ret
;
; RV64ZBA-LABEL: addmul24:
; RV64ZBA:       # %bb.0:
; RV64ZBA-NEXT:    sh1add a0, a0, a0
; RV64ZBA-NEXT:    sh3add a0, a0, a1
; RV64ZBA-NEXT:    ret
  %c = mul i64 %a, 24
  %d = add i64 %c, %b
  ret i64 %d
}

define i64 @addmul36(i64 %a, i64 %b) {
; RV64I-LABEL: addmul36:
; RV64I:       # %bb.0:
; RV64I-NEXT:    addi a2, zero, 36
; RV64I-NEXT:    mul a0, a0, a2
; RV64I-NEXT:    add a0, a0, a1
; RV64I-NEXT:    ret
;
; RV64B-LABEL: addmul36:
; RV64B:       # %bb.0:
; RV64B-NEXT:    sh3add a0, a0, a0
; RV64B-NEXT:    sh2add a0, a0, a1
; RV64B-NEXT:    ret
;
; RV64ZBA-LABEL: addmul36:
; RV64ZBA:       # %bb.0:
; RV64ZBA-NEXT:    sh3add a0, a0, a0
; RV64ZBA-NEXT:    sh2add a0, a0, a1
; RV64ZBA-NEXT:    ret
  %c = mul i64 %a, 36
  %d = add i64 %c, %b
  ret i64 %d
}

define i64 @addmul40(i64 %a, i64 %b) {
; RV64I-LABEL: addmul40:
; RV64I:       # %bb.0:
; RV64I-NEXT:    addi a2, zero, 40
; RV64I-NEXT:    mul a0, a0, a2
; RV64I-NEXT:    add a0, a0, a1
; RV64I-NEXT:    ret
;
; RV64B-LABEL: addmul40:
; RV64B:       # %bb.0:
; RV64B-NEXT:    sh2add a0, a0, a0
; RV64B-NEXT:    sh3add a0, a0, a1
; RV64B-NEXT:    ret
;
; RV64ZBA-LABEL: addmul40:
; RV64ZBA:       # %bb.0:
; RV64ZBA-NEXT:    sh2add a0, a0, a0
; RV64ZBA-NEXT:    sh3add a0, a0, a1
; RV64ZBA-NEXT:    ret
  %c = mul i64 %a, 40
  %d = add i64 %c, %b
  ret i64 %d
}

define i64 @addmul72(i64 %a, i64 %b) {
; RV64I-LABEL: addmul72:
; RV64I:       # %bb.0:
; RV64I-NEXT:    addi a2, zero, 72
; RV64I-NEXT:    mul a0, a0, a2
; RV64I-NEXT:    add a0, a0, a1
; RV64I-NEXT:    ret
;
; RV64B-LABEL: addmul72:
; RV64B:       # %bb.0:
; RV64B-NEXT:    sh3add a0, a0, a0
; RV64B-NEXT:    sh3add a0, a0, a1
; RV64B-NEXT:    ret
;
; RV64ZBA-LABEL: addmul72:
; RV64ZBA:       # %bb.0:
; RV64ZBA-NEXT:    sh3add a0, a0, a0
; RV64ZBA-NEXT:    sh3add a0, a0, a1
; RV64ZBA-NEXT:    ret
  %c = mul i64 %a, 72
  %d = add i64 %c, %b
  ret i64 %d
}

define i64 @mul96(i64 %a) {
; RV64I-LABEL: mul96:
; RV64I:       # %bb.0:
; RV64I-NEXT:    addi a1, zero, 96
; RV64I-NEXT:    mul a0, a0, a1
; RV64I-NEXT:    ret
;
; RV64B-LABEL: mul96:
; RV64B:       # %bb.0:
; RV64B-NEXT:    sh1add a0, a0, a0
; RV64B-NEXT:    slli a0, a0, 5
; RV64B-NEXT:    ret
;
; RV64ZBA-LABEL: mul96:
; RV64ZBA:       # %bb.0:
; RV64ZBA-NEXT:    sh1add a0, a0, a0
; RV64ZBA-NEXT:    slli a0, a0, 5
; RV64ZBA-NEXT:    ret
  %c = mul i64 %a, 96
  ret i64 %c
}

define i64 @mul160(i64 %a) {
; RV64I-LABEL: mul160:
; RV64I:       # %bb.0:
; RV64I-NEXT:    addi a1, zero, 160
; RV64I-NEXT:    mul a0, a0, a1
; RV64I-NEXT:    ret
;
; RV64B-LABEL: mul160:
; RV64B:       # %bb.0:
; RV64B-NEXT:    sh2add a0, a0, a0
; RV64B-NEXT:    slli a0, a0, 5
; RV64B-NEXT:    ret
;
; RV64ZBA-LABEL: mul160:
; RV64ZBA:       # %bb.0:
; RV64ZBA-NEXT:    sh2add a0, a0, a0
; RV64ZBA-NEXT:    slli a0, a0, 5
; RV64ZBA-NEXT:    ret
  %c = mul i64 %a, 160
  ret i64 %c
}

define i64 @mul288(i64 %a) {
; RV64I-LABEL: mul288:
; RV64I:       # %bb.0:
; RV64I-NEXT:    addi a1, zero, 288
; RV64I-NEXT:    mul a0, a0, a1
; RV64I-NEXT:    ret
;
; RV64B-LABEL: mul288:
; RV64B:       # %bb.0:
; RV64B-NEXT:    sh3add a0, a0, a0
; RV64B-NEXT:    slli a0, a0, 5
; RV64B-NEXT:    ret
;
; RV64ZBA-LABEL: mul288:
; RV64ZBA:       # %bb.0:
; RV64ZBA-NEXT:    sh3add a0, a0, a0
; RV64ZBA-NEXT:    slli a0, a0, 5
; RV64ZBA-NEXT:    ret
  %c = mul i64 %a, 288
  ret i64 %c
}

define i64 @sh1add_imm(i64 %0) {
; RV64I-LABEL: sh1add_imm:
; RV64I:       # %bb.0:
; RV64I-NEXT:    slli a0, a0, 1
; RV64I-NEXT:    addi a0, a0, 5
; RV64I-NEXT:    ret
;
; RV64B-LABEL: sh1add_imm:
; RV64B:       # %bb.0:
; RV64B-NEXT:    slli a0, a0, 1
; RV64B-NEXT:    addi a0, a0, 5
; RV64B-NEXT:    ret
;
; RV64ZBA-LABEL: sh1add_imm:
; RV64ZBA:       # %bb.0:
; RV64ZBA-NEXT:    slli a0, a0, 1
; RV64ZBA-NEXT:    addi a0, a0, 5
; RV64ZBA-NEXT:    ret
  %a = shl i64 %0, 1
  %b = add i64 %a, 5
  ret i64 %b
}

define i64 @sh2add_imm(i64 %0) {
; RV64I-LABEL: sh2add_imm:
; RV64I:       # %bb.0:
; RV64I-NEXT:    slli a0, a0, 2
; RV64I-NEXT:    addi a0, a0, -6
; RV64I-NEXT:    ret
;
; RV64B-LABEL: sh2add_imm:
; RV64B:       # %bb.0:
; RV64B-NEXT:    slli a0, a0, 2
; RV64B-NEXT:    addi a0, a0, -6
; RV64B-NEXT:    ret
;
; RV64ZBA-LABEL: sh2add_imm:
; RV64ZBA:       # %bb.0:
; RV64ZBA-NEXT:    slli a0, a0, 2
; RV64ZBA-NEXT:    addi a0, a0, -6
; RV64ZBA-NEXT:    ret
  %a = shl i64 %0, 2
  %b = add i64 %a, -6
  ret i64 %b
}

define i64 @sh3add_imm(i64 %0) {
; RV64I-LABEL: sh3add_imm:
; RV64I:       # %bb.0:
; RV64I-NEXT:    slli a0, a0, 3
; RV64I-NEXT:    ori a0, a0, 7
; RV64I-NEXT:    ret
;
; RV64B-LABEL: sh3add_imm:
; RV64B:       # %bb.0:
; RV64B-NEXT:    slli a0, a0, 3
; RV64B-NEXT:    ori a0, a0, 7
; RV64B-NEXT:    ret
;
; RV64ZBA-LABEL: sh3add_imm:
; RV64ZBA:       # %bb.0:
; RV64ZBA-NEXT:    slli a0, a0, 3
; RV64ZBA-NEXT:    ori a0, a0, 7
; RV64ZBA-NEXT:    ret
  %a = shl i64 %0, 3
  %b = add i64 %a, 7
  ret i64 %b
}

define i64 @sh1adduw_imm(i32 signext %0) {
; RV64I-LABEL: sh1adduw_imm:
; RV64I:       # %bb.0:
; RV64I-NEXT:    slli a0, a0, 32
; RV64I-NEXT:    srli a0, a0, 31
; RV64I-NEXT:    addi a0, a0, 11
; RV64I-NEXT:    ret
;
; RV64B-LABEL: sh1adduw_imm:
; RV64B:       # %bb.0:
; RV64B-NEXT:    slli.uw a0, a0, 1
; RV64B-NEXT:    addi a0, a0, 11
; RV64B-NEXT:    ret
;
; RV64ZBA-LABEL: sh1adduw_imm:
; RV64ZBA:       # %bb.0:
; RV64ZBA-NEXT:    slli.uw a0, a0, 1
; RV64ZBA-NEXT:    addi a0, a0, 11
; RV64ZBA-NEXT:    ret
  %a = zext i32 %0 to i64
  %b = shl i64 %a, 1
  %c = add i64 %b, 11
  ret i64 %c
}

define i64 @sh2adduw_imm(i32 signext %0) {
; RV64I-LABEL: sh2adduw_imm:
; RV64I:       # %bb.0:
; RV64I-NEXT:    slli a0, a0, 32
; RV64I-NEXT:    srli a0, a0, 30
; RV64I-NEXT:    addi a0, a0, -12
; RV64I-NEXT:    ret
;
; RV64B-LABEL: sh2adduw_imm:
; RV64B:       # %bb.0:
; RV64B-NEXT:    slli.uw a0, a0, 2
; RV64B-NEXT:    addi a0, a0, -12
; RV64B-NEXT:    ret
;
; RV64ZBA-LABEL: sh2adduw_imm:
; RV64ZBA:       # %bb.0:
; RV64ZBA-NEXT:    slli.uw a0, a0, 2
; RV64ZBA-NEXT:    addi a0, a0, -12
; RV64ZBA-NEXT:    ret
  %a = zext i32 %0 to i64
  %b = shl i64 %a, 2
  %c = add i64 %b, -12
  ret i64 %c
}

define i64 @sh3adduw_imm(i32 signext %0) {
; RV64I-LABEL: sh3adduw_imm:
; RV64I:       # %bb.0:
; RV64I-NEXT:    slli a0, a0, 32
; RV64I-NEXT:    srli a0, a0, 29
; RV64I-NEXT:    addi a0, a0, 13
; RV64I-NEXT:    ret
;
; RV64B-LABEL: sh3adduw_imm:
; RV64B:       # %bb.0:
; RV64B-NEXT:    slli.uw a0, a0, 3
; RV64B-NEXT:    addi a0, a0, 13
; RV64B-NEXT:    ret
;
; RV64ZBA-LABEL: sh3adduw_imm:
; RV64ZBA:       # %bb.0:
; RV64ZBA-NEXT:    slli.uw a0, a0, 3
; RV64ZBA-NEXT:    addi a0, a0, 13
; RV64ZBA-NEXT:    ret
  %a = zext i32 %0 to i64
  %b = shl i64 %a, 3
  %c = add i64 %b, 13
  ret i64 %c
}

define i64 @adduw_imm(i32 signext %0) nounwind {
; RV64I-LABEL: adduw_imm:
; RV64I:       # %bb.0:
; RV64I-NEXT:    slli a0, a0, 32
; RV64I-NEXT:    srli a0, a0, 32
; RV64I-NEXT:    addi a0, a0, 5
; RV64I-NEXT:    ret
;
; RV64B-LABEL: adduw_imm:
; RV64B:       # %bb.0:
; RV64B-NEXT:    zext.w a0, a0
; RV64B-NEXT:    addi a0, a0, 5
; RV64B-NEXT:    ret
;
; RV64ZBA-LABEL: adduw_imm:
; RV64ZBA:       # %bb.0:
; RV64ZBA-NEXT:    zext.w a0, a0
; RV64ZBA-NEXT:    addi a0, a0, 5
; RV64ZBA-NEXT:    ret
  %a = zext i32 %0 to i64
  %b = add i64 %a, 5
  ret i64 %b
}

define i64 @mul258(i64 %a) {
; RV64I-LABEL: mul258:
; RV64I:       # %bb.0:
; RV64I-NEXT:    addi a1, zero, 258
; RV64I-NEXT:    mul a0, a0, a1
; RV64I-NEXT:    ret
;
; RV64B-LABEL: mul258:
; RV64B:       # %bb.0:
; RV64B-NEXT:    addi a1, zero, 258
; RV64B-NEXT:    mul a0, a0, a1
; RV64B-NEXT:    ret
;
; RV64ZBA-LABEL: mul258:
; RV64ZBA:       # %bb.0:
; RV64ZBA-NEXT:    addi a1, zero, 258
; RV64ZBA-NEXT:    mul a0, a0, a1
; RV64ZBA-NEXT:    ret
  %c = mul i64 %a, 258
  ret i64 %c
}

define i64 @mul260(i64 %a) {
; RV64I-LABEL: mul260:
; RV64I:       # %bb.0:
; RV64I-NEXT:    addi a1, zero, 260
; RV64I-NEXT:    mul a0, a0, a1
; RV64I-NEXT:    ret
;
; RV64B-LABEL: mul260:
; RV64B:       # %bb.0:
; RV64B-NEXT:    addi a1, zero, 260
; RV64B-NEXT:    mul a0, a0, a1
; RV64B-NEXT:    ret
;
; RV64ZBA-LABEL: mul260:
; RV64ZBA:       # %bb.0:
; RV64ZBA-NEXT:    addi a1, zero, 260
; RV64ZBA-NEXT:    mul a0, a0, a1
; RV64ZBA-NEXT:    ret
  %c = mul i64 %a, 260
  ret i64 %c
}

define i64 @mul264(i64 %a) {
; RV64I-LABEL: mul264:
; RV64I:       # %bb.0:
; RV64I-NEXT:    addi a1, zero, 264
; RV64I-NEXT:    mul a0, a0, a1
; RV64I-NEXT:    ret
;
; RV64B-LABEL: mul264:
; RV64B:       # %bb.0:
; RV64B-NEXT:    addi a1, zero, 264
; RV64B-NEXT:    mul a0, a0, a1
; RV64B-NEXT:    ret
;
; RV64ZBA-LABEL: mul264:
; RV64ZBA:       # %bb.0:
; RV64ZBA-NEXT:    addi a1, zero, 264
; RV64ZBA-NEXT:    mul a0, a0, a1
; RV64ZBA-NEXT:    ret
  %c = mul i64 %a, 264
  ret i64 %c
}

define i64 @imm_zextw() nounwind {
; RV64I-LABEL: imm_zextw:
; RV64I:       # %bb.0:
; RV64I-NEXT:    addi a0, zero, 1
; RV64I-NEXT:    slli a0, a0, 32
; RV64I-NEXT:    addi a0, a0, -2
; RV64I-NEXT:    ret
;
; RV64B-LABEL: imm_zextw:
; RV64B:       # %bb.0:
; RV64B-NEXT:    addi a0, zero, -2
; RV64B-NEXT:    zext.w a0, a0
; RV64B-NEXT:    ret
;
; RV64ZBA-LABEL: imm_zextw:
; RV64ZBA:       # %bb.0:
; RV64ZBA-NEXT:    addi a0, zero, -2
; RV64ZBA-NEXT:    zext.w a0, a0
; RV64ZBA-NEXT:    ret
  ret i64 4294967294 ; -2 in 32 bits.
}

define i64 @imm_zextw2() nounwind {
; RV64I-LABEL: imm_zextw2:
; RV64I:       # %bb.0:
; RV64I-NEXT:    lui a0, 171
; RV64I-NEXT:    addiw a0, a0, -1365
; RV64I-NEXT:    slli a0, a0, 12
; RV64I-NEXT:    addi a0, a0, -1366
; RV64I-NEXT:    ret
;
; RV64B-LABEL: imm_zextw2:
; RV64B:       # %bb.0:
; RV64B-NEXT:    lui a0, 699051
; RV64B-NEXT:    addiw a0, a0, -1366
; RV64B-NEXT:    zext.w a0, a0
; RV64B-NEXT:    ret
;
; RV64ZBA-LABEL: imm_zextw2:
; RV64ZBA:       # %bb.0:
; RV64ZBA-NEXT:    lui a0, 699051
; RV64ZBA-NEXT:    addiw a0, a0, -1366
; RV64ZBA-NEXT:    zext.w a0, a0
; RV64ZBA-NEXT:    ret
  ret i64 2863311530 ; 0xAAAAAAAA
}

define i64 @mul11(i64 %a) {
; RV64I-LABEL: mul11:
; RV64I:       # %bb.0:
; RV64I-NEXT:    addi a1, zero, 11
; RV64I-NEXT:    mul a0, a0, a1
; RV64I-NEXT:    ret
;
; RV64B-LABEL: mul11:
; RV64B:       # %bb.0:
; RV64B-NEXT:    sh2add a1, a0, a0
; RV64B-NEXT:    sh1add a0, a1, a0
; RV64B-NEXT:    ret
;
; RV64ZBA-LABEL: mul11:
; RV64ZBA:       # %bb.0:
; RV64ZBA-NEXT:    sh2add a1, a0, a0
; RV64ZBA-NEXT:    sh1add a0, a1, a0
; RV64ZBA-NEXT:    ret
  %c = mul i64 %a, 11
  ret i64 %c
}

define i64 @mul19(i64 %a) {
; RV64I-LABEL: mul19:
; RV64I:       # %bb.0:
; RV64I-NEXT:    addi a1, zero, 19
; RV64I-NEXT:    mul a0, a0, a1
; RV64I-NEXT:    ret
;
; RV64B-LABEL: mul19:
; RV64B:       # %bb.0:
; RV64B-NEXT:    sh3add a1, a0, a0
; RV64B-NEXT:    sh1add a0, a1, a0
; RV64B-NEXT:    ret
;
; RV64ZBA-LABEL: mul19:
; RV64ZBA:       # %bb.0:
; RV64ZBA-NEXT:    sh3add a1, a0, a0
; RV64ZBA-NEXT:    sh1add a0, a1, a0
; RV64ZBA-NEXT:    ret
  %c = mul i64 %a, 19
  ret i64 %c
}

define i64 @mul13(i64 %a) {
; RV64I-LABEL: mul13:
; RV64I:       # %bb.0:
; RV64I-NEXT:    addi a1, zero, 13
; RV64I-NEXT:    mul a0, a0, a1
; RV64I-NEXT:    ret
;
; RV64B-LABEL: mul13:
; RV64B:       # %bb.0:
; RV64B-NEXT:    sh1add a1, a0, a0
; RV64B-NEXT:    sh2add a0, a1, a0
; RV64B-NEXT:    ret
;
; RV64ZBA-LABEL: mul13:
; RV64ZBA:       # %bb.0:
; RV64ZBA-NEXT:    sh1add a1, a0, a0
; RV64ZBA-NEXT:    sh2add a0, a1, a0
; RV64ZBA-NEXT:    ret
  %c = mul i64 %a, 13
  ret i64 %c
}

define i64 @mul21(i64 %a) {
; RV64I-LABEL: mul21:
; RV64I:       # %bb.0:
; RV64I-NEXT:    addi a1, zero, 21
; RV64I-NEXT:    mul a0, a0, a1
; RV64I-NEXT:    ret
;
; RV64B-LABEL: mul21:
; RV64B:       # %bb.0:
; RV64B-NEXT:    sh2add a1, a0, a0
; RV64B-NEXT:    sh2add a0, a1, a0
; RV64B-NEXT:    ret
;
; RV64ZBA-LABEL: mul21:
; RV64ZBA:       # %bb.0:
; RV64ZBA-NEXT:    sh2add a1, a0, a0
; RV64ZBA-NEXT:    sh2add a0, a1, a0
; RV64ZBA-NEXT:    ret
  %c = mul i64 %a, 21
  ret i64 %c
}

define i64 @mul37(i64 %a) {
; RV64I-LABEL: mul37:
; RV64I:       # %bb.0:
; RV64I-NEXT:    addi a1, zero, 37
; RV64I-NEXT:    mul a0, a0, a1
; RV64I-NEXT:    ret
;
; RV64B-LABEL: mul37:
; RV64B:       # %bb.0:
; RV64B-NEXT:    sh3add a1, a0, a0
; RV64B-NEXT:    sh2add a0, a1, a0
; RV64B-NEXT:    ret
;
; RV64ZBA-LABEL: mul37:
; RV64ZBA:       # %bb.0:
; RV64ZBA-NEXT:    sh3add a1, a0, a0
; RV64ZBA-NEXT:    sh2add a0, a1, a0
; RV64ZBA-NEXT:    ret
  %c = mul i64 %a, 37
  ret i64 %c
}

define i64 @mul25(i64 %a) {
; RV64I-LABEL: mul25:
; RV64I:       # %bb.0:
; RV64I-NEXT:    addi a1, zero, 25
; RV64I-NEXT:    mul a0, a0, a1
; RV64I-NEXT:    ret
;
; RV64B-LABEL: mul25:
; RV64B:       # %bb.0:
; RV64B-NEXT:    sh1add a1, a0, a0
; RV64B-NEXT:    sh3add a0, a1, a0
; RV64B-NEXT:    ret
;
; RV64ZBA-LABEL: mul25:
; RV64ZBA:       # %bb.0:
; RV64ZBA-NEXT:    sh1add a1, a0, a0
; RV64ZBA-NEXT:    sh3add a0, a1, a0
; RV64ZBA-NEXT:    ret
  %c = mul i64 %a, 25
  ret i64 %c
}

define i64 @mul41(i64 %a) {
; RV64I-LABEL: mul41:
; RV64I:       # %bb.0:
; RV64I-NEXT:    addi a1, zero, 41
; RV64I-NEXT:    mul a0, a0, a1
; RV64I-NEXT:    ret
;
; RV64B-LABEL: mul41:
; RV64B:       # %bb.0:
; RV64B-NEXT:    sh2add a1, a0, a0
; RV64B-NEXT:    sh3add a0, a1, a0
; RV64B-NEXT:    ret
;
; RV64ZBA-LABEL: mul41:
; RV64ZBA:       # %bb.0:
; RV64ZBA-NEXT:    sh2add a1, a0, a0
; RV64ZBA-NEXT:    sh3add a0, a1, a0
; RV64ZBA-NEXT:    ret
  %c = mul i64 %a, 41
  ret i64 %c
}

define i64 @mul73(i64 %a) {
; RV64I-LABEL: mul73:
; RV64I:       # %bb.0:
; RV64I-NEXT:    addi a1, zero, 73
; RV64I-NEXT:    mul a0, a0, a1
; RV64I-NEXT:    ret
;
; RV64B-LABEL: mul73:
; RV64B:       # %bb.0:
; RV64B-NEXT:    sh3add a1, a0, a0
; RV64B-NEXT:    sh3add a0, a1, a0
; RV64B-NEXT:    ret
;
; RV64ZBA-LABEL: mul73:
; RV64ZBA:       # %bb.0:
; RV64ZBA-NEXT:    sh3add a1, a0, a0
; RV64ZBA-NEXT:    sh3add a0, a1, a0
; RV64ZBA-NEXT:    ret
  %c = mul i64 %a, 73
  ret i64 %c
}

define i64 @mul27(i64 %a) {
; RV64I-LABEL: mul27:
; RV64I:       # %bb.0:
; RV64I-NEXT:    addi a1, zero, 27
; RV64I-NEXT:    mul a0, a0, a1
; RV64I-NEXT:    ret
;
; RV64B-LABEL: mul27:
; RV64B:       # %bb.0:
; RV64B-NEXT:    sh3add a0, a0, a0
; RV64B-NEXT:    sh1add a0, a0, a0
; RV64B-NEXT:    ret
;
; RV64ZBA-LABEL: mul27:
; RV64ZBA:       # %bb.0:
; RV64ZBA-NEXT:    sh3add a0, a0, a0
; RV64ZBA-NEXT:    sh1add a0, a0, a0
; RV64ZBA-NEXT:    ret
  %c = mul i64 %a, 27
  ret i64 %c
}

define i64 @mul45(i64 %a) {
; RV64I-LABEL: mul45:
; RV64I:       # %bb.0:
; RV64I-NEXT:    addi a1, zero, 45
; RV64I-NEXT:    mul a0, a0, a1
; RV64I-NEXT:    ret
;
; RV64B-LABEL: mul45:
; RV64B:       # %bb.0:
; RV64B-NEXT:    sh3add a0, a0, a0
; RV64B-NEXT:    sh2add a0, a0, a0
; RV64B-NEXT:    ret
;
; RV64ZBA-LABEL: mul45:
; RV64ZBA:       # %bb.0:
; RV64ZBA-NEXT:    sh3add a0, a0, a0
; RV64ZBA-NEXT:    sh2add a0, a0, a0
; RV64ZBA-NEXT:    ret
  %c = mul i64 %a, 45
  ret i64 %c
}

define i64 @mul81(i64 %a) {
; RV64I-LABEL: mul81:
; RV64I:       # %bb.0:
; RV64I-NEXT:    addi a1, zero, 81
; RV64I-NEXT:    mul a0, a0, a1
; RV64I-NEXT:    ret
;
; RV64B-LABEL: mul81:
; RV64B:       # %bb.0:
; RV64B-NEXT:    sh3add a0, a0, a0
; RV64B-NEXT:    sh3add a0, a0, a0
; RV64B-NEXT:    ret
;
; RV64ZBA-LABEL: mul81:
; RV64ZBA:       # %bb.0:
; RV64ZBA-NEXT:    sh3add a0, a0, a0
; RV64ZBA-NEXT:    sh3add a0, a0, a0
; RV64ZBA-NEXT:    ret
  %c = mul i64 %a, 81
  ret i64 %c
}

define i64 @mul4098(i64 %a) {
; RV64I-LABEL: mul4098:
; RV64I:       # %bb.0:
; RV64I-NEXT:    lui a1, 1
; RV64I-NEXT:    addiw a1, a1, 2
; RV64I-NEXT:    mul a0, a0, a1
; RV64I-NEXT:    ret
;
; RV64B-LABEL: mul4098:
; RV64B:       # %bb.0:
; RV64B-NEXT:    slli a1, a0, 12
; RV64B-NEXT:    sh1add a0, a0, a1
; RV64B-NEXT:    ret
;
; RV64ZBA-LABEL: mul4098:
; RV64ZBA:       # %bb.0:
; RV64ZBA-NEXT:    slli a1, a0, 12
; RV64ZBA-NEXT:    sh1add a0, a0, a1
; RV64ZBA-NEXT:    ret
  %c = mul i64 %a, 4098
  ret i64 %c
}

define i64 @mul4100(i64 %a) {
; RV64I-LABEL: mul4100:
; RV64I:       # %bb.0:
; RV64I-NEXT:    lui a1, 1
; RV64I-NEXT:    addiw a1, a1, 4
; RV64I-NEXT:    mul a0, a0, a1
; RV64I-NEXT:    ret
;
; RV64B-LABEL: mul4100:
; RV64B:       # %bb.0:
; RV64B-NEXT:    slli a1, a0, 12
; RV64B-NEXT:    sh2add a0, a0, a1
; RV64B-NEXT:    ret
;
; RV64ZBA-LABEL: mul4100:
; RV64ZBA:       # %bb.0:
; RV64ZBA-NEXT:    slli a1, a0, 12
; RV64ZBA-NEXT:    sh2add a0, a0, a1
; RV64ZBA-NEXT:    ret
  %c = mul i64 %a, 4100
  ret i64 %c
}

define i64 @mul4104(i64 %a) {
; RV64I-LABEL: mul4104:
; RV64I:       # %bb.0:
; RV64I-NEXT:    lui a1, 1
; RV64I-NEXT:    addiw a1, a1, 8
; RV64I-NEXT:    mul a0, a0, a1
; RV64I-NEXT:    ret
;
; RV64B-LABEL: mul4104:
; RV64B:       # %bb.0:
; RV64B-NEXT:    slli a1, a0, 12
; RV64B-NEXT:    sh3add a0, a0, a1
; RV64B-NEXT:    ret
;
; RV64ZBA-LABEL: mul4104:
; RV64ZBA:       # %bb.0:
; RV64ZBA-NEXT:    slli a1, a0, 12
; RV64ZBA-NEXT:    sh3add a0, a0, a1
; RV64ZBA-NEXT:    ret
  %c = mul i64 %a, 4104
  ret i64 %c
}

define signext i32 @mulw192(i32 signext %a) {
; RV64I-LABEL: mulw192:
; RV64I:       # %bb.0:
; RV64I-NEXT:    addi a1, zero, 192
; RV64I-NEXT:    mulw a0, a0, a1
; RV64I-NEXT:    ret
;
; RV64B-LABEL: mulw192:
; RV64B:       # %bb.0:
; RV64B-NEXT:    sh1add a0, a0, a0
; RV64B-NEXT:    slliw a0, a0, 6
; RV64B-NEXT:    ret
;
; RV64ZBA-LABEL: mulw192:
; RV64ZBA:       # %bb.0:
; RV64ZBA-NEXT:    sh1add a0, a0, a0
; RV64ZBA-NEXT:    slliw a0, a0, 6
; RV64ZBA-NEXT:    ret
  %c = mul i32 %a, 192
  ret i32 %c
}

define signext i32 @mulw320(i32 signext %a) {
; RV64I-LABEL: mulw320:
; RV64I:       # %bb.0:
; RV64I-NEXT:    addi a1, zero, 320
; RV64I-NEXT:    mulw a0, a0, a1
; RV64I-NEXT:    ret
;
; RV64B-LABEL: mulw320:
; RV64B:       # %bb.0:
; RV64B-NEXT:    sh2add a0, a0, a0
; RV64B-NEXT:    slliw a0, a0, 6
; RV64B-NEXT:    ret
;
; RV64ZBA-LABEL: mulw320:
; RV64ZBA:       # %bb.0:
; RV64ZBA-NEXT:    sh2add a0, a0, a0
; RV64ZBA-NEXT:    slliw a0, a0, 6
; RV64ZBA-NEXT:    ret
  %c = mul i32 %a, 320
  ret i32 %c
}

define signext i32 @mulw576(i32 signext %a) {
; RV64I-LABEL: mulw576:
; RV64I:       # %bb.0:
; RV64I-NEXT:    addi a1, zero, 576
; RV64I-NEXT:    mulw a0, a0, a1
; RV64I-NEXT:    ret
;
; RV64B-LABEL: mulw576:
; RV64B:       # %bb.0:
; RV64B-NEXT:    sh3add a0, a0, a0
; RV64B-NEXT:    slliw a0, a0, 6
; RV64B-NEXT:    ret
;
; RV64ZBA-LABEL: mulw576:
; RV64ZBA:       # %bb.0:
; RV64ZBA-NEXT:    sh3add a0, a0, a0
; RV64ZBA-NEXT:    slliw a0, a0, 6
; RV64ZBA-NEXT:    ret
  %c = mul i32 %a, 576
  ret i32 %c
}

define i64 @add4104(i64 %a) {
; RV64I-LABEL: add4104:
; RV64I:       # %bb.0:
; RV64I-NEXT:    lui a1, 1
; RV64I-NEXT:    addiw a1, a1, 8
; RV64I-NEXT:    add a0, a0, a1
; RV64I-NEXT:    ret
;
; RV64B-LABEL: add4104:
; RV64B:       # %bb.0:
; RV64B-NEXT:    addi a1, zero, 1026
; RV64B-NEXT:    sh2add a0, a1, a0
; RV64B-NEXT:    ret
;
; RV64ZBA-LABEL: add4104:
; RV64ZBA:       # %bb.0:
; RV64ZBA-NEXT:    addi a1, zero, 1026
; RV64ZBA-NEXT:    sh2add a0, a1, a0
; RV64ZBA-NEXT:    ret
  %c = add i64 %a, 4104
  ret i64 %c
}

define i64 @add8208(i64 %a) {
; RV64I-LABEL: add8208:
; RV64I:       # %bb.0:
; RV64I-NEXT:    lui a1, 2
; RV64I-NEXT:    addiw a1, a1, 16
; RV64I-NEXT:    add a0, a0, a1
; RV64I-NEXT:    ret
;
; RV64B-LABEL: add8208:
; RV64B:       # %bb.0:
; RV64B-NEXT:    addi a1, zero, 1026
; RV64B-NEXT:    sh3add a0, a1, a0
; RV64B-NEXT:    ret
;
; RV64ZBA-LABEL: add8208:
; RV64ZBA:       # %bb.0:
; RV64ZBA-NEXT:    addi a1, zero, 1026
; RV64ZBA-NEXT:    sh3add a0, a1, a0
; RV64ZBA-NEXT:    ret
  %c = add i64 %a, 8208
  ret i64 %c
}

define signext i32 @addshl32_5_6(i32 signext %a, i32 signext %b) {
; RV64I-LABEL: addshl32_5_6:
; RV64I:       # %bb.0:
; RV64I-NEXT:    slliw a0, a0, 5
; RV64I-NEXT:    slliw a1, a1, 6
; RV64I-NEXT:    addw a0, a0, a1
; RV64I-NEXT:    ret
;
; RV64B-LABEL: addshl32_5_6:
; RV64B:       # %bb.0:
; RV64B-NEXT:    slliw a0, a0, 5
; RV64B-NEXT:    slliw a1, a1, 6
; RV64B-NEXT:    addw a0, a0, a1
; RV64B-NEXT:    ret
;
; RV64ZBA-LABEL: addshl32_5_6:
; RV64ZBA:       # %bb.0:
; RV64ZBA-NEXT:    slliw a0, a0, 5
; RV64ZBA-NEXT:    slliw a1, a1, 6
; RV64ZBA-NEXT:    addw a0, a0, a1
; RV64ZBA-NEXT:    ret
  %c = shl i32 %a, 5
  %d = shl i32 %b, 6
  %e = add i32 %c, %d
  ret i32 %e
}

define i64 @addshl64_5_6(i64 %a, i64 %b) {
; RV64I-LABEL: addshl64_5_6:
; RV64I:       # %bb.0:
; RV64I-NEXT:    slli a0, a0, 5
; RV64I-NEXT:    slli a1, a1, 6
; RV64I-NEXT:    add a0, a0, a1
; RV64I-NEXT:    ret
;
; RV64B-LABEL: addshl64_5_6:
; RV64B:       # %bb.0:
; RV64B-NEXT:    slli a0, a0, 5
; RV64B-NEXT:    slli a1, a1, 6
; RV64B-NEXT:    add a0, a0, a1
; RV64B-NEXT:    ret
;
; RV64ZBA-LABEL: addshl64_5_6:
; RV64ZBA:       # %bb.0:
; RV64ZBA-NEXT:    slli a0, a0, 5
; RV64ZBA-NEXT:    slli a1, a1, 6
; RV64ZBA-NEXT:    add a0, a0, a1
; RV64ZBA-NEXT:    ret
  %c = shl i64 %a, 5
  %d = shl i64 %b, 6
  %e = add i64 %c, %d
  ret i64 %e
}

define signext i32 @addshl32_5_7(i32 signext %a, i32 signext %b) {
; RV64I-LABEL: addshl32_5_7:
; RV64I:       # %bb.0:
; RV64I-NEXT:    slliw a0, a0, 5
; RV64I-NEXT:    slliw a1, a1, 7
; RV64I-NEXT:    addw a0, a0, a1
; RV64I-NEXT:    ret
;
; RV64B-LABEL: addshl32_5_7:
; RV64B:       # %bb.0:
; RV64B-NEXT:    slliw a0, a0, 5
; RV64B-NEXT:    slliw a1, a1, 7
; RV64B-NEXT:    addw a0, a0, a1
; RV64B-NEXT:    ret
;
; RV64ZBA-LABEL: addshl32_5_7:
; RV64ZBA:       # %bb.0:
; RV64ZBA-NEXT:    slliw a0, a0, 5
; RV64ZBA-NEXT:    slliw a1, a1, 7
; RV64ZBA-NEXT:    addw a0, a0, a1
; RV64ZBA-NEXT:    ret
  %c = shl i32 %a, 5
  %d = shl i32 %b, 7
  %e = add i32 %c, %d
  ret i32 %e
}

define i64 @addshl64_5_7(i64 %a, i64 %b) {
; RV64I-LABEL: addshl64_5_7:
; RV64I:       # %bb.0:
; RV64I-NEXT:    slli a0, a0, 5
; RV64I-NEXT:    slli a1, a1, 7
; RV64I-NEXT:    add a0, a0, a1
; RV64I-NEXT:    ret
;
; RV64B-LABEL: addshl64_5_7:
; RV64B:       # %bb.0:
; RV64B-NEXT:    slli a0, a0, 5
; RV64B-NEXT:    slli a1, a1, 7
; RV64B-NEXT:    add a0, a0, a1
; RV64B-NEXT:    ret
;
; RV64ZBA-LABEL: addshl64_5_7:
; RV64ZBA:       # %bb.0:
; RV64ZBA-NEXT:    slli a0, a0, 5
; RV64ZBA-NEXT:    slli a1, a1, 7
; RV64ZBA-NEXT:    add a0, a0, a1
; RV64ZBA-NEXT:    ret
  %c = shl i64 %a, 5
  %d = shl i64 %b, 7
  %e = add i64 %c, %d
  ret i64 %e
}

define signext i32 @addshl32_5_8(i32 signext %a, i32 signext %b) {
; RV64I-LABEL: addshl32_5_8:
; RV64I:       # %bb.0:
; RV64I-NEXT:    slliw a0, a0, 5
; RV64I-NEXT:    slliw a1, a1, 8
; RV64I-NEXT:    addw a0, a0, a1
; RV64I-NEXT:    ret
;
; RV64B-LABEL: addshl32_5_8:
; RV64B:       # %bb.0:
; RV64B-NEXT:    slliw a0, a0, 5
; RV64B-NEXT:    slliw a1, a1, 8
; RV64B-NEXT:    addw a0, a0, a1
; RV64B-NEXT:    ret
;
; RV64ZBA-LABEL: addshl32_5_8:
; RV64ZBA:       # %bb.0:
; RV64ZBA-NEXT:    slliw a0, a0, 5
; RV64ZBA-NEXT:    slliw a1, a1, 8
; RV64ZBA-NEXT:    addw a0, a0, a1
; RV64ZBA-NEXT:    ret
  %c = shl i32 %a, 5
  %d = shl i32 %b, 8
  %e = add i32 %c, %d
  ret i32 %e
}

define i64 @addshl64_5_8(i64 %a, i64 %b) {
; RV64I-LABEL: addshl64_5_8:
; RV64I:       # %bb.0:
; RV64I-NEXT:    slli a0, a0, 5
; RV64I-NEXT:    slli a1, a1, 8
; RV64I-NEXT:    add a0, a0, a1
; RV64I-NEXT:    ret
;
; RV64B-LABEL: addshl64_5_8:
; RV64B:       # %bb.0:
; RV64B-NEXT:    slli a0, a0, 5
; RV64B-NEXT:    slli a1, a1, 8
; RV64B-NEXT:    add a0, a0, a1
; RV64B-NEXT:    ret
;
; RV64ZBA-LABEL: addshl64_5_8:
; RV64ZBA:       # %bb.0:
; RV64ZBA-NEXT:    slli a0, a0, 5
; RV64ZBA-NEXT:    slli a1, a1, 8
; RV64ZBA-NEXT:    add a0, a0, a1
; RV64ZBA-NEXT:    ret
  %c = shl i64 %a, 5
  %d = shl i64 %b, 8
  %e = add i64 %c, %d
  ret i64 %e
}<|MERGE_RESOLUTION|>--- conflicted
+++ resolved
@@ -376,10 +376,6 @@
 ; to remove the sext_inreg because it has multiple uses. The ashr will use the
 ; sext_inreg to become sraiw. This leaves the sext_inreg only used by the shl.
 ; If the shl is selected as sllw, we don't need the sext_inreg.
-<<<<<<< HEAD
-; FIXME: We should not emit a sext.w.
-=======
->>>>>>> 06fcbd42
 define i64 @sh2add_extra_sext(i32 %x, i32 %y, i32 %z) {
 ; RV64I-LABEL: sh2add_extra_sext:
 ; RV64I:       # %bb.0:
@@ -393,12 +389,7 @@
 ; RV64B-LABEL: sh2add_extra_sext:
 ; RV64B:       # %bb.0:
 ; RV64B-NEXT:    sh2add a0, a0, a1
-<<<<<<< HEAD
-; RV64B-NEXT:    sext.w a1, a0
-; RV64B-NEXT:    sllw a1, a2, a1
-=======
 ; RV64B-NEXT:    sllw a1, a2, a0
->>>>>>> 06fcbd42
 ; RV64B-NEXT:    sraiw a0, a0, 2
 ; RV64B-NEXT:    mul a0, a1, a0
 ; RV64B-NEXT:    ret
@@ -406,12 +397,7 @@
 ; RV64ZBA-LABEL: sh2add_extra_sext:
 ; RV64ZBA:       # %bb.0:
 ; RV64ZBA-NEXT:    sh2add a0, a0, a1
-<<<<<<< HEAD
-; RV64ZBA-NEXT:    sext.w a1, a0
-; RV64ZBA-NEXT:    sllw a1, a2, a1
-=======
 ; RV64ZBA-NEXT:    sllw a1, a2, a0
->>>>>>> 06fcbd42
 ; RV64ZBA-NEXT:    sraiw a0, a0, 2
 ; RV64ZBA-NEXT:    mul a0, a1, a0
 ; RV64ZBA-NEXT:    ret
