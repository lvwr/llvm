; NOTE: Assertions have been autogenerated by utils/update_test_checks.py
; RUN: opt < %s -vector-combine -S -mtriple=x86_64-- -mattr=SSE2 | FileCheck %s --check-prefixes=CHECK,SSE
; RUN: opt < %s -vector-combine -S -mtriple=x86_64-- -mattr=AVX2 | FileCheck %s --check-prefixes=CHECK,AVX

declare void @use(<4 x i32>)
declare void @usef(<4 x float>)

; Eliminating an insert is profitable.

define <16 x i8> @ins0_ins0_add(i8 %x, i8 %y) {
; CHECK-LABEL: @ins0_ins0_add(
; CHECK-NEXT:    [[R_SCALAR:%.*]] = add i8 [[X:%.*]], [[Y:%.*]]
; CHECK-NEXT:    [[R:%.*]] = insertelement <16 x i8> undef, i8 [[R_SCALAR]], i64 0
; CHECK-NEXT:    ret <16 x i8> [[R]]
;
  %i0 = insertelement <16 x i8> undef, i8 %x, i32 0
  %i1 = insertelement <16 x i8> undef, i8 %y, i32 0
  %r = add <16 x i8> %i0, %i1
  ret <16 x i8> %r
}

; Eliminating an insert is still profitable. Flags propagate. Mismatch types on index is ok.

define <8 x i16> @ins0_ins0_sub_flags(i16 %x, i16 %y) {
; CHECK-LABEL: @ins0_ins0_sub_flags(
; CHECK-NEXT:    [[R_SCALAR:%.*]] = sub nuw nsw i16 [[X:%.*]], [[Y:%.*]]
; CHECK-NEXT:    [[R:%.*]] = insertelement <8 x i16> undef, i16 [[R_SCALAR]], i64 5
; CHECK-NEXT:    ret <8 x i16> [[R]]
;
  %i0 = insertelement <8 x i16> undef, i16 %x, i8 5
  %i1 = insertelement <8 x i16> undef, i16 %y, i32 5
  %r = sub nsw nuw <8 x i16> %i0, %i1
  ret <8 x i16> %r
}

; The new vector constant is calculated by constant folding.
; This is conservatively created as zero rather than undef for 'undef ^ undef'.

define <2 x i64> @ins1_ins1_xor(i64 %x, i64 %y) {
; CHECK-LABEL: @ins1_ins1_xor(
; CHECK-NEXT:    [[R_SCALAR:%.*]] = xor i64 [[X:%.*]], [[Y:%.*]]
; CHECK-NEXT:    [[R:%.*]] = insertelement <2 x i64> zeroinitializer, i64 [[R_SCALAR]], i64 1
; CHECK-NEXT:    ret <2 x i64> [[R]]
;
  %i0 = insertelement <2 x i64> undef, i64 %x, i64 1
  %i1 = insertelement <2 x i64> undef, i64 %y, i32 1
  %r = xor <2 x i64> %i0, %i1
  ret <2 x i64> %r
}

define <2 x i64> @ins1_ins1_iterate(i64 %w, i64 %x, i64 %y, i64 %z) {
; CHECK-LABEL: @ins1_ins1_iterate(
; CHECK-NEXT:    [[S0_SCALAR:%.*]] = sub i64 [[W:%.*]], [[X:%.*]]
<<<<<<< HEAD
; CHECK-NEXT:    [[S0:%.*]] = insertelement <2 x i64> undef, i64 [[S0_SCALAR]], i64 1
; CHECK-NEXT:    [[I2:%.*]] = insertelement <2 x i64> undef, i64 [[Y:%.*]], i32 1
; CHECK-NEXT:    [[S1:%.*]] = or <2 x i64> [[S0]], [[I2]]
; CHECK-NEXT:    [[I3:%.*]] = insertelement <2 x i64> undef, i64 [[Z:%.*]], i32 1
; CHECK-NEXT:    [[S2:%.*]] = shl <2 x i64> [[I3]], [[S1]]
=======
; CHECK-NEXT:    [[S1_SCALAR:%.*]] = or i64 [[S0_SCALAR]], [[Y:%.*]]
; CHECK-NEXT:    [[S2_SCALAR:%.*]] = shl i64 [[Z:%.*]], [[S1_SCALAR]]
; CHECK-NEXT:    [[S2:%.*]] = insertelement <2 x i64> undef, i64 [[S2_SCALAR]], i64 1
>>>>>>> 7685c6b8
; CHECK-NEXT:    ret <2 x i64> [[S2]]
;
  %i0 = insertelement <2 x i64> undef, i64 %w, i64 1
  %i1 = insertelement <2 x i64> undef, i64 %x, i32 1
  %s0 = sub <2 x i64> %i0, %i1
  %i2 = insertelement <2 x i64> undef, i64 %y, i32 1
  %s1 = or <2 x i64> %s0, %i2
  %i3 = insertelement <2 x i64> undef, i64 %z, i32 1
  %s2 = shl <2 x i64> %i3, %s1
  ret <2 x i64> %s2
}

; The inserts are free, but it's still better to scalarize.

define <2 x double> @ins0_ins0_fadd(double %x, double %y) {
; CHECK-LABEL: @ins0_ins0_fadd(
; CHECK-NEXT:    [[R_SCALAR:%.*]] = fadd reassoc nsz double [[X:%.*]], [[Y:%.*]]
; CHECK-NEXT:    [[R:%.*]] = insertelement <2 x double> undef, double [[R_SCALAR]], i64 0
; CHECK-NEXT:    ret <2 x double> [[R]]
;
  %i0 = insertelement <2 x double> undef, double %x, i32 0
  %i1 = insertelement <2 x double> undef, double %y, i32 0
  %r = fadd reassoc nsz <2 x double> %i0, %i1
  ret <2 x double> %r
}

; Negative test - mismatched indexes (but could fold this).

define <16 x i8> @ins1_ins0_add(i8 %x, i8 %y) {
; CHECK-LABEL: @ins1_ins0_add(
; CHECK-NEXT:    [[I0:%.*]] = insertelement <16 x i8> undef, i8 [[X:%.*]], i32 1
; CHECK-NEXT:    [[I1:%.*]] = insertelement <16 x i8> undef, i8 [[Y:%.*]], i32 0
; CHECK-NEXT:    [[R:%.*]] = add <16 x i8> [[I0]], [[I1]]
; CHECK-NEXT:    ret <16 x i8> [[R]]
;
  %i0 = insertelement <16 x i8> undef, i8 %x, i32 1
  %i1 = insertelement <16 x i8> undef, i8 %y, i32 0
  %r = add <16 x i8> %i0, %i1
  ret <16 x i8> %r
}

; Base vector does not have to be undef.

define <4 x i32> @ins0_ins0_mul(i32 %x, i32 %y) {
; CHECK-LABEL: @ins0_ins0_mul(
; CHECK-NEXT:    [[R_SCALAR:%.*]] = mul i32 [[X:%.*]], [[Y:%.*]]
; CHECK-NEXT:    [[R:%.*]] = insertelement <4 x i32> zeroinitializer, i32 [[R_SCALAR]], i64 0
; CHECK-NEXT:    ret <4 x i32> [[R]]
;
  %i0 = insertelement <4 x i32> zeroinitializer, i32 %x, i32 0
  %i1 = insertelement <4 x i32> undef, i32 %y, i32 0
  %r = mul <4 x i32> %i0, %i1
  ret <4 x i32> %r
}

; It is safe to scalarize any binop (no extra UB/poison danger).

define <2 x i64> @ins1_ins1_sdiv(i64 %x, i64 %y) {
; CHECK-LABEL: @ins1_ins1_sdiv(
; CHECK-NEXT:    [[R_SCALAR:%.*]] = sdiv i64 [[X:%.*]], [[Y:%.*]]
; CHECK-NEXT:    [[R:%.*]] = insertelement <2 x i64> <i64 -6, i64 0>, i64 [[R_SCALAR]], i64 1
; CHECK-NEXT:    ret <2 x i64> [[R]]
;
  %i0 = insertelement <2 x i64> <i64 42, i64 -42>, i64 %x, i64 1
  %i1 = insertelement <2 x i64> <i64 -7, i64 128>, i64 %y, i32 1
  %r = sdiv <2 x i64> %i0, %i1
  ret <2 x i64> %r
}

; Constant folding deals with undef per element - the entire value does not become undef.

define <2 x i64> @ins1_ins1_udiv(i64 %x, i64 %y) {
; CHECK-LABEL: @ins1_ins1_udiv(
; CHECK-NEXT:    [[R_SCALAR:%.*]] = udiv i64 [[X:%.*]], [[Y:%.*]]
; CHECK-NEXT:    [[R:%.*]] = insertelement <2 x i64> <i64 6, i64 undef>, i64 [[R_SCALAR]], i64 1
; CHECK-NEXT:    ret <2 x i64> [[R]]
;
  %i0 = insertelement <2 x i64> <i64 42, i64 undef>, i64 %x, i32 1
  %i1 = insertelement <2 x i64> <i64 7, i64 undef>, i64 %y, i32 1
  %r = udiv <2 x i64> %i0, %i1
  ret <2 x i64> %r
}

; This could be simplified -- creates immediate UB without the transform because
; divisor has an undef element -- but that is hidden after the transform.

define <2 x i64> @ins1_ins1_urem(i64 %x, i64 %y) {
; CHECK-LABEL: @ins1_ins1_urem(
; CHECK-NEXT:    [[R_SCALAR:%.*]] = urem i64 [[X:%.*]], [[Y:%.*]]
; CHECK-NEXT:    [[R:%.*]] = insertelement <2 x i64> <i64 undef, i64 0>, i64 [[R_SCALAR]], i64 1
; CHECK-NEXT:    ret <2 x i64> [[R]]
;
  %i0 = insertelement <2 x i64> <i64 42, i64 undef>, i64 %x, i64 1
  %i1 = insertelement <2 x i64> <i64 undef, i64 128>, i64 %y, i32 1
  %r = urem <2 x i64> %i0, %i1
  ret <2 x i64> %r
}

; Extra use is accounted for in cost calculation.

define <4 x i32> @ins0_ins0_xor(i32 %x, i32 %y) {
; CHECK-LABEL: @ins0_ins0_xor(
; CHECK-NEXT:    [[I0:%.*]] = insertelement <4 x i32> undef, i32 [[X:%.*]], i32 0
; CHECK-NEXT:    call void @use(<4 x i32> [[I0]])
; CHECK-NEXT:    [[R_SCALAR:%.*]] = xor i32 [[X]], [[Y:%.*]]
; CHECK-NEXT:    [[R:%.*]] = insertelement <4 x i32> zeroinitializer, i32 [[R_SCALAR]], i64 0
; CHECK-NEXT:    ret <4 x i32> [[R]]
;
  %i0 = insertelement <4 x i32> undef, i32 %x, i32 0
  call void @use(<4 x i32> %i0)
  %i1 = insertelement <4 x i32> undef, i32 %y, i32 0
  %r = xor <4 x i32> %i0, %i1
  ret <4 x i32> %r
}

; Extra use is accounted for in cost calculation.

define <4 x float> @ins1_ins1_fmul(float %x, float %y) {
; CHECK-LABEL: @ins1_ins1_fmul(
; CHECK-NEXT:    [[I1:%.*]] = insertelement <4 x float> undef, float [[Y:%.*]], i32 1
; CHECK-NEXT:    call void @usef(<4 x float> [[I1]])
; CHECK-NEXT:    [[R_SCALAR:%.*]] = fmul float [[X:%.*]], [[Y]]
; CHECK-NEXT:    [[R:%.*]] = insertelement <4 x float> undef, float [[R_SCALAR]], i64 1
; CHECK-NEXT:    ret <4 x float> [[R]]
;
  %i0 = insertelement <4 x float> undef, float %x, i32 1
  %i1 = insertelement <4 x float> undef, float %y, i32 1
  call void @usef(<4 x float> %i1)
  %r = fmul <4 x float> %i0, %i1
  ret <4 x float> %r
}

; If the scalar binop is not cheaper than the vector binop, extra uses can prevent the transform.

define <4 x float> @ins2_ins2_fsub(float %x, float %y) {
; CHECK-LABEL: @ins2_ins2_fsub(
; CHECK-NEXT:    [[I0:%.*]] = insertelement <4 x float> undef, float [[X:%.*]], i32 2
; CHECK-NEXT:    call void @usef(<4 x float> [[I0]])
; CHECK-NEXT:    [[I1:%.*]] = insertelement <4 x float> undef, float [[Y:%.*]], i32 2
; CHECK-NEXT:    call void @usef(<4 x float> [[I1]])
; CHECK-NEXT:    [[R:%.*]] = fsub <4 x float> [[I0]], [[I1]]
; CHECK-NEXT:    ret <4 x float> [[R]]
;
  %i0 = insertelement <4 x float> undef, float %x, i32 2
  call void @usef(<4 x float> %i0)
  %i1 = insertelement <4 x float> undef, float %y, i32 2
  call void @usef(<4 x float> %i1)
  %r = fsub <4 x float> %i0, %i1
  ret <4 x float> %r
}

; It may be worth scalarizing an expensive binop even if both inserts have extra uses.

define <4 x float> @ins3_ins3_fdiv(float %x, float %y) {
; SSE-LABEL: @ins3_ins3_fdiv(
; SSE-NEXT:    [[I0:%.*]] = insertelement <4 x float> undef, float [[X:%.*]], i32 3
; SSE-NEXT:    call void @usef(<4 x float> [[I0]])
; SSE-NEXT:    [[I1:%.*]] = insertelement <4 x float> undef, float [[Y:%.*]], i32 3
; SSE-NEXT:    call void @usef(<4 x float> [[I1]])
; SSE-NEXT:    [[R_SCALAR:%.*]] = fdiv float [[X]], [[Y]]
; SSE-NEXT:    [[R:%.*]] = insertelement <4 x float> undef, float [[R_SCALAR]], i64 3
; SSE-NEXT:    ret <4 x float> [[R]]
;
; AVX-LABEL: @ins3_ins3_fdiv(
; AVX-NEXT:    [[I0:%.*]] = insertelement <4 x float> undef, float [[X:%.*]], i32 3
; AVX-NEXT:    call void @usef(<4 x float> [[I0]])
; AVX-NEXT:    [[I1:%.*]] = insertelement <4 x float> undef, float [[Y:%.*]], i32 3
; AVX-NEXT:    call void @usef(<4 x float> [[I1]])
; AVX-NEXT:    [[R:%.*]] = fdiv <4 x float> [[I0]], [[I1]]
; AVX-NEXT:    ret <4 x float> [[R]]
;
  %i0 = insertelement <4 x float> undef, float %x, i32 3
  call void @usef(<4 x float> %i0)
  %i1 = insertelement <4 x float> undef, float %y, i32 3
  call void @usef(<4 x float> %i1)
  %r = fdiv <4 x float> %i0, %i1
  ret <4 x float> %r
}<|MERGE_RESOLUTION|>--- conflicted
+++ resolved
@@ -51,17 +51,9 @@
 define <2 x i64> @ins1_ins1_iterate(i64 %w, i64 %x, i64 %y, i64 %z) {
 ; CHECK-LABEL: @ins1_ins1_iterate(
 ; CHECK-NEXT:    [[S0_SCALAR:%.*]] = sub i64 [[W:%.*]], [[X:%.*]]
-<<<<<<< HEAD
-; CHECK-NEXT:    [[S0:%.*]] = insertelement <2 x i64> undef, i64 [[S0_SCALAR]], i64 1
-; CHECK-NEXT:    [[I2:%.*]] = insertelement <2 x i64> undef, i64 [[Y:%.*]], i32 1
-; CHECK-NEXT:    [[S1:%.*]] = or <2 x i64> [[S0]], [[I2]]
-; CHECK-NEXT:    [[I3:%.*]] = insertelement <2 x i64> undef, i64 [[Z:%.*]], i32 1
-; CHECK-NEXT:    [[S2:%.*]] = shl <2 x i64> [[I3]], [[S1]]
-=======
 ; CHECK-NEXT:    [[S1_SCALAR:%.*]] = or i64 [[S0_SCALAR]], [[Y:%.*]]
 ; CHECK-NEXT:    [[S2_SCALAR:%.*]] = shl i64 [[Z:%.*]], [[S1_SCALAR]]
 ; CHECK-NEXT:    [[S2:%.*]] = insertelement <2 x i64> undef, i64 [[S2_SCALAR]], i64 1
->>>>>>> 7685c6b8
 ; CHECK-NEXT:    ret <2 x i64> [[S2]]
 ;
   %i0 = insertelement <2 x i64> undef, i64 %w, i64 1
