// RUN: llvm-tblgen -gen-directive-decl -I %p/../../include %s | FileCheck -match-full-lines %s
// RUN: llvm-tblgen -gen-directive-impl -I %p/../../include %s | FileCheck -match-full-lines %s -check-prefix=IMPL
<<<<<<< HEAD
=======
// RUN: llvm-tblgen -gen-directive-gen -I %p/../../include %s | FileCheck -match-full-lines %s -check-prefix=GEN
>>>>>>> d06f6314

include "llvm/Frontend/Directive/DirectiveBase.td"

def TestDirectiveLanguage : DirectiveLanguage {
  let name = "Tdl";

  let cppNamespace = "tdl";
  let directivePrefix = "TDLD_";
  let clausePrefix = "TDLC_";
  let includeHeader = "tdl.h.inc";
}

def TDLC_ClauseA : Clause<"clausea"> {
  let isImplicit = 1;
}
def TDLC_ClauseB : Clause<"clauseb"> {
  let isDefault = 1;
}

def TDL_DirA : Directive<"dira"> {
  let allowedClauses = [
    VersionedClause<TDLC_ClauseA, 2, 4>,
    VersionedClause<TDLC_ClauseB, 2>
  ];
  let isDefault = 1;
}

// CHECK:       #ifndef LLVM_Tdl_INC
// CHECK-NEXT:  #define LLVM_Tdl_INC
// CHECK-EMPTY:
// CHECK-NEXT:  namespace llvm {
// CHECK-NEXT:  class StringRef;
// CHECK-NEXT:  namespace tdl {
// CHECK-EMPTY:
// CHECK-NEXT:  enum class Directive {
// CHECK-NEXT:    TDLD_dira,
// CHECK-NEXT:  };
// CHECK-EMPTY:
// CHECK-NEXT:  static constexpr std::size_t Directive_enumSize = 1;
// CHECK-EMPTY:
// CHECK-NEXT:  enum class Clause {
// CHECK-NEXT:    TDLC_clausea,
// CHECK-NEXT:    TDLC_clauseb,
// CHECK-NEXT:  };
// CHECK-EMPTY:
// CHECK-NEXT:  static constexpr std::size_t Clause_enumSize = 2;
// CHECK-EMPTY:
// CHECK-NEXT:  // Enumeration helper functions
// CHECK-NEXT:  Directive getTdlDirectiveKind(llvm::StringRef Str);
// CHECK-EMPTY:
// CHECK-NEXT:  llvm::StringRef getTdlDirectiveName(Directive D);
// CHECK-EMPTY:
// CHECK-NEXT:  Clause getTdlClauseKind(llvm::StringRef Str);
// CHECK-EMPTY:
// CHECK-NEXT:  llvm::StringRef getTdlClauseName(Clause C);
// CHECK-EMPTY:
// CHECK-NEXT:  /// Return true if \p C is a valid clause for \p D in version \p Version.
// CHECK-NEXT:  bool isAllowedClauseForDirective(Directive D, Clause C, unsigned Version);
// CHECK-EMPTY:
// CHECK-NEXT:  } // namespace tdl
// CHECK-NEXT:  } // namespace llvm
// CHECK-NEXT:  #endif // LLVM_Tdl_INC

// IMPL:       #include "tdl.h.inc"
// IMPL-EMPTY:
// IMPL-NEXT:  #include "llvm/ADT/StringRef.h"
// IMPL-NEXT:  #include "llvm/ADT/StringSwitch.h"
// IMPL-EMPTY:
// IMPL-NEXT:  using namespace llvm;
// IMPL-NEXT:  using namespace tdl;
// IMPL-EMPTY:
<<<<<<< HEAD
// IMPL:       Directive llvm::tdl::getTdlDirectiveKind(llvm::StringRef Str) {
=======
// IMPL-NEXT:  Directive llvm::tdl::getTdlDirectiveKind(llvm::StringRef Str) {
>>>>>>> d06f6314
// IMPL-NEXT:    return llvm::StringSwitch<Directive>(Str)
// IMPL-NEXT:      .Case("dira",TDLD_dira)
// IMPL-NEXT:      .Default(TDLD_dira);
// IMPL-NEXT:  }
// IMPL-EMPTY:
// IMPL-NEXT:  llvm::StringRef llvm::tdl::getTdlDirectiveName(Directive Kind) {
// IMPL-NEXT:    switch (Kind) {
// IMPL-NEXT:      case TDLD_dira:
// IMPL-NEXT:        return "dira";
// IMPL-NEXT:    }
// IMPL-NEXT:    llvm_unreachable("Invalid Tdl Directive kind");
// IMPL-NEXT:  }
// IMPL-EMPTY:
// IMPL-NEXT:  Clause llvm::tdl::getTdlClauseKind(llvm::StringRef Str) {
// IMPL-NEXT:    return llvm::StringSwitch<Clause>(Str)
// IMPL-NEXT:      .Case("clausea",TDLC_clauseb)
// IMPL-NEXT:      .Case("clauseb",TDLC_clauseb)
// IMPL-NEXT:      .Default(TDLC_clauseb);
// IMPL-NEXT:  }
// IMPL-EMPTY:
// IMPL-NEXT:  llvm::StringRef llvm::tdl::getTdlClauseName(Clause Kind) {
// IMPL-NEXT:    switch (Kind) {
// IMPL-NEXT:      case TDLC_clausea:
// IMPL-NEXT:        return "clausea";
// IMPL-NEXT:      case TDLC_clauseb:
// IMPL-NEXT:        return "clauseb";
// IMPL-NEXT:    }
// IMPL-NEXT:    llvm_unreachable("Invalid Tdl Clause kind");
// IMPL-NEXT:  }
// IMPL-EMPTY:
// IMPL-NEXT:  bool llvm::tdl::isAllowedClauseForDirective(Directive D, Clause C, unsigned Version) {
// IMPL-NEXT:    assert(unsigned(D) <= llvm::tdl::Directive_enumSize);
// IMPL-NEXT:    assert(unsigned(C) <= llvm::tdl::Clause_enumSize);
// IMPL-NEXT:    switch (D) {
// IMPL-NEXT:      case TDLD_dira:
// IMPL-NEXT:        switch (C) {
// IMPL-NEXT:          case TDLC_clausea:
// IMPL-NEXT:            return 2 <= Version && 4 >= Version;
// IMPL-NEXT:          case TDLC_clauseb:
// IMPL-NEXT:            return 2 <= Version && 2147483647 >= Version;
// IMPL-NEXT:          default:
// IMPL-NEXT:            return false;
// IMPL-NEXT:        }
// IMPL-NEXT:        break;
// IMPL-NEXT:    }
// IMPL-NEXT:    llvm_unreachable("Invalid Tdl Directive kind");
<<<<<<< HEAD
// IMPL-NEXT:  }
=======
// IMPL-NEXT:  }


// GEN:      #ifdef GEN_FLANG_DIRECTIVE_CLAUSE_SETS
// GEN-NEXT: #undef GEN_FLANG_DIRECTIVE_CLAUSE_SETS
// GEN-EMPTY:
// GEN-NEXT: namespace llvm {
// GEN-NEXT: namespace tdl {
// GEN-EMPTY:
// GEN-NEXT:   // Sets for dira
// GEN-EMPTY:
// GEN-NEXT:   static  allowedClauses_TDLD_dira {
// GEN-NEXT:     llvm::tdl::Clause::TDLC_clausea,
// GEN-NEXT:     llvm::tdl::Clause::TDLC_clauseb,
// GEN-NEXT:   };
// GEN-EMPTY:
// GEN-NEXT:   static  allowedOnceClauses_TDLD_dira {
// GEN-NEXT:   };
// GEN-EMPTY:
// GEN-NEXT:   static  allowedExclusiveClauses_TDLD_dira {
// GEN-NEXT:   };
// GEN-EMPTY:
// GEN-NEXT:   static  requiredClauses_TDLD_dira {
// GEN-NEXT:   };
// GEN-NEXT: } // namespace tdl
// GEN-NEXT: } // namespace llvm
// GEN-EMPTY:
// GEN-NEXT: #endif // GEN_FLANG_DIRECTIVE_CLAUSE_SETS
// GEN-EMPTY:
// GEN-NEXT: #ifdef GEN_FLANG_DIRECTIVE_CLAUSE_MAP
// GEN-NEXT: #undef GEN_FLANG_DIRECTIVE_CLAUSE_MAP
// GEN-EMPTY:
// GEN-NEXT: struct TdlDirectiveClauses {
// GEN-NEXT:   const  allowed;
// GEN-NEXT:   const  allowedOnce;
// GEN-NEXT:   const  allowedExclusive;
// GEN-NEXT:   const  requiredOneOf;
// GEN-NEXT: };
// GEN-EMPTY:
// GEN-NEXT: std::unordered_map<llvm::tdl::Directive, TdlDirectiveClauses>
// GEN-NEXT:     directiveClausesTable = {
// GEN-NEXT:   {llvm::tdl::Directive::TDLD_dira,
// GEN-NEXT:     {
// GEN-NEXT:       llvm::tdl::allowedClauses_TDLD_dira,
// GEN-NEXT:       llvm::tdl::allowedOnceClauses_TDLD_dira,
// GEN-NEXT:       llvm::tdl::allowedExclusiveClauses_TDLD_dira,
// GEN-NEXT:       llvm::tdl::requiredClauses_TDLD_dira,
// GEN-NEXT:     }
// GEN-NEXT:   },
// GEN-NEXT: };
// GEN-EMPTY:
// GEN-NEXT: #endif // GEN_FLANG_DIRECTIVE_CLAUSE_MAP
>>>>>>> d06f6314
<|MERGE_RESOLUTION|>--- conflicted
+++ resolved
@@ -1,9 +1,6 @@
 // RUN: llvm-tblgen -gen-directive-decl -I %p/../../include %s | FileCheck -match-full-lines %s
 // RUN: llvm-tblgen -gen-directive-impl -I %p/../../include %s | FileCheck -match-full-lines %s -check-prefix=IMPL
-<<<<<<< HEAD
-=======
 // RUN: llvm-tblgen -gen-directive-gen -I %p/../../include %s | FileCheck -match-full-lines %s -check-prefix=GEN
->>>>>>> d06f6314
 
 include "llvm/Frontend/Directive/DirectiveBase.td"
 
@@ -75,11 +72,7 @@
 // IMPL-NEXT:  using namespace llvm;
 // IMPL-NEXT:  using namespace tdl;
 // IMPL-EMPTY:
-<<<<<<< HEAD
-// IMPL:       Directive llvm::tdl::getTdlDirectiveKind(llvm::StringRef Str) {
-=======
 // IMPL-NEXT:  Directive llvm::tdl::getTdlDirectiveKind(llvm::StringRef Str) {
->>>>>>> d06f6314
 // IMPL-NEXT:    return llvm::StringSwitch<Directive>(Str)
 // IMPL-NEXT:      .Case("dira",TDLD_dira)
 // IMPL-NEXT:      .Default(TDLD_dira);
@@ -126,9 +119,6 @@
 // IMPL-NEXT:        break;
 // IMPL-NEXT:    }
 // IMPL-NEXT:    llvm_unreachable("Invalid Tdl Directive kind");
-<<<<<<< HEAD
-// IMPL-NEXT:  }
-=======
 // IMPL-NEXT:  }
 
 
@@ -180,5 +170,4 @@
 // GEN-NEXT:   },
 // GEN-NEXT: };
 // GEN-EMPTY:
-// GEN-NEXT: #endif // GEN_FLANG_DIRECTIVE_CLAUSE_MAP
->>>>>>> d06f6314
+// GEN-NEXT: #endif // GEN_FLANG_DIRECTIVE_CLAUSE_MAP