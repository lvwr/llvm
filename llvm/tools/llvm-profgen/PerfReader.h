--- conflicted
+++ resolved
@@ -460,10 +460,7 @@
   VirtualUnwinder(ContextSampleCounterMap *Counter, const ProfiledBinary *B)
       : CtxCounterMap(Counter), Binary(B) {}
   bool unwind(const PerfSample *Sample, uint64_t Repeat);
-<<<<<<< HEAD
-=======
   std::set<uint64_t> &getUntrackedCallsites() { return UntrackedCallsites; }
->>>>>>> 06fcbd42
 
 private:
   bool isCallState(UnwindState &State) const {
