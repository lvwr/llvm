--- conflicted
+++ resolved
@@ -281,17 +281,10 @@
 
   // FIXME: This is not pretty. MCContext has a ptr to MCObjectFileInfo and
   // MCObjectFileInfo needs a MCContext reference in order to initialize itself.
-<<<<<<< HEAD
-  MCObjectFileInfo MOFI;
-  MCContext Ctx(TheTriple, MAI.get(), MRI.get(), &MOFI, STI.get(), &SrcMgr);
-  MOFI.initMCObjectFileInfo(Ctx, /*PIC=*/false,
-                            /*LargeCodeModel=*/true);
-=======
   MCContext Ctx(TheTriple, MAI.get(), MRI.get(), STI.get(), &SrcMgr);
   std::unique_ptr<MCObjectFileInfo> MOFI(TheTarget->createMCObjectFileInfo(
       Ctx, /*PIC=*/false, /*LargeCodeModel=*/true));
   Ctx.setObjectFileInfo(MOFI.get());
->>>>>>> 21f3f750
 
   if (InputArgs.hasArg(OPT_save_temp_labels))
     Ctx.setAllowTemporaryLabels(false);
