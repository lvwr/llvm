--- conflicted
+++ resolved
@@ -173,17 +173,10 @@
   std::unique_ptr<MCSubtargetInfo> STI(
       TheTarget->createMCSubtargetInfo(TripleName, MCPU, FeaturesStr));
 
-<<<<<<< HEAD
-  MCObjectFileInfo MOFI;
-  MCContext Ctx(TheTriple, MAI.get(), MRI.get(), &MOFI, STI.get(), &SrcMgr);
-  static const bool UsePIC = false;
-  MOFI.initMCObjectFileInfo(Ctx, UsePIC);
-=======
   MCContext Ctx(TheTriple, MAI.get(), MRI.get(), STI.get(), &SrcMgr);
   std::unique_ptr<MCObjectFileInfo> MOFI(
       TheTarget->createMCObjectFileInfo(Ctx, /*PIC=*/false));
   Ctx.setObjectFileInfo(MOFI.get());
->>>>>>> 21f3f750
 
   const unsigned OutputAsmVariant = 0;
   std::unique_ptr<MCInstrInfo> MCII(TheTarget->createMCInstrInfo());
