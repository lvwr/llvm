//===- SampleContextTracker.cpp - Context-sensitive Profile Tracker -------===//
//
// Part of the LLVM Project, under the Apache License v2.0 with LLVM Exceptions.
// See https://llvm.org/LICENSE.txt for license information.
// SPDX-License-Identifier: Apache-2.0 WITH LLVM-exception
//
//===----------------------------------------------------------------------===//
//
// This file implements the SampleContextTracker used by CSSPGO.
//
//===----------------------------------------------------------------------===//

#include "llvm/Transforms/IPO/SampleContextTracker.h"
#include "llvm/ADT/StringMap.h"
#include "llvm/ADT/StringRef.h"
#include "llvm/IR/DebugInfoMetadata.h"
#include "llvm/IR/Instructions.h"
#include "llvm/ProfileData/SampleProf.h"
#include <map>
#include <queue>
#include <vector>

using namespace llvm;
using namespace sampleprof;

#define DEBUG_TYPE "sample-context-tracker"

namespace llvm {

ContextTrieNode *ContextTrieNode::getChildContext(const LineLocation &CallSite,
                                                  StringRef CalleeName) {
  if (CalleeName.empty())
    return getHottestChildContext(CallSite);

  uint32_t Hash = nodeHash(CalleeName, CallSite);
  auto It = AllChildContext.find(Hash);
  if (It != AllChildContext.end())
    return &It->second;
  return nullptr;
}

ContextTrieNode *
ContextTrieNode::getHottestChildContext(const LineLocation &CallSite) {
  // CSFDO-TODO: This could be slow, change AllChildContext so we can
  // do point look up for child node by call site alone.
  // Retrieve the child node with max count for indirect call
  ContextTrieNode *ChildNodeRet = nullptr;
  uint64_t MaxCalleeSamples = 0;
  for (auto &It : AllChildContext) {
    ContextTrieNode &ChildNode = It.second;
    if (ChildNode.CallSiteLoc != CallSite)
      continue;
    FunctionSamples *Samples = ChildNode.getFunctionSamples();
    if (!Samples)
      continue;
    if (Samples->getTotalSamples() > MaxCalleeSamples) {
      ChildNodeRet = &ChildNode;
      MaxCalleeSamples = Samples->getTotalSamples();
    }
  }

  return ChildNodeRet;
}

ContextTrieNode &ContextTrieNode::moveToChildContext(
    const LineLocation &CallSite, ContextTrieNode &&NodeToMove,
    uint32_t ContextFramesToRemove, bool DeleteNode) {
  uint32_t Hash = nodeHash(NodeToMove.getFuncName(), CallSite);
  assert(!AllChildContext.count(Hash) && "Node to remove must exist");
  LineLocation OldCallSite = NodeToMove.CallSiteLoc;
  ContextTrieNode &OldParentContext = *NodeToMove.getParentContext();
  AllChildContext[Hash] = NodeToMove;
  ContextTrieNode &NewNode = AllChildContext[Hash];
  NewNode.CallSiteLoc = CallSite;

  // Walk through nodes in the moved the subtree, and update
  // FunctionSamples' context as for the context promotion.
  // We also need to set new parant link for all children.
  std::queue<ContextTrieNode *> NodeToUpdate;
  NewNode.setParentContext(this);
  NodeToUpdate.push(&NewNode);

  while (!NodeToUpdate.empty()) {
    ContextTrieNode *Node = NodeToUpdate.front();
    NodeToUpdate.pop();
    FunctionSamples *FSamples = Node->getFunctionSamples();

    if (FSamples) {
      FSamples->getContext().promoteOnPath(ContextFramesToRemove);
      FSamples->getContext().setState(SyntheticContext);
      LLVM_DEBUG(dbgs() << "  Context promoted to: "
                        << FSamples->getContext().toString() << "\n");
    }

    for (auto &It : Node->getAllChildContext()) {
      ContextTrieNode *ChildNode = &It.second;
      ChildNode->setParentContext(Node);
      NodeToUpdate.push(ChildNode);
    }
  }

  // Original context no longer needed, destroy if requested.
  if (DeleteNode)
    OldParentContext.removeChildContext(OldCallSite, NewNode.getFuncName());

  return NewNode;
}

void ContextTrieNode::removeChildContext(const LineLocation &CallSite,
                                         StringRef CalleeName) {
  uint32_t Hash = nodeHash(CalleeName, CallSite);
  // Note this essentially calls dtor and destroys that child context
  AllChildContext.erase(Hash);
}

std::map<uint32_t, ContextTrieNode> &ContextTrieNode::getAllChildContext() {
  return AllChildContext;
}

StringRef ContextTrieNode::getFuncName() const { return FuncName; }

FunctionSamples *ContextTrieNode::getFunctionSamples() const {
  return FuncSamples;
}

void ContextTrieNode::setFunctionSamples(FunctionSamples *FSamples) {
  FuncSamples = FSamples;
}

Optional<uint32_t> ContextTrieNode::getFunctionSize() const { return FuncSize; }

void ContextTrieNode::addFunctionSize(uint32_t FSize) {
  if (!FuncSize.hasValue())
    FuncSize = 0;

  FuncSize = FuncSize.getValue() + FSize;
}

LineLocation ContextTrieNode::getCallSiteLoc() const { return CallSiteLoc; }

ContextTrieNode *ContextTrieNode::getParentContext() const {
  return ParentContext;
}

void ContextTrieNode::setParentContext(ContextTrieNode *Parent) {
  ParentContext = Parent;
}

void ContextTrieNode::dumpNode() {
  dbgs() << "Node: " << FuncName << "\n"
         << "  Callsite: " << CallSiteLoc << "\n"
         << "  Size: " << FuncSize << "\n"
         << "  Children:\n";

  for (auto &It : AllChildContext) {
    dbgs() << "    Node: " << It.second.getFuncName() << "\n";
  }
}

void ContextTrieNode::dumpTree() {
  dbgs() << "Context Profile Tree:\n";
  std::queue<ContextTrieNode *> NodeQueue;
  NodeQueue.push(this);

  while (!NodeQueue.empty()) {
    ContextTrieNode *Node = NodeQueue.front();
    NodeQueue.pop();
    Node->dumpNode();

    for (auto &It : Node->getAllChildContext()) {
      ContextTrieNode *ChildNode = &It.second;
      NodeQueue.push(ChildNode);
    }
  }
}

uint32_t ContextTrieNode::nodeHash(StringRef ChildName,
                                   const LineLocation &Callsite) {
  // We still use child's name for child hash, this is
  // because for children of root node, we don't have
  // different line/discriminator, and we'll rely on name
  // to differentiate children.
  uint32_t NameHash = std::hash<std::string>{}(ChildName.str());
  uint32_t LocId = (Callsite.LineOffset << 16) | Callsite.Discriminator;
  return NameHash + (LocId << 5) + LocId;
}

ContextTrieNode *ContextTrieNode::getOrCreateChildContext(
    const LineLocation &CallSite, StringRef CalleeName, bool AllowCreate) {
  uint32_t Hash = nodeHash(CalleeName, CallSite);
  auto It = AllChildContext.find(Hash);
  if (It != AllChildContext.end()) {
    assert(It->second.getFuncName() == CalleeName &&
           "Hash collision for child context node");
    return &It->second;
  }

  if (!AllowCreate)
    return nullptr;

  AllChildContext[Hash] = ContextTrieNode(this, CalleeName, nullptr, CallSite);
  return &AllChildContext[Hash];
}

// Profiler tracker than manages profiles and its associated context
<<<<<<< HEAD
SampleContextTracker::SampleContextTracker(SampleProfileMap &Profiles) {
=======
SampleContextTracker::SampleContextTracker(
    SampleProfileMap &Profiles,
    const DenseMap<uint64_t, StringRef> *GUIDToFuncNameMap)
    : GUIDToFuncNameMap(GUIDToFuncNameMap) {
>>>>>>> ce42012e
  for (auto &FuncSample : Profiles) {
    FunctionSamples *FSamples = &FuncSample.second;
    SampleContext Context = FuncSample.first;
    LLVM_DEBUG(dbgs() << "Tracking Context for function: " << Context.toString()
                      << "\n");
    if (!Context.isBaseContext())
      FuncToCtxtProfiles[Context.getName()].insert(FSamples);
    ContextTrieNode *NewNode = getOrCreateContextPath(Context, true);
    assert(!NewNode->getFunctionSamples() &&
           "New node can't have sample profile");
    NewNode->setFunctionSamples(FSamples);
  }
}

FunctionSamples *
SampleContextTracker::getCalleeContextSamplesFor(const CallBase &Inst,
                                                 StringRef CalleeName) {
  LLVM_DEBUG(dbgs() << "Getting callee context for instr: " << Inst << "\n");
  DILocation *DIL = Inst.getDebugLoc();
  if (!DIL)
    return nullptr;

  CalleeName = FunctionSamples::getCanonicalFnName(CalleeName);
  // Convert real function names to MD5 names, if the input profile is
  // MD5-based.
  std::string FGUID;
  CalleeName = getRepInFormat(CalleeName, FunctionSamples::UseMD5, FGUID);

  // For indirect call, CalleeName will be empty, in which case the context
  // profile for callee with largest total samples will be returned.
  ContextTrieNode *CalleeContext = getCalleeContextFor(DIL, CalleeName);
  if (CalleeContext) {
    FunctionSamples *FSamples = CalleeContext->getFunctionSamples();
    LLVM_DEBUG(if (FSamples) {
      dbgs() << "  Callee context found: " << FSamples->getContext().toString()
             << "\n";
    });
    return FSamples;
  }

  return nullptr;
}

std::vector<const FunctionSamples *>
SampleContextTracker::getIndirectCalleeContextSamplesFor(
    const DILocation *DIL) {
  std::vector<const FunctionSamples *> R;
  if (!DIL)
    return R;

  ContextTrieNode *CallerNode = getContextFor(DIL);
  LineLocation CallSite = FunctionSamples::getCallSiteIdentifier(DIL);
  for (auto &It : CallerNode->getAllChildContext()) {
    ContextTrieNode &ChildNode = It.second;
    if (ChildNode.getCallSiteLoc() != CallSite)
      continue;
    if (FunctionSamples *CalleeSamples = ChildNode.getFunctionSamples())
      R.push_back(CalleeSamples);
  }

  return R;
}

FunctionSamples *
SampleContextTracker::getContextSamplesFor(const DILocation *DIL) {
  assert(DIL && "Expect non-null location");

  ContextTrieNode *ContextNode = getContextFor(DIL);
  if (!ContextNode)
    return nullptr;

  // We may have inlined callees during pre-LTO compilation, in which case
  // we need to rely on the inline stack from !dbg to mark context profile
  // as inlined, instead of `MarkContextSamplesInlined` during inlining.
  // Sample profile loader walks through all instructions to get profile,
  // which calls this function. So once that is done, all previously inlined
  // context profile should be marked properly.
  FunctionSamples *Samples = ContextNode->getFunctionSamples();
  if (Samples && ContextNode->getParentContext() != &RootContext)
    Samples->getContext().setState(InlinedContext);

  return Samples;
}

FunctionSamples *
SampleContextTracker::getContextSamplesFor(const SampleContext &Context) {
  ContextTrieNode *Node = getContextFor(Context);
  if (!Node)
    return nullptr;

  return Node->getFunctionSamples();
}

SampleContextTracker::ContextSamplesTy &
SampleContextTracker::getAllContextSamplesFor(const Function &Func) {
  StringRef CanonName = FunctionSamples::getCanonicalFnName(Func);
  return FuncToCtxtProfiles[CanonName];
}

SampleContextTracker::ContextSamplesTy &
SampleContextTracker::getAllContextSamplesFor(StringRef Name) {
  return FuncToCtxtProfiles[Name];
}

FunctionSamples *SampleContextTracker::getBaseSamplesFor(const Function &Func,
                                                         bool MergeContext) {
  StringRef CanonName = FunctionSamples::getCanonicalFnName(Func);
  return getBaseSamplesFor(CanonName, MergeContext);
}

FunctionSamples *SampleContextTracker::getBaseSamplesFor(StringRef Name,
                                                         bool MergeContext) {
  LLVM_DEBUG(dbgs() << "Getting base profile for function: " << Name << "\n");
  // Convert real function names to MD5 names, if the input profile is
  // MD5-based.
  std::string FGUID;
  Name = getRepInFormat(Name, FunctionSamples::UseMD5, FGUID);

  // Base profile is top-level node (child of root node), so try to retrieve
  // existing top-level node for given function first. If it exists, it could be
  // that we've merged base profile before, or there's actually context-less
  // profile from the input (e.g. due to unreliable stack walking).
  ContextTrieNode *Node = getTopLevelContextNode(Name);
  if (MergeContext) {
    LLVM_DEBUG(dbgs() << "  Merging context profile into base profile: " << Name
                      << "\n");

    // We have profile for function under different contexts,
    // create synthetic base profile and merge context profiles
    // into base profile.
    for (auto *CSamples : FuncToCtxtProfiles[Name]) {
      SampleContext &Context = CSamples->getContext();
      // Skip inlined context profile and also don't re-merge any context
      if (Context.hasState(InlinedContext) || Context.hasState(MergedContext))
        continue;

      ContextTrieNode *FromNode = getContextFor(Context);
      if (FromNode == Node)
        continue;

      ContextTrieNode &ToNode = promoteMergeContextSamplesTree(*FromNode);
      assert((!Node || Node == &ToNode) && "Expect only one base profile");
      Node = &ToNode;
    }
  }

  // Still no profile even after merge/promotion (if allowed)
  if (!Node)
    return nullptr;

  return Node->getFunctionSamples();
}

void SampleContextTracker::markContextSamplesInlined(
    const FunctionSamples *InlinedSamples) {
  assert(InlinedSamples && "Expect non-null inlined samples");
  LLVM_DEBUG(dbgs() << "Marking context profile as inlined: "
                    << InlinedSamples->getContext().toString() << "\n");
  InlinedSamples->getContext().setState(InlinedContext);
}

ContextTrieNode &SampleContextTracker::getRootContext() { return RootContext; }

void SampleContextTracker::promoteMergeContextSamplesTree(
    const Instruction &Inst, StringRef CalleeName) {
  LLVM_DEBUG(dbgs() << "Promoting and merging context tree for instr: \n"
                    << Inst << "\n");
  // Get the caller context for the call instruction, we don't use callee
  // name from call because there can be context from indirect calls too.
  DILocation *DIL = Inst.getDebugLoc();
  ContextTrieNode *CallerNode = getContextFor(DIL);
  if (!CallerNode)
    return;

  // Get the context that needs to be promoted
  LineLocation CallSite = FunctionSamples::getCallSiteIdentifier(DIL);
  // For indirect call, CalleeName will be empty, in which case we need to
  // promote all non-inlined child context profiles.
  if (CalleeName.empty()) {
    for (auto &It : CallerNode->getAllChildContext()) {
      ContextTrieNode *NodeToPromo = &It.second;
      if (CallSite != NodeToPromo->getCallSiteLoc())
        continue;
      FunctionSamples *FromSamples = NodeToPromo->getFunctionSamples();
      if (FromSamples && FromSamples->getContext().hasState(InlinedContext))
        continue;
      promoteMergeContextSamplesTree(*NodeToPromo);
    }
    return;
  }

  // Get the context for the given callee that needs to be promoted
  ContextTrieNode *NodeToPromo =
      CallerNode->getChildContext(CallSite, CalleeName);
  if (!NodeToPromo)
    return;

  promoteMergeContextSamplesTree(*NodeToPromo);
}

ContextTrieNode &SampleContextTracker::promoteMergeContextSamplesTree(
    ContextTrieNode &NodeToPromo) {
  // Promote the input node to be directly under root. This can happen
  // when we decided to not inline a function under context represented
  // by the input node. The promote and merge is then needed to reflect
  // the context profile in the base (context-less) profile.
  FunctionSamples *FromSamples = NodeToPromo.getFunctionSamples();
  assert(FromSamples && "Shouldn't promote a context without profile");
  LLVM_DEBUG(dbgs() << "  Found context tree root to promote: "
                    << FromSamples->getContext().toString() << "\n");

  assert(!FromSamples->getContext().hasState(InlinedContext) &&
         "Shouldn't promote inlined context profile");
  uint32_t ContextFramesToRemove =
      FromSamples->getContext().getContextFrames().size() - 1;
  return promoteMergeContextSamplesTree(NodeToPromo, RootContext,
                                        ContextFramesToRemove);
}

void SampleContextTracker::dump() { RootContext.dumpTree(); }

StringRef SampleContextTracker::getFuncNameFor(ContextTrieNode *Node) const {
  if (!FunctionSamples::UseMD5)
    return Node->getFuncName();
  assert(GUIDToFuncNameMap && "GUIDToFuncNameMap needs to be populated first");
  return GUIDToFuncNameMap->lookup(std::stoull(Node->getFuncName().data()));
}

ContextTrieNode *
SampleContextTracker::getContextFor(const SampleContext &Context) {
  return getOrCreateContextPath(Context, false);
}

ContextTrieNode *
SampleContextTracker::getCalleeContextFor(const DILocation *DIL,
                                          StringRef CalleeName) {
  assert(DIL && "Expect non-null location");

  ContextTrieNode *CallContext = getContextFor(DIL);
  if (!CallContext)
    return nullptr;

  // When CalleeName is empty, the child context profile with max
  // total samples will be returned.
  return CallContext->getChildContext(
      FunctionSamples::getCallSiteIdentifier(DIL), CalleeName);
}

ContextTrieNode *SampleContextTracker::getContextFor(const DILocation *DIL) {
  assert(DIL && "Expect non-null location");
  SmallVector<std::pair<LineLocation, StringRef>, 10> S;

  // Use C++ linkage name if possible.
  const DILocation *PrevDIL = DIL;
  for (DIL = DIL->getInlinedAt(); DIL; DIL = DIL->getInlinedAt()) {
    StringRef Name = PrevDIL->getScope()->getSubprogram()->getLinkageName();
    if (Name.empty())
      Name = PrevDIL->getScope()->getSubprogram()->getName();
    S.push_back(
        std::make_pair(FunctionSamples::getCallSiteIdentifier(DIL), Name));
    PrevDIL = DIL;
  }

  // Push root node, note that root node like main may only
  // a name, but not linkage name.
  StringRef RootName = PrevDIL->getScope()->getSubprogram()->getLinkageName();
  if (RootName.empty())
    RootName = PrevDIL->getScope()->getSubprogram()->getName();
  S.push_back(std::make_pair(LineLocation(0, 0), RootName));

  // Convert real function names to MD5 names, if the input profile is
  // MD5-based.
  std::list<std::string> MD5Names;
  if (FunctionSamples::UseMD5) {
    for (auto &Location : S) {
      MD5Names.emplace_back();
      getRepInFormat(Location.second, FunctionSamples::UseMD5, MD5Names.back());
      Location.second = MD5Names.back();
    }
  }

  ContextTrieNode *ContextNode = &RootContext;
  int I = S.size();
  while (--I >= 0 && ContextNode) {
    LineLocation &CallSite = S[I].first;
    StringRef CalleeName = S[I].second;
    ContextNode = ContextNode->getChildContext(CallSite, CalleeName);
  }

  if (I < 0)
    return ContextNode;

  return nullptr;
}

ContextTrieNode *
SampleContextTracker::getOrCreateContextPath(const SampleContext &Context,
                                             bool AllowCreate) {
  ContextTrieNode *ContextNode = &RootContext;
  LineLocation CallSiteLoc(0, 0);

  for (auto &Callsite : Context.getContextFrames()) {
    // Create child node at parent line/disc location
    if (AllowCreate) {
      ContextNode = ContextNode->getOrCreateChildContext(CallSiteLoc,
                                                         Callsite.CallerName);
    } else {
      ContextNode =
          ContextNode->getChildContext(CallSiteLoc, Callsite.CallerName);
    }
    CallSiteLoc = Callsite.Callsite;
  }

  assert((!AllowCreate || ContextNode) &&
         "Node must exist if creation is allowed");
  return ContextNode;
}

ContextTrieNode *SampleContextTracker::getTopLevelContextNode(StringRef FName) {
  assert(!FName.empty() && "Top level node query must provide valid name");
  return RootContext.getChildContext(LineLocation(0, 0), FName);
}

ContextTrieNode &SampleContextTracker::addTopLevelContextNode(StringRef FName) {
  assert(!getTopLevelContextNode(FName) && "Node to add must not exist");
  return *RootContext.getOrCreateChildContext(LineLocation(0, 0), FName);
}

void SampleContextTracker::mergeContextNode(ContextTrieNode &FromNode,
                                            ContextTrieNode &ToNode,
                                            uint32_t ContextFramesToRemove) {
  FunctionSamples *FromSamples = FromNode.getFunctionSamples();
  FunctionSamples *ToSamples = ToNode.getFunctionSamples();
  if (FromSamples && ToSamples) {
    // Merge/duplicate FromSamples into ToSamples
    ToSamples->merge(*FromSamples);
    ToSamples->getContext().setState(SyntheticContext);
    FromSamples->getContext().setState(MergedContext);
  } else if (FromSamples) {
    // Transfer FromSamples from FromNode to ToNode
    ToNode.setFunctionSamples(FromSamples);
    FromSamples->getContext().setState(SyntheticContext);
    FromSamples->getContext().promoteOnPath(ContextFramesToRemove);
    FromNode.setFunctionSamples(nullptr);
  }
}

ContextTrieNode &SampleContextTracker::promoteMergeContextSamplesTree(
    ContextTrieNode &FromNode, ContextTrieNode &ToNodeParent,
    uint32_t ContextFramesToRemove) {
  assert(ContextFramesToRemove && "Context to remove can't be empty");

  // Ignore call site location if destination is top level under root
  LineLocation NewCallSiteLoc = LineLocation(0, 0);
  LineLocation OldCallSiteLoc = FromNode.getCallSiteLoc();
  ContextTrieNode &FromNodeParent = *FromNode.getParentContext();
  ContextTrieNode *ToNode = nullptr;
  bool MoveToRoot = (&ToNodeParent == &RootContext);
  if (!MoveToRoot) {
    NewCallSiteLoc = OldCallSiteLoc;
  }

  // Locate destination node, create/move if not existing
  ToNode = ToNodeParent.getChildContext(NewCallSiteLoc, FromNode.getFuncName());
  if (!ToNode) {
    // Do not delete node to move from its parent here because
    // caller is iterating over children of that parent node.
    ToNode = &ToNodeParent.moveToChildContext(
        NewCallSiteLoc, std::move(FromNode), ContextFramesToRemove, false);
  } else {
    // Destination node exists, merge samples for the context tree
    mergeContextNode(FromNode, *ToNode, ContextFramesToRemove);
    LLVM_DEBUG({
      if (ToNode->getFunctionSamples())
        dbgs() << "  Context promoted and merged to: "
               << ToNode->getFunctionSamples()->getContext().toString() << "\n";
    });

    // Recursively promote and merge children
    for (auto &It : FromNode.getAllChildContext()) {
      ContextTrieNode &FromChildNode = It.second;
      promoteMergeContextSamplesTree(FromChildNode, *ToNode,
                                     ContextFramesToRemove);
    }

    // Remove children once they're all merged
    FromNode.getAllChildContext().clear();
  }

  // For root of subtree, remove itself from old parent too
  if (MoveToRoot)
    FromNodeParent.removeChildContext(OldCallSiteLoc, ToNode->getFuncName());

  return *ToNode;
}
} // namespace llvm<|MERGE_RESOLUTION|>--- conflicted
+++ resolved
@@ -203,14 +203,10 @@
 }
 
 // Profiler tracker than manages profiles and its associated context
-<<<<<<< HEAD
-SampleContextTracker::SampleContextTracker(SampleProfileMap &Profiles) {
-=======
 SampleContextTracker::SampleContextTracker(
     SampleProfileMap &Profiles,
     const DenseMap<uint64_t, StringRef> *GUIDToFuncNameMap)
     : GUIDToFuncNameMap(GUIDToFuncNameMap) {
->>>>>>> ce42012e
   for (auto &FuncSample : Profiles) {
     FunctionSamples *FSamples = &FuncSample.second;
     SampleContext Context = FuncSample.first;
