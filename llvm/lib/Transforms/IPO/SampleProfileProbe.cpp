--- conflicted
+++ resolved
@@ -35,8 +35,6 @@
 STATISTIC(ArtificialDbgLine,
           "Number of probes that have an artificial debug line");
 
-<<<<<<< HEAD
-=======
 PseudoProbeManager::PseudoProbeManager(const Module &M) {
   if (NamedMDNode *FuncInfo = M.getNamedMetadata(PseudoProbeDescMetadataName)) {
     for (const auto *Operand : FuncInfo->operands()) {
@@ -78,7 +76,6 @@
   return true;
 }
 
->>>>>>> e1e3308f
 SampleProfileProber::SampleProfileProber(Function &Func,
                                          const std::string &CurModuleUniqueId)
     : F(&Func), CurModuleUniqueId(CurModuleUniqueId) {
