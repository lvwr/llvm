--- conflicted
+++ resolved
@@ -8009,12 +8009,8 @@
 
   const auto optimizeCmpAnd = [&CmpInstr, SrcReg, CmpValue, MRI,
                                this](int64_t ExpectedValue,
-<<<<<<< HEAD
-                                     unsigned SrcSize) -> bool {
-=======
                                      unsigned SrcSize,
                                      bool IsReversable) -> bool {
->>>>>>> 06fcbd42
     // s_cmp_eq_u32 (s_and_b32 $src, 1), 1 => s_and_b32 $src, 1
     // s_cmp_eq_i32 (s_and_b32 $src, 1), 1 => s_and_b32 $src, 1
     // s_cmp_ge_u32 (s_and_b32 $src, 1), 1 => s_and_b32 $src, 1
@@ -8028,11 +8024,6 @@
     //
     // If result of the AND is unused except in the compare:
     // s_and_b(32|64) $src, 1 => s_bitcmp1_b(32|64) $src, 0
-<<<<<<< HEAD
-
-    if (CmpValue != ExpectedValue)
-      return false;
-=======
     //
     // s_cmp_eq_u32 (s_and_b32 $src, 1), 0 => s_bitcmp0_b32 $src, 0
     // s_cmp_eq_i32 (s_and_b32 $src, 1), 0 => s_bitcmp0_b32 $src, 0
@@ -8049,7 +8040,6 @@
       if (!IsReversedCC)
         return false;
     }
->>>>>>> 06fcbd42
 
     MachineInstr *Def = MRI->getUniqueVRegDef(SrcReg);
     if (!Def || Def->getParent() != CmpInstr.getParent())
@@ -8065,13 +8055,10 @@
     else if (!Def->getOperand(2).isImm() || Def->getOperand(2).getImm() != 1)
       return false;
 
-<<<<<<< HEAD
-=======
     Register DefReg = Def->getOperand(0).getReg();
     if (IsReversedCC && !MRI->hasOneNonDBGUse(DefReg))
       return false;
 
->>>>>>> 06fcbd42
     for (auto I = std::next(Def->getIterator()), E = CmpInstr.getIterator();
          I != E; ++I) {
       if (I->modifiesRegister(AMDGPU::SCC, &RI) ||
@@ -8083,31 +8070,20 @@
     SccDef->setIsDead(false);
     CmpInstr.eraseFromParent();
 
-<<<<<<< HEAD
-    if (!MRI->use_nodbg_empty(Def->getOperand(0).getReg()))
-      return true;
-=======
     if (!MRI->use_nodbg_empty(DefReg)) {
       assert(!IsReversedCC);
       return true;
     }
->>>>>>> 06fcbd42
 
     // Replace AND with unused result with a S_BITCMP.
     // TODO: If s_bitcmp can be used we are not limited to 1 and 0 but can
     //       process any power of 2.
     MachineBasicBlock *MBB = Def->getParent();
 
-<<<<<<< HEAD
-    // TODO: Reverse conditions can use S_BITCMP0_*.
-    unsigned NewOpc = (SrcSize == 32) ? AMDGPU::S_BITCMP1_B32
-                                      : AMDGPU::S_BITCMP1_B64;
-=======
     unsigned NewOpc = (SrcSize == 32) ? IsReversedCC ? AMDGPU::S_BITCMP0_B32
                                                      : AMDGPU::S_BITCMP1_B32
                                       : IsReversedCC ? AMDGPU::S_BITCMP0_B64
                                                      : AMDGPU::S_BITCMP1_B64;
->>>>>>> 06fcbd42
 
     BuildMI(*MBB, Def, Def->getDebugLoc(), get(NewOpc))
       .add(*SrcOp)
@@ -8122,28 +8098,6 @@
     break;
   case AMDGPU::S_CMP_EQ_U32:
   case AMDGPU::S_CMP_EQ_I32:
-<<<<<<< HEAD
-  case AMDGPU::S_CMP_GE_U32:
-  case AMDGPU::S_CMP_GE_I32:
-  case AMDGPU::S_CMPK_EQ_U32:
-  case AMDGPU::S_CMPK_EQ_I32:
-  case AMDGPU::S_CMPK_GE_U32:
-  case AMDGPU::S_CMPK_GE_I32:
-    return optimizeCmpAnd(1, 32);
-  case AMDGPU::S_CMP_EQ_U64:
-    return optimizeCmpAnd(1, 64);
-  case AMDGPU::S_CMP_LG_U32:
-  case AMDGPU::S_CMP_LG_I32:
-  case AMDGPU::S_CMP_GT_U32:
-  case AMDGPU::S_CMP_GT_I32:
-  case AMDGPU::S_CMPK_LG_U32:
-  case AMDGPU::S_CMPK_LG_I32:
-  case AMDGPU::S_CMPK_GT_U32:
-  case AMDGPU::S_CMPK_GT_I32:
-    return optimizeCmpAnd(0, 32);
-  case AMDGPU::S_CMP_LG_U64:
-    return optimizeCmpAnd(0, 64);
-=======
   case AMDGPU::S_CMPK_EQ_U32:
   case AMDGPU::S_CMPK_EQ_I32:
     return optimizeCmpAnd(1, 32, true);
@@ -8166,7 +8120,6 @@
     return optimizeCmpAnd(0, 32, false);
   case AMDGPU::S_CMP_LG_U64:
     return optimizeCmpAnd(0, 64, true);
->>>>>>> 06fcbd42
   }
 
   return false;
