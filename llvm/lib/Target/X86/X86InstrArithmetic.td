--- conflicted
+++ resolved
@@ -1503,11 +1503,7 @@
   def rm : I<0xF6, MRMSrcMem, (outs RC:$dst1, RC:$dst2), (ins x86memop:$src),
              !strconcat(mnemonic, "\t{$src, $dst2, $dst1|$dst1, $dst2, $src}"),
              []>, T8XD, VEX_4V,
-<<<<<<< HEAD
-             Sched<[sched.Folded, WriteIMulH,
-=======
              Sched<[WriteIMulHLd, sched.Folded,
->>>>>>> ac168fe6
                     // Memory operand.
                     ReadDefault, ReadDefault, ReadDefault, ReadDefault, ReadDefault,
                     // Implicit read of EDX/RDX
