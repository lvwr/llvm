//===-- PPCMachineFunctionInfo.cpp - Private data used for PowerPC --------===//
//
// Part of the LLVM Project, under the Apache License v2.0 with LLVM Exceptions.
// See https://llvm.org/LICENSE.txt for license information.
// SPDX-License-Identifier: Apache-2.0 WITH LLVM-exception
//
//===----------------------------------------------------------------------===//

#include "PPCMachineFunctionInfo.h"
#include "llvm/ADT/Twine.h"
#include "llvm/BinaryFormat/XCOFF.h"
#include "llvm/IR/DataLayout.h"
#include "llvm/MC/MCContext.h"
#include "llvm/Support/CommandLine.h"

using namespace llvm;
static cl::opt<bool> PPCDisableNonVolatileCR(
    "ppc-disable-non-volatile-cr",
    cl::desc("Disable the use of non-volatile CR register fields"),
    cl::init(false), cl::Hidden);

void PPCFunctionInfo::anchor() {}
PPCFunctionInfo::PPCFunctionInfo(const MachineFunction &MF)
    : DisableNonVolatileCR(PPCDisableNonVolatileCR) {}

MCSymbol *PPCFunctionInfo::getPICOffsetSymbol(MachineFunction &MF) const {
  const DataLayout &DL = MF.getDataLayout();
  return MF.getContext().getOrCreateSymbol(Twine(DL.getPrivateGlobalPrefix()) +
                                           Twine(MF.getFunctionNumber()) +
                                           "$poff");
}

MCSymbol *PPCFunctionInfo::getGlobalEPSymbol(MachineFunction &MF) const {
  const DataLayout &DL = MF.getDataLayout();
  return MF.getContext().getOrCreateSymbol(Twine(DL.getPrivateGlobalPrefix()) +
                                           "func_gep" +
                                           Twine(MF.getFunctionNumber()));
}

MCSymbol *PPCFunctionInfo::getLocalEPSymbol(MachineFunction &MF) const {
  const DataLayout &DL = MF.getDataLayout();
  return MF.getContext().getOrCreateSymbol(Twine(DL.getPrivateGlobalPrefix()) +
                                           "func_lep" +
                                           Twine(MF.getFunctionNumber()));
}

MCSymbol *PPCFunctionInfo::getTOCOffsetSymbol(MachineFunction &MF) const {
  const DataLayout &DL = MF.getDataLayout();
  return MF.getContext().getOrCreateSymbol(Twine(DL.getPrivateGlobalPrefix()) +
                                           "func_toc" +
                                           Twine(MF.getFunctionNumber()));
}

bool PPCFunctionInfo::isLiveInSExt(Register VReg) const {
  for (const std::pair<Register, ISD::ArgFlagsTy> &LiveIn : LiveInAttrs)
    if (LiveIn.first == VReg)
      return LiveIn.second.isSExt();
  return false;
}

bool PPCFunctionInfo::isLiveInZExt(Register VReg) const {
  for (const std::pair<Register, ISD::ArgFlagsTy> &LiveIn : LiveInAttrs)
    if (LiveIn.first == VReg)
      return LiveIn.second.isZExt();
  return false;
}

void PPCFunctionInfo::appendParameterType(ParamType Type) {
  uint32_t CopyParamType = ParameterType;
<<<<<<< HEAD
  unsigned Bits = 0;
=======
  int Bits = 0;
>>>>>>> e1e3308f

  // If it is fixed type, we only need to increase the FixedParamNum, for
  // the bit encode of fixed type is bit of zero, we do not need to change the
  // ParamType.
  if (Type == FixedType) {
    ++FixedParamNum;
    return;
  }

  ++FloatingPointParamNum;

  for (int I = 0;
       I < static_cast<int>(FloatingPointParamNum + FixedParamNum - 1); ++I) {
    if (CopyParamType & XCOFF::TracebackTable::ParmTypeIsFloatingBit) {
      // '10'b => floating point short parameter.
      // '11'b => floating point long parameter.
      CopyParamType <<= 2;
      Bits += 2;
    } else {
      // '0'b => fixed parameter.
      CopyParamType <<= 1;
      ++Bits;
    }
  }

  assert(Type != FixedType && "FixedType should already be handled.");
<<<<<<< HEAD
  if (30 - Bits >= 0)
=======
  if (Bits < 31)
>>>>>>> e1e3308f
    ParameterType |= Type << (30 - Bits);
}<|MERGE_RESOLUTION|>--- conflicted
+++ resolved
@@ -67,11 +67,7 @@
 
 void PPCFunctionInfo::appendParameterType(ParamType Type) {
   uint32_t CopyParamType = ParameterType;
-<<<<<<< HEAD
-  unsigned Bits = 0;
-=======
   int Bits = 0;
->>>>>>> e1e3308f
 
   // If it is fixed type, we only need to increase the FixedParamNum, for
   // the bit encode of fixed type is bit of zero, we do not need to change the
@@ -98,10 +94,6 @@
   }
 
   assert(Type != FixedType && "FixedType should already be handled.");
-<<<<<<< HEAD
-  if (30 - Bits >= 0)
-=======
   if (Bits < 31)
->>>>>>> e1e3308f
     ParameterType |= Type << (30 - Bits);
 }