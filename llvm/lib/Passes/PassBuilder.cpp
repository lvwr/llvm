//===- Parsing, selection, and construction of pass pipelines -------------===//
//
// Part of the LLVM Project, under the Apache License v2.0 with LLVM Exceptions.
// See https://llvm.org/LICENSE.txt for license information.
// SPDX-License-Identifier: Apache-2.0 WITH LLVM-exception
//
//===----------------------------------------------------------------------===//
/// \file
///
/// This file provides the implementation of the PassBuilder based on our
/// static pass registry as well as related functionality. It also provides
/// helpers to aid in analyzing, debugging, and testing passes and pass
/// pipelines.
///
//===----------------------------------------------------------------------===//

#include "llvm/Passes/PassBuilder.h"
#include "llvm/ADT/StringSwitch.h"
#include "llvm/Analysis/AliasAnalysisEvaluator.h"
#include "llvm/Analysis/AliasSetTracker.h"
#include "llvm/Analysis/AssumptionCache.h"
#include "llvm/Analysis/BasicAliasAnalysis.h"
#include "llvm/Analysis/BlockFrequencyInfo.h"
#include "llvm/Analysis/BranchProbabilityInfo.h"
#include "llvm/Analysis/CFGPrinter.h"
#include "llvm/Analysis/CFLAndersAliasAnalysis.h"
#include "llvm/Analysis/CFLSteensAliasAnalysis.h"
#include "llvm/Analysis/CGSCCPassManager.h"
#include "llvm/Analysis/CallGraph.h"
#include "llvm/Analysis/DDG.h"
#include "llvm/Analysis/DDGPrinter.h"
#include "llvm/Analysis/Delinearization.h"
#include "llvm/Analysis/DemandedBits.h"
#include "llvm/Analysis/DependenceAnalysis.h"
#include "llvm/Analysis/DominanceFrontier.h"
#include "llvm/Analysis/FunctionPropertiesAnalysis.h"
#include "llvm/Analysis/GlobalsModRef.h"
#include "llvm/Analysis/IRSimilarityIdentifier.h"
#include "llvm/Analysis/IVUsers.h"
#include "llvm/Analysis/InlineAdvisor.h"
#include "llvm/Analysis/InlineSizeEstimatorAnalysis.h"
#include "llvm/Analysis/InstCount.h"
#include "llvm/Analysis/LazyCallGraph.h"
#include "llvm/Analysis/LazyValueInfo.h"
#include "llvm/Analysis/Lint.h"
#include "llvm/Analysis/LoopAccessAnalysis.h"
#include "llvm/Analysis/LoopCacheAnalysis.h"
#include "llvm/Analysis/LoopInfo.h"
#include "llvm/Analysis/LoopNestAnalysis.h"
#include "llvm/Analysis/MemDerefPrinter.h"
#include "llvm/Analysis/MemoryDependenceAnalysis.h"
#include "llvm/Analysis/MemorySSA.h"
#include "llvm/Analysis/ModuleDebugInfoPrinter.h"
#include "llvm/Analysis/ModuleSummaryAnalysis.h"
#include "llvm/Analysis/MustExecute.h"
#include "llvm/Analysis/ObjCARCAliasAnalysis.h"
#include "llvm/Analysis/OptimizationRemarkEmitter.h"
#include "llvm/Analysis/PhiValues.h"
#include "llvm/Analysis/PostDominators.h"
#include "llvm/Analysis/ProfileSummaryInfo.h"
#include "llvm/Analysis/RegionInfo.h"
#include "llvm/Analysis/ScalarEvolution.h"
#include "llvm/Analysis/ScalarEvolutionAliasAnalysis.h"
#include "llvm/Analysis/ScopedNoAliasAA.h"
#include "llvm/Analysis/StackLifetime.h"
#include "llvm/Analysis/StackSafetyAnalysis.h"
#include "llvm/Analysis/TargetLibraryInfo.h"
#include "llvm/Analysis/TargetTransformInfo.h"
#include "llvm/Analysis/TypeBasedAliasAnalysis.h"
#include "llvm/IR/Dominators.h"
#include "llvm/IR/IRPrintingPasses.h"
#include "llvm/IR/PassManager.h"
#include "llvm/IR/PrintPasses.h"
#include "llvm/IR/SafepointIRVerifier.h"
#include "llvm/IR/Verifier.h"
#include "llvm/Support/CommandLine.h"
#include "llvm/Support/Debug.h"
#include "llvm/Support/ErrorHandling.h"
#include "llvm/Support/FormatVariadic.h"
#include "llvm/Support/Regex.h"
#include "llvm/Target/TargetMachine.h"
#include "llvm/Transforms/AggressiveInstCombine/AggressiveInstCombine.h"
#include "llvm/Transforms/Coroutines/CoroCleanup.h"
#include "llvm/Transforms/Coroutines/CoroEarly.h"
#include "llvm/Transforms/Coroutines/CoroElide.h"
#include "llvm/Transforms/Coroutines/CoroSplit.h"
#include "llvm/Transforms/HelloNew/HelloWorld.h"
#include "llvm/Transforms/IPO/AlwaysInliner.h"
#include "llvm/Transforms/IPO/Annotation2Metadata.h"
#include "llvm/Transforms/IPO/ArgumentPromotion.h"
#include "llvm/Transforms/IPO/Attributor.h"
#include "llvm/Transforms/IPO/BlockExtractor.h"
#include "llvm/Transforms/IPO/CalledValuePropagation.h"
#include "llvm/Transforms/IPO/ConstantMerge.h"
#include "llvm/Transforms/IPO/CrossDSOCFI.h"
#include "llvm/Transforms/IPO/DeadArgumentElimination.h"
#include "llvm/Transforms/IPO/ElimAvailExtern.h"
#include "llvm/Transforms/IPO/ForceFunctionAttrs.h"
#include "llvm/Transforms/IPO/FunctionAttrs.h"
#include "llvm/Transforms/IPO/FunctionImport.h"
#include "llvm/Transforms/IPO/GlobalDCE.h"
#include "llvm/Transforms/IPO/GlobalOpt.h"
#include "llvm/Transforms/IPO/GlobalSplit.h"
#include "llvm/Transforms/IPO/HotColdSplitting.h"
#include "llvm/Transforms/IPO/InferFunctionAttrs.h"
#include "llvm/Transforms/IPO/Inliner.h"
#include "llvm/Transforms/IPO/Internalize.h"
#include "llvm/Transforms/IPO/IROutliner.h"
#include "llvm/Transforms/IPO/LoopExtractor.h"
#include "llvm/Transforms/IPO/LowerTypeTests.h"
#include "llvm/Transforms/IPO/MergeFunctions.h"
#include "llvm/Transforms/IPO/OpenMPOpt.h"
#include "llvm/Transforms/IPO/PartialInlining.h"
#include "llvm/Transforms/IPO/SCCP.h"
#include "llvm/Transforms/IPO/SampleProfile.h"
#include "llvm/Transforms/IPO/SampleProfileProbe.h"
#include "llvm/Transforms/IPO/StripDeadPrototypes.h"
#include "llvm/Transforms/IPO/StripSymbols.h"
#include "llvm/Transforms/IPO/SyntheticCountsPropagation.h"
#include "llvm/Transforms/IPO/WholeProgramDevirt.h"
#include "llvm/Transforms/InstCombine/InstCombine.h"
#include "llvm/Transforms/Instrumentation.h"
#include "llvm/Transforms/Instrumentation/AddressSanitizer.h"
#include "llvm/Transforms/Instrumentation/BoundsChecking.h"
#include "llvm/Transforms/Instrumentation/CGProfile.h"
#include "llvm/Transforms/Instrumentation/ControlHeightReduction.h"
#include "llvm/Transforms/Instrumentation/DataFlowSanitizer.h"
#include "llvm/Transforms/Instrumentation/GCOVProfiler.h"
#include "llvm/Transforms/Instrumentation/HWAddressSanitizer.h"
#include "llvm/Transforms/Instrumentation/InstrOrderFile.h"
#include "llvm/Transforms/Instrumentation/InstrProfiling.h"
#include "llvm/Transforms/Instrumentation/MemProfiler.h"
#include "llvm/Transforms/Instrumentation/MemorySanitizer.h"
#include "llvm/Transforms/Instrumentation/PGOInstrumentation.h"
#include "llvm/Transforms/Instrumentation/PoisonChecking.h"
#include "llvm/Transforms/Instrumentation/SanitizerCoverage.h"
#include "llvm/Transforms/Instrumentation/ThreadSanitizer.h"
#include "llvm/Transforms/ObjCARC.h"
#include "llvm/Transforms/Scalar/ADCE.h"
#include "llvm/Transforms/Scalar/AlignmentFromAssumptions.h"
#include "llvm/Transforms/Scalar/AnnotationRemarks.h"
#include "llvm/Transforms/Scalar/BDCE.h"
#include "llvm/Transforms/Scalar/CallSiteSplitting.h"
#include "llvm/Transforms/Scalar/ConstantHoisting.h"
#include "llvm/Transforms/Scalar/ConstraintElimination.h"
#include "llvm/Transforms/Scalar/CorrelatedValuePropagation.h"
#include "llvm/Transforms/Scalar/DCE.h"
#include "llvm/Transforms/Scalar/DeadStoreElimination.h"
#include "llvm/Transforms/Scalar/DivRemPairs.h"
#include "llvm/Transforms/Scalar/EarlyCSE.h"
#include "llvm/Transforms/Scalar/Float2Int.h"
#include "llvm/Transforms/Scalar/GVN.h"
#include "llvm/Transforms/Scalar/GuardWidening.h"
#include "llvm/Transforms/Scalar/IVUsersPrinter.h"
#include "llvm/Transforms/Scalar/IndVarSimplify.h"
#include "llvm/Transforms/Scalar/InductiveRangeCheckElimination.h"
#include "llvm/Transforms/Scalar/InstSimplifyPass.h"
#include "llvm/Transforms/Scalar/JumpThreading.h"
#include "llvm/Transforms/Scalar/LICM.h"
#include "llvm/Transforms/Scalar/LoopAccessAnalysisPrinter.h"
#include "llvm/Transforms/Scalar/LoopDataPrefetch.h"
#include "llvm/Transforms/Scalar/LoopDeletion.h"
#include "llvm/Transforms/Scalar/LoopDistribute.h"
#include "llvm/Transforms/Scalar/LoopFlatten.h"
#include "llvm/Transforms/Scalar/LoopFuse.h"
#include "llvm/Transforms/Scalar/LoopIdiomRecognize.h"
#include "llvm/Transforms/Scalar/LoopInstSimplify.h"
#include "llvm/Transforms/Scalar/LoopInterchange.h"
#include "llvm/Transforms/Scalar/LoopLoadElimination.h"
#include "llvm/Transforms/Scalar/LoopPassManager.h"
#include "llvm/Transforms/Scalar/LoopPredication.h"
#include "llvm/Transforms/Scalar/LoopReroll.h"
#include "llvm/Transforms/Scalar/LoopRotation.h"
#include "llvm/Transforms/Scalar/LoopSimplifyCFG.h"
#include "llvm/Transforms/Scalar/LoopSink.h"
#include "llvm/Transforms/Scalar/LoopStrengthReduce.h"
#include "llvm/Transforms/Scalar/LoopUnrollAndJamPass.h"
#include "llvm/Transforms/Scalar/LoopUnrollPass.h"
#include "llvm/Transforms/Scalar/LoopVersioningLICM.h"
#include "llvm/Transforms/Scalar/LowerAtomic.h"
#include "llvm/Transforms/Scalar/LowerConstantIntrinsics.h"
#include "llvm/Transforms/Scalar/LowerExpectIntrinsic.h"
#include "llvm/Transforms/Scalar/LowerGuardIntrinsic.h"
#include "llvm/Transforms/Scalar/LowerMatrixIntrinsics.h"
#include "llvm/Transforms/Scalar/LowerWidenableCondition.h"
#include "llvm/Transforms/Scalar/MakeGuardsExplicit.h"
#include "llvm/Transforms/Scalar/MemCpyOptimizer.h"
#include "llvm/Transforms/Scalar/MergeICmps.h"
#include "llvm/Transforms/Scalar/MergedLoadStoreMotion.h"
#include "llvm/Transforms/Scalar/NaryReassociate.h"
#include "llvm/Transforms/Scalar/NewGVN.h"
#include "llvm/Transforms/Scalar/PartiallyInlineLibCalls.h"
#include "llvm/Transforms/Scalar/Reassociate.h"
#include "llvm/Transforms/Scalar/Reg2Mem.h"
#include "llvm/Transforms/Scalar/RewriteStatepointsForGC.h"
#include "llvm/Transforms/Scalar/SCCP.h"
#include "llvm/Transforms/Scalar/SROA.h"
#include "llvm/Transforms/Scalar/ScalarizeMaskedMemIntrin.h"
#include "llvm/Transforms/Scalar/Scalarizer.h"
#include "llvm/Transforms/Scalar/SeparateConstOffsetFromGEP.h"
#include "llvm/Transforms/Scalar/SimpleLoopUnswitch.h"
#include "llvm/Transforms/Scalar/SimplifyCFG.h"
#include "llvm/Transforms/Scalar/Sink.h"
#include "llvm/Transforms/Scalar/SpeculateAroundPHIs.h"
#include "llvm/Transforms/Scalar/SpeculativeExecution.h"
#include "llvm/Transforms/Scalar/StraightLineStrengthReduce.h"
#include "llvm/Transforms/Scalar/StructurizeCFG.h"
#include "llvm/Transforms/Scalar/TailRecursionElimination.h"
#include "llvm/Transforms/Scalar/WarnMissedTransforms.h"
#include "llvm/Transforms/Utils/AddDiscriminators.h"
#include "llvm/Transforms/Utils/AssumeBundleBuilder.h"
#include "llvm/Transforms/Utils/BreakCriticalEdges.h"
#include "llvm/Transforms/Utils/CanonicalizeAliases.h"
#include "llvm/Transforms/Utils/CanonicalizeFreezeInLoops.h"
#include "llvm/Transforms/Utils/EntryExitInstrumenter.h"
#include "llvm/Transforms/Utils/FixIrreducible.h"
#include "llvm/Transforms/Utils/InjectTLIMappings.h"
#include "llvm/Transforms/Utils/InstructionNamer.h"
#include "llvm/Transforms/Utils/LCSSA.h"
#include "llvm/Transforms/Utils/LibCallsShrinkWrap.h"
#include "llvm/Transforms/Utils/LoopSimplify.h"
#include "llvm/Transforms/Utils/LoopVersioning.h"
#include "llvm/Transforms/Utils/LowerInvoke.h"
#include "llvm/Transforms/Utils/LowerSwitch.h"
#include "llvm/Transforms/Utils/Mem2Reg.h"
#include "llvm/Transforms/Utils/MetaRenamer.h"
#include "llvm/Transforms/Utils/NameAnonGlobals.h"
#include "llvm/Transforms/Utils/StripGCRelocates.h"
#include "llvm/Transforms/Utils/StripNonLineTableDebugInfo.h"
#include "llvm/Transforms/Utils/SymbolRewriter.h"
#include "llvm/Transforms/Utils/UnifyFunctionExitNodes.h"
#include "llvm/Transforms/Utils/UnifyLoopExits.h"
#include "llvm/Transforms/Utils/UniqueInternalLinkageNames.h"
#include "llvm/Transforms/Vectorize/LoadStoreVectorizer.h"
#include "llvm/Transforms/Vectorize/LoopVectorize.h"
#include "llvm/Transforms/Vectorize/SLPVectorizer.h"
#include "llvm/Transforms/Vectorize/VectorCombine.h"

using namespace llvm;

extern cl::opt<unsigned> MaxDevirtIterations;

static cl::opt<InliningAdvisorMode> UseInlineAdvisor(
    "enable-ml-inliner", cl::init(InliningAdvisorMode::Default), cl::Hidden,
    cl::desc("Enable ML policy for inliner. Currently trained for -Oz only"),
    cl::values(clEnumValN(InliningAdvisorMode::Default, "default",
                          "Heuristics-based inliner version."),
               clEnumValN(InliningAdvisorMode::Development, "development",
                          "Use development mode (runtime-loadable model)."),
               clEnumValN(InliningAdvisorMode::Release, "release",
                          "Use release mode (AOT-compiled model).")));

static cl::opt<bool> EnableSyntheticCounts(
    "enable-npm-synthetic-counts", cl::init(false), cl::Hidden, cl::ZeroOrMore,
    cl::desc("Run synthetic function entry count generation "
             "pass"));

static const Regex DefaultAliasRegex(
    "^(default|thinlto-pre-link|thinlto|lto-pre-link|lto)<(O[0123sz])>$");

/// Flag to enable inline deferral during PGO.
static cl::opt<bool>
    EnablePGOInlineDeferral("enable-npm-pgo-inline-deferral", cl::init(true),
                            cl::Hidden,
                            cl::desc("Enable inline deferral during PGO"));

static cl::opt<bool> EnableMemProfiler("enable-mem-prof", cl::init(false),
                                       cl::Hidden, cl::ZeroOrMore,
                                       cl::desc("Enable memory profiler"));

static cl::opt<bool> PerformMandatoryInliningsFirst(
    "mandatory-inlining-first", cl::init(true), cl::Hidden, cl::ZeroOrMore,
    cl::desc("Perform mandatory inlinings module-wide, before performing "
             "inlining."));

PipelineTuningOptions::PipelineTuningOptions() {
  LoopInterleaving = true;
  LoopVectorization = true;
  SLPVectorization = false;
  LoopUnrolling = true;
  ForgetAllSCEVInLoopUnroll = ForgetSCEVInLoopUnroll;
  Coroutines = false;
  LicmMssaOptCap = SetLicmMssaOptCap;
  LicmMssaNoAccForPromotionCap = SetLicmMssaNoAccForPromotionCap;
  CallGraphProfile = true;
  MergeFunctions = false;
}

extern cl::opt<bool> EnableConstraintElimination;
extern cl::opt<bool> EnableGVNHoist;
extern cl::opt<bool> EnableGVNSink;
extern cl::opt<bool> EnableHotColdSplit;
extern cl::opt<bool> EnableIROutliner;
extern cl::opt<bool> EnableOrderFileInstrumentation;
extern cl::opt<bool> EnableCHR;
extern cl::opt<bool> EnableUnrollAndJam;
extern cl::opt<bool> EnableLoopFlatten;
extern cl::opt<bool> RunNewGVN;
extern cl::opt<bool> RunPartialInlining;

extern cl::opt<bool> FlattenedProfileUsed;

extern cl::opt<AttributorRunOption> AttributorRun;
extern cl::opt<bool> EnableKnowledgeRetention;

extern cl::opt<bool> EnableMatrix;

extern cl::opt<bool> DisablePreInliner;
extern cl::opt<int> PreInlineThreshold;

const PassBuilder::OptimizationLevel PassBuilder::OptimizationLevel::O0 = {
    /*SpeedLevel*/ 0,
    /*SizeLevel*/ 0};
const PassBuilder::OptimizationLevel PassBuilder::OptimizationLevel::O1 = {
    /*SpeedLevel*/ 1,
    /*SizeLevel*/ 0};
const PassBuilder::OptimizationLevel PassBuilder::OptimizationLevel::O2 = {
    /*SpeedLevel*/ 2,
    /*SizeLevel*/ 0};
const PassBuilder::OptimizationLevel PassBuilder::OptimizationLevel::O3 = {
    /*SpeedLevel*/ 3,
    /*SizeLevel*/ 0};
const PassBuilder::OptimizationLevel PassBuilder::OptimizationLevel::Os = {
    /*SpeedLevel*/ 2,
    /*SizeLevel*/ 1};
const PassBuilder::OptimizationLevel PassBuilder::OptimizationLevel::Oz = {
    /*SpeedLevel*/ 2,
    /*SizeLevel*/ 2};

namespace {

// The following passes/analyses have custom names, otherwise their name will
// include `(anonymous namespace)`. These are special since they are only for
// testing purposes and don't live in a header file.

/// No-op module pass which does nothing.
struct NoOpModulePass : PassInfoMixin<NoOpModulePass> {
  PreservedAnalyses run(Module &M, ModuleAnalysisManager &) {
    return PreservedAnalyses::all();
  }

  static StringRef name() { return "NoOpModulePass"; }
};

/// No-op module analysis.
class NoOpModuleAnalysis : public AnalysisInfoMixin<NoOpModuleAnalysis> {
  friend AnalysisInfoMixin<NoOpModuleAnalysis>;
  static AnalysisKey Key;

public:
  struct Result {};
  Result run(Module &, ModuleAnalysisManager &) { return Result(); }
  static StringRef name() { return "NoOpModuleAnalysis"; }
};

/// No-op CGSCC pass which does nothing.
struct NoOpCGSCCPass : PassInfoMixin<NoOpCGSCCPass> {
  PreservedAnalyses run(LazyCallGraph::SCC &C, CGSCCAnalysisManager &,
                        LazyCallGraph &, CGSCCUpdateResult &UR) {
    return PreservedAnalyses::all();
  }
  static StringRef name() { return "NoOpCGSCCPass"; }
};

/// No-op CGSCC analysis.
class NoOpCGSCCAnalysis : public AnalysisInfoMixin<NoOpCGSCCAnalysis> {
  friend AnalysisInfoMixin<NoOpCGSCCAnalysis>;
  static AnalysisKey Key;

public:
  struct Result {};
  Result run(LazyCallGraph::SCC &, CGSCCAnalysisManager &, LazyCallGraph &G) {
    return Result();
  }
  static StringRef name() { return "NoOpCGSCCAnalysis"; }
};

/// No-op function pass which does nothing.
struct NoOpFunctionPass : PassInfoMixin<NoOpFunctionPass> {
  PreservedAnalyses run(Function &F, FunctionAnalysisManager &) {
    return PreservedAnalyses::all();
  }
  static StringRef name() { return "NoOpFunctionPass"; }
};

/// No-op function analysis.
class NoOpFunctionAnalysis : public AnalysisInfoMixin<NoOpFunctionAnalysis> {
  friend AnalysisInfoMixin<NoOpFunctionAnalysis>;
  static AnalysisKey Key;

public:
  struct Result {};
  Result run(Function &, FunctionAnalysisManager &) { return Result(); }
  static StringRef name() { return "NoOpFunctionAnalysis"; }
};

/// No-op loop pass which does nothing.
struct NoOpLoopPass : PassInfoMixin<NoOpLoopPass> {
  PreservedAnalyses run(Loop &L, LoopAnalysisManager &,
                        LoopStandardAnalysisResults &, LPMUpdater &) {
    return PreservedAnalyses::all();
  }
  static StringRef name() { return "NoOpLoopPass"; }
};

/// No-op loop analysis.
class NoOpLoopAnalysis : public AnalysisInfoMixin<NoOpLoopAnalysis> {
  friend AnalysisInfoMixin<NoOpLoopAnalysis>;
  static AnalysisKey Key;

public:
  struct Result {};
  Result run(Loop &, LoopAnalysisManager &, LoopStandardAnalysisResults &) {
    return Result();
  }
  static StringRef name() { return "NoOpLoopAnalysis"; }
};

AnalysisKey NoOpModuleAnalysis::Key;
AnalysisKey NoOpCGSCCAnalysis::Key;
AnalysisKey NoOpFunctionAnalysis::Key;
AnalysisKey NoOpLoopAnalysis::Key;

/// Whether or not we should populate a PassInstrumentationCallbacks's class to
/// pass name map.
///
/// This is for optimization purposes so we don't populate it if we never use
/// it. This should be updated if new pass instrumentation wants to use the map.
/// We currently only use this for --print-before/after.
bool shouldPopulateClassToPassNames() {
  return !printBeforePasses().empty() || !printAfterPasses().empty();
}

} // namespace

PassBuilder::PassBuilder(bool DebugLogging, TargetMachine *TM,
                         PipelineTuningOptions PTO, Optional<PGOOptions> PGOOpt,
                         PassInstrumentationCallbacks *PIC)
    : DebugLogging(DebugLogging), TM(TM), PTO(PTO), PGOOpt(PGOOpt), PIC(PIC) {
  if (TM)
    TM->registerPassBuilderCallbacks(*this, DebugLogging);
  if (PIC && shouldPopulateClassToPassNames()) {
#define MODULE_PASS(NAME, CREATE_PASS)                                         \
  PIC->addClassToPassName(decltype(CREATE_PASS)::name(), NAME);
#define MODULE_ANALYSIS(NAME, CREATE_PASS)                                     \
  PIC->addClassToPassName(decltype(CREATE_PASS)::name(), NAME);
#define FUNCTION_PASS(NAME, CREATE_PASS)                                       \
  PIC->addClassToPassName(decltype(CREATE_PASS)::name(), NAME);
#define FUNCTION_ANALYSIS(NAME, CREATE_PASS)                                   \
  PIC->addClassToPassName(decltype(CREATE_PASS)::name(), NAME);
#define LOOP_PASS(NAME, CREATE_PASS)                                           \
  PIC->addClassToPassName(decltype(CREATE_PASS)::name(), NAME);
#define LOOP_ANALYSIS(NAME, CREATE_PASS)                                       \
  PIC->addClassToPassName(decltype(CREATE_PASS)::name(), NAME);
#define CGSCC_PASS(NAME, CREATE_PASS)                                          \
  PIC->addClassToPassName(decltype(CREATE_PASS)::name(), NAME);
#define CGSCC_ANALYSIS(NAME, CREATE_PASS)                                      \
  PIC->addClassToPassName(decltype(CREATE_PASS)::name(), NAME);
#include "PassRegistry.def"
    for (const auto &P : printBeforePasses()) {
      if (!PIC->hasPassName(P))
        report_fatal_error("unrecognized pass name: " + P);
    }
    for (const auto &P : printAfterPasses()) {
      if (!PIC->hasPassName(P))
        report_fatal_error("unrecognized pass name: " + P);
    }
  }
}

void PassBuilder::invokePeepholeEPCallbacks(
    FunctionPassManager &FPM, PassBuilder::OptimizationLevel Level) {
  for (auto &C : PeepholeEPCallbacks)
    C(FPM, Level);
}

void PassBuilder::registerModuleAnalyses(ModuleAnalysisManager &MAM) {
#define MODULE_ANALYSIS(NAME, CREATE_PASS)                                     \
  MAM.registerPass([&] { return CREATE_PASS; });
#include "PassRegistry.def"

  for (auto &C : ModuleAnalysisRegistrationCallbacks)
    C(MAM);
}

void PassBuilder::registerCGSCCAnalyses(CGSCCAnalysisManager &CGAM) {
#define CGSCC_ANALYSIS(NAME, CREATE_PASS)                                      \
  CGAM.registerPass([&] { return CREATE_PASS; });
#include "PassRegistry.def"

  for (auto &C : CGSCCAnalysisRegistrationCallbacks)
    C(CGAM);
}

void PassBuilder::registerFunctionAnalyses(FunctionAnalysisManager &FAM) {
#define FUNCTION_ANALYSIS(NAME, CREATE_PASS)                                   \
  FAM.registerPass([&] { return CREATE_PASS; });
#include "PassRegistry.def"

  for (auto &C : FunctionAnalysisRegistrationCallbacks)
    C(FAM);
}

void PassBuilder::registerLoopAnalyses(LoopAnalysisManager &LAM) {
#define LOOP_ANALYSIS(NAME, CREATE_PASS)                                       \
  LAM.registerPass([&] { return CREATE_PASS; });
#include "PassRegistry.def"

  for (auto &C : LoopAnalysisRegistrationCallbacks)
    C(LAM);
}

// Helper to add AnnotationRemarksPass.
static void addAnnotationRemarksPass(ModulePassManager &MPM) {
  FunctionPassManager FPM;
  FPM.addPass(AnnotationRemarksPass());
  MPM.addPass(createModuleToFunctionPassAdaptor(std::move(FPM)));
}

// TODO: Investigate the cost/benefit of tail call elimination on debugging.
FunctionPassManager
PassBuilder::buildO1FunctionSimplificationPipeline(OptimizationLevel Level,
                                                   ThinLTOPhase Phase) {

  FunctionPassManager FPM(DebugLogging);

  // Form SSA out of local memory accesses after breaking apart aggregates into
  // scalars.
  FPM.addPass(SROA());

  // Catch trivial redundancies
  FPM.addPass(EarlyCSEPass(true /* Enable mem-ssa. */));

  // Hoisting of scalars and load expressions.
  FPM.addPass(SimplifyCFGPass());
  FPM.addPass(InstCombinePass());

  FPM.addPass(LibCallsShrinkWrapPass());

  invokePeepholeEPCallbacks(FPM, Level);

  FPM.addPass(SimplifyCFGPass());

  // Form canonically associated expression trees, and simplify the trees using
  // basic mathematical properties. For example, this will form (nearly)
  // minimal multiplication trees.
  FPM.addPass(ReassociatePass());

  // Add the primary loop simplification pipeline.
  // FIXME: Currently this is split into two loop pass pipelines because we run
  // some function passes in between them. These can and should be removed
  // and/or replaced by scheduling the loop pass equivalents in the correct
  // positions. But those equivalent passes aren't powerful enough yet.
  // Specifically, `SimplifyCFGPass` and `InstCombinePass` are currently still
  // used. We have `LoopSimplifyCFGPass` which isn't yet powerful enough yet to
  // fully replace `SimplifyCFGPass`, and the closest to the other we have is
  // `LoopInstSimplify`.
  LoopPassManager LPM1(DebugLogging), LPM2(DebugLogging);

  // Simplify the loop body. We do this initially to clean up after other loop
  // passes run, either when iterating on a loop or on inner loops with
  // implications on the outer loop.
  LPM1.addPass(LoopInstSimplifyPass());
  LPM1.addPass(LoopSimplifyCFGPass());

  LPM1.addPass(LoopRotatePass(/* Disable header duplication */ true));
  // TODO: Investigate promotion cap for O1.
  LPM1.addPass(LICMPass(PTO.LicmMssaOptCap, PTO.LicmMssaNoAccForPromotionCap));
  LPM1.addPass(SimpleLoopUnswitchPass());

  if (EnableLoopFlatten)
    FPM.addPass(LoopFlattenPass());
  LPM2.addPass(LoopIdiomRecognizePass());
  LPM2.addPass(IndVarSimplifyPass());

  for (auto &C : LateLoopOptimizationsEPCallbacks)
    C(LPM2, Level);

  LPM2.addPass(LoopDeletionPass());
  // Do not enable unrolling in PreLinkThinLTO phase during sample PGO
  // because it changes IR to makes profile annotation in back compile
  // inaccurate. The normal unroller doesn't pay attention to forced full unroll
  // attributes so we need to make sure and allow the full unroll pass to pay
  // attention to it.
  if (Phase != ThinLTOPhase::PreLink || !PGOOpt ||
      PGOOpt->Action != PGOOptions::SampleUse)
    LPM2.addPass(LoopFullUnrollPass(Level.getSpeedupLevel(),
                                    /* OnlyWhenForced= */ !PTO.LoopUnrolling,
                                    PTO.ForgetAllSCEVInLoopUnroll));

  for (auto &C : LoopOptimizerEndEPCallbacks)
    C(LPM2, Level);

  // We provide the opt remark emitter pass for LICM to use. We only need to do
  // this once as it is immutable.
  FPM.addPass(
      RequireAnalysisPass<OptimizationRemarkEmitterAnalysis, Function>());
  FPM.addPass(createFunctionToLoopPassAdaptor(
      std::move(LPM1), EnableMSSALoopDependency, /*UseBlockFrequencyInfo=*/true,
      DebugLogging));
  FPM.addPass(SimplifyCFGPass());
  FPM.addPass(InstCombinePass());
  // The loop passes in LPM2 (LoopFullUnrollPass) do not preserve MemorySSA.
  // *All* loop passes must preserve it, in order to be able to use it.
  FPM.addPass(createFunctionToLoopPassAdaptor(
      std::move(LPM2), /*UseMemorySSA=*/false, /*UseBlockFrequencyInfo=*/false,
      DebugLogging));

  // Delete small array after loop unroll.
  FPM.addPass(SROA());

  // Specially optimize memory movement as it doesn't look like dataflow in SSA.
  FPM.addPass(MemCpyOptPass());

  // Sparse conditional constant propagation.
  // FIXME: It isn't clear why we do this *after* loop passes rather than
  // before...
  FPM.addPass(SCCPPass());

  // Delete dead bit computations (instcombine runs after to fold away the dead
  // computations, and then ADCE will run later to exploit any new DCE
  // opportunities that creates).
  FPM.addPass(BDCEPass());

  // Run instcombine after redundancy and dead bit elimination to exploit
  // opportunities opened up by them.
  FPM.addPass(InstCombinePass());
  invokePeepholeEPCallbacks(FPM, Level);

  if (PTO.Coroutines)
    FPM.addPass(CoroElidePass());

  for (auto &C : ScalarOptimizerLateEPCallbacks)
    C(FPM, Level);

  // Finally, do an expensive DCE pass to catch all the dead code exposed by
  // the simplifications and basic cleanup after all the simplifications.
  // TODO: Investigate if this is too expensive.
  FPM.addPass(ADCEPass());
  FPM.addPass(SimplifyCFGPass());
  FPM.addPass(InstCombinePass());
  invokePeepholeEPCallbacks(FPM, Level);

  return FPM;
}

FunctionPassManager
PassBuilder::buildFunctionSimplificationPipeline(OptimizationLevel Level,
                                                 ThinLTOPhase Phase) {
  assert(Level != OptimizationLevel::O0 && "Must request optimizations!");

  // The O1 pipeline has a separate pipeline creation function to simplify
  // construction readability.
  if (Level.getSpeedupLevel() == 1)
    return buildO1FunctionSimplificationPipeline(Level, Phase);

  FunctionPassManager FPM(DebugLogging);

  // Form SSA out of local memory accesses after breaking apart aggregates into
  // scalars.
  FPM.addPass(SROA());

  // Catch trivial redundancies
  FPM.addPass(EarlyCSEPass(true /* Enable mem-ssa. */));
  if (EnableKnowledgeRetention)
    FPM.addPass(AssumeSimplifyPass());

  // Hoisting of scalars and load expressions.
  if (EnableGVNHoist)
    FPM.addPass(GVNHoistPass());

  // Global value numbering based sinking.
  if (EnableGVNSink) {
    FPM.addPass(GVNSinkPass());
    FPM.addPass(SimplifyCFGPass());
  }

  if (EnableConstraintElimination)
    FPM.addPass(ConstraintEliminationPass());

  // Speculative execution if the target has divergent branches; otherwise nop.
  FPM.addPass(SpeculativeExecutionPass(/* OnlyIfDivergentTarget =*/true));

  // Optimize based on known information about branches, and cleanup afterward.
  FPM.addPass(JumpThreadingPass());
  FPM.addPass(CorrelatedValuePropagationPass());

  FPM.addPass(SimplifyCFGPass());
  if (Level == OptimizationLevel::O3)
    FPM.addPass(AggressiveInstCombinePass());
  FPM.addPass(InstCombinePass());

  if (!Level.isOptimizingForSize())
    FPM.addPass(LibCallsShrinkWrapPass());

  invokePeepholeEPCallbacks(FPM, Level);

  // For PGO use pipeline, try to optimize memory intrinsics such as memcpy
  // using the size value profile. Don't perform this when optimizing for size.
  if (PGOOpt && PGOOpt->Action == PGOOptions::IRUse &&
      !Level.isOptimizingForSize())
    FPM.addPass(PGOMemOPSizeOpt());

  FPM.addPass(TailCallElimPass());
  FPM.addPass(SimplifyCFGPass());

  // Form canonically associated expression trees, and simplify the trees using
  // basic mathematical properties. For example, this will form (nearly)
  // minimal multiplication trees.
  FPM.addPass(ReassociatePass());

  // Add the primary loop simplification pipeline.
  // FIXME: Currently this is split into two loop pass pipelines because we run
  // some function passes in between them. These can and should be removed
  // and/or replaced by scheduling the loop pass equivalents in the correct
  // positions. But those equivalent passes aren't powerful enough yet.
  // Specifically, `SimplifyCFGPass` and `InstCombinePass` are currently still
  // used. We have `LoopSimplifyCFGPass` which isn't yet powerful enough yet to
  // fully replace `SimplifyCFGPass`, and the closest to the other we have is
  // `LoopInstSimplify`.
  LoopPassManager LPM1(DebugLogging), LPM2(DebugLogging);

  // Simplify the loop body. We do this initially to clean up after other loop
  // passes run, either when iterating on a loop or on inner loops with
  // implications on the outer loop.
  LPM1.addPass(LoopInstSimplifyPass());
  LPM1.addPass(LoopSimplifyCFGPass());

  // Disable header duplication in loop rotation at -Oz.
  LPM1.addPass(LoopRotatePass(Level != OptimizationLevel::Oz));
  // TODO: Investigate promotion cap for O1.
  LPM1.addPass(LICMPass(PTO.LicmMssaOptCap, PTO.LicmMssaNoAccForPromotionCap));
  LPM1.addPass(SimpleLoopUnswitchPass());
  LPM2.addPass(LoopIdiomRecognizePass());
  LPM2.addPass(IndVarSimplifyPass());

  for (auto &C : LateLoopOptimizationsEPCallbacks)
    C(LPM2, Level);

  LPM2.addPass(LoopDeletionPass());
  // Do not enable unrolling in PreLinkThinLTO phase during sample PGO
  // because it changes IR to makes profile annotation in back compile
  // inaccurate. The normal unroller doesn't pay attention to forced full unroll
  // attributes so we need to make sure and allow the full unroll pass to pay
  // attention to it.
  if (Phase != ThinLTOPhase::PreLink || !PGOOpt ||
      PGOOpt->Action != PGOOptions::SampleUse)
    LPM2.addPass(LoopFullUnrollPass(Level.getSpeedupLevel(),
                                    /* OnlyWhenForced= */ !PTO.LoopUnrolling,
                                    PTO.ForgetAllSCEVInLoopUnroll));

  for (auto &C : LoopOptimizerEndEPCallbacks)
    C(LPM2, Level);

  // We provide the opt remark emitter pass for LICM to use. We only need to do
  // this once as it is immutable.
  FPM.addPass(
      RequireAnalysisPass<OptimizationRemarkEmitterAnalysis, Function>());
  FPM.addPass(createFunctionToLoopPassAdaptor(
      std::move(LPM1), EnableMSSALoopDependency, /*UseBlockFrequencyInfo=*/true,
      DebugLogging));
  FPM.addPass(SimplifyCFGPass());
  FPM.addPass(InstCombinePass());
  // The loop passes in LPM2 (LoopIdiomRecognizePass, IndVarSimplifyPass,
  // LoopDeletionPass and LoopFullUnrollPass) do not preserve MemorySSA.
  // *All* loop passes must preserve it, in order to be able to use it.
  FPM.addPass(createFunctionToLoopPassAdaptor(
      std::move(LPM2), /*UseMemorySSA=*/false, /*UseBlockFrequencyInfo=*/false,
      DebugLogging));

  // Delete small array after loop unroll.
  FPM.addPass(SROA());

  // Eliminate redundancies.
  FPM.addPass(MergedLoadStoreMotionPass());
  if (RunNewGVN)
    FPM.addPass(NewGVNPass());
  else
    FPM.addPass(GVN());

  // Specially optimize memory movement as it doesn't look like dataflow in SSA.
  FPM.addPass(MemCpyOptPass());

  // Sparse conditional constant propagation.
  // FIXME: It isn't clear why we do this *after* loop passes rather than
  // before...
  FPM.addPass(SCCPPass());

  // Delete dead bit computations (instcombine runs after to fold away the dead
  // computations, and then ADCE will run later to exploit any new DCE
  // opportunities that creates).
  FPM.addPass(BDCEPass());

  // Run instcombine after redundancy and dead bit elimination to exploit
  // opportunities opened up by them.
  FPM.addPass(InstCombinePass());
  invokePeepholeEPCallbacks(FPM, Level);

  // Re-consider control flow based optimizations after redundancy elimination,
  // redo DCE, etc.
  FPM.addPass(JumpThreadingPass());
  FPM.addPass(CorrelatedValuePropagationPass());

  // Finally, do an expensive DCE pass to catch all the dead code exposed by
  // the simplifications and basic cleanup after all the simplifications.
  // TODO: Investigate if this is too expensive.
  FPM.addPass(ADCEPass());

  FPM.addPass(DSEPass());
  FPM.addPass(createFunctionToLoopPassAdaptor(
      LICMPass(PTO.LicmMssaOptCap, PTO.LicmMssaNoAccForPromotionCap),
      EnableMSSALoopDependency, /*UseBlockFrequencyInfo=*/true, DebugLogging));

  if (PTO.Coroutines)
    FPM.addPass(CoroElidePass());

  for (auto &C : ScalarOptimizerLateEPCallbacks)
    C(FPM, Level);

  FPM.addPass(SimplifyCFGPass());
  FPM.addPass(InstCombinePass());
  invokePeepholeEPCallbacks(FPM, Level);

  if (EnableCHR && Level == OptimizationLevel::O3 && PGOOpt &&
      (PGOOpt->Action == PGOOptions::IRUse ||
       PGOOpt->Action == PGOOptions::SampleUse))
    FPM.addPass(ControlHeightReductionPass());

  return FPM;
}

void PassBuilder::addRequiredLTOPreLinkPasses(ModulePassManager &MPM) {
  MPM.addPass(CanonicalizeAliasesPass());
  MPM.addPass(NameAnonGlobalPass());
}

void PassBuilder::addPGOInstrPasses(ModulePassManager &MPM,
                                    PassBuilder::OptimizationLevel Level,
                                    bool RunProfileGen, bool IsCS,
                                    std::string ProfileFile,
                                    std::string ProfileRemappingFile) {
  assert(Level != OptimizationLevel::O0 && "Not expecting O0 here!");
  if (!IsCS && !DisablePreInliner) {
    InlineParams IP;

    IP.DefaultThreshold = PreInlineThreshold;

    // FIXME: The hint threshold has the same value used by the regular inliner
    // when not optimzing for size. This should probably be lowered after
    // performance testing.
    // FIXME: this comment is cargo culted from the old pass manager, revisit).
    IP.HintThreshold = Level.isOptimizingForSize() ? PreInlineThreshold : 325;
    ModuleInlinerWrapperPass MIWP(IP, DebugLogging);
    CGSCCPassManager &CGPipeline = MIWP.getPM();

    FunctionPassManager FPM;
    FPM.addPass(SROA());
    FPM.addPass(EarlyCSEPass());    // Catch trivial redundancies.
    FPM.addPass(SimplifyCFGPass()); // Merge & remove basic blocks.
    FPM.addPass(InstCombinePass()); // Combine silly sequences.
    invokePeepholeEPCallbacks(FPM, Level);

    CGPipeline.addPass(createCGSCCToFunctionPassAdaptor(std::move(FPM)));

    MPM.addPass(std::move(MIWP));

    // Delete anything that is now dead to make sure that we don't instrument
    // dead code. Instrumentation can end up keeping dead code around and
    // dramatically increase code size.
    MPM.addPass(GlobalDCEPass());
  }

  if (!RunProfileGen) {
    assert(!ProfileFile.empty() && "Profile use expecting a profile file!");
    MPM.addPass(PGOInstrumentationUse(ProfileFile, ProfileRemappingFile, IsCS));
    // Cache ProfileSummaryAnalysis once to avoid the potential need to insert
    // RequireAnalysisPass for PSI before subsequent non-module passes.
    MPM.addPass(RequireAnalysisPass<ProfileSummaryAnalysis, Module>());
    return;
  }

  // Perform PGO instrumentation.
  MPM.addPass(PGOInstrumentationGen(IsCS));

  FunctionPassManager FPM;
  // Disable header duplication in loop rotation at -Oz.
  FPM.addPass(createFunctionToLoopPassAdaptor(
      LoopRotatePass(Level != OptimizationLevel::Oz), EnableMSSALoopDependency,
      /*UseBlockFrequencyInfo=*/false, DebugLogging));
  MPM.addPass(createModuleToFunctionPassAdaptor(std::move(FPM)));

  // Add the profile lowering pass.
  InstrProfOptions Options;
  if (!ProfileFile.empty())
    Options.InstrProfileOutput = ProfileFile;
  // Do counter promotion at Level greater than O0.
  Options.DoCounterPromotion = true;
  Options.UseBFIInPromotion = IsCS;
  MPM.addPass(InstrProfiling(Options, IsCS));
}

void PassBuilder::addPGOInstrPassesForO0(ModulePassManager &MPM,
                                         bool RunProfileGen, bool IsCS,
                                         std::string ProfileFile,
                                         std::string ProfileRemappingFile) {
  if (!RunProfileGen) {
    assert(!ProfileFile.empty() && "Profile use expecting a profile file!");
    MPM.addPass(PGOInstrumentationUse(ProfileFile, ProfileRemappingFile, IsCS));
    // Cache ProfileSummaryAnalysis once to avoid the potential need to insert
    // RequireAnalysisPass for PSI before subsequent non-module passes.
    MPM.addPass(RequireAnalysisPass<ProfileSummaryAnalysis, Module>());
    return;
  }

  // Perform PGO instrumentation.
  MPM.addPass(PGOInstrumentationGen(IsCS));
  // Add the profile lowering pass.
  InstrProfOptions Options;
  if (!ProfileFile.empty())
    Options.InstrProfileOutput = ProfileFile;
  // Do not do counter promotion at O0.
  Options.DoCounterPromotion = false;
  Options.UseBFIInPromotion = IsCS;
  MPM.addPass(InstrProfiling(Options, IsCS));
}

static InlineParams
getInlineParamsFromOptLevel(PassBuilder::OptimizationLevel Level) {
  return getInlineParams(Level.getSpeedupLevel(), Level.getSizeLevel());
}

ModuleInlinerWrapperPass
PassBuilder::buildInlinerPipeline(OptimizationLevel Level, ThinLTOPhase Phase,
                                  bool MandatoryOnly) {
  InlineParams IP = getInlineParamsFromOptLevel(Level);
  if (Phase == PassBuilder::ThinLTOPhase::PreLink && PGOOpt &&
      PGOOpt->Action == PGOOptions::SampleUse)
    IP.HotCallSiteThreshold = 0;

  if (PGOOpt)
    IP.EnableDeferral = EnablePGOInlineDeferral;

  ModuleInlinerWrapperPass MIWP(
      IP, DebugLogging,
      (MandatoryOnly ? InliningAdvisorMode::MandatoryOnly : UseInlineAdvisor),
      MaxDevirtIterations);

  if (MandatoryOnly)
    return MIWP;

  // Require the GlobalsAA analysis for the module so we can query it within
  // the CGSCC pipeline.
  MIWP.addRequiredModuleAnalysis<GlobalsAA>();

  // Require the ProfileSummaryAnalysis for the module so we can query it within
  // the inliner pass.
  MIWP.addRequiredModuleAnalysis<ProfileSummaryAnalysis>();

  // Now begin the main postorder CGSCC pipeline.
  // FIXME: The current CGSCC pipeline has its origins in the legacy pass
  // manager and trying to emulate its precise behavior. Much of this doesn't
  // make a lot of sense and we should revisit the core CGSCC structure.
  CGSCCPassManager &MainCGPipeline = MIWP.getPM();

  // Note: historically, the PruneEH pass was run first to deduce nounwind and
  // generally clean up exception handling overhead. It isn't clear this is
  // valuable as the inliner doesn't currently care whether it is inlining an
  // invoke or a call.

  if (AttributorRun & AttributorRunOption::CGSCC)
    MainCGPipeline.addPass(AttributorCGSCCPass());

  if (PTO.Coroutines)
    MainCGPipeline.addPass(CoroSplitPass(Level != OptimizationLevel::O0));

  // Now deduce any function attributes based in the current code.
  MainCGPipeline.addPass(PostOrderFunctionAttrsPass());

  // When at O3 add argument promotion to the pass pipeline.
  // FIXME: It isn't at all clear why this should be limited to O3.
  if (Level == OptimizationLevel::O3)
    MainCGPipeline.addPass(ArgumentPromotionPass());

  // Try to perform OpenMP specific optimizations. This is a (quick!) no-op if
  // there are no OpenMP runtime calls present in the module.
  if (Level == OptimizationLevel::O2 || Level == OptimizationLevel::O3)
    MainCGPipeline.addPass(OpenMPOptPass());

  // Lastly, add the core function simplification pipeline nested inside the
  // CGSCC walk.
  MainCGPipeline.addPass(createCGSCCToFunctionPassAdaptor(
      buildFunctionSimplificationPipeline(Level, Phase)));

  for (auto &C : CGSCCOptimizerLateEPCallbacks)
    C(MainCGPipeline, Level);

  return MIWP;
}

ModulePassManager
PassBuilder::buildModuleSimplificationPipeline(OptimizationLevel Level,
                                               ThinLTOPhase Phase) {
  ModulePassManager MPM(DebugLogging);

  // Place pseudo probe instrumentation as the first pass of the pipeline to
  // minimize the impact of optimization changes.
  if (PGOOpt && PGOOpt->PseudoProbeForProfiling &&
      Phase != ThinLTOPhase::PostLink)
    MPM.addPass(SampleProfileProbePass(TM));

  bool HasSampleProfile = PGOOpt && (PGOOpt->Action == PGOOptions::SampleUse);

  // In ThinLTO mode, when flattened profile is used, all the available
  // profile information will be annotated in PreLink phase so there is
  // no need to load the profile again in PostLink.
  bool LoadSampleProfile =
      HasSampleProfile &&
      !(FlattenedProfileUsed && Phase == ThinLTOPhase::PostLink);

  // During the ThinLTO backend phase we perform early indirect call promotion
  // here, before globalopt. Otherwise imported available_externally functions
  // look unreferenced and are removed. If we are going to load the sample
  // profile then defer until later.
  // TODO: See if we can move later and consolidate with the location where
  // we perform ICP when we are loading a sample profile.
  // TODO: We pass HasSampleProfile (whether there was a sample profile file
  // passed to the compile) to the SamplePGO flag of ICP. This is used to
  // determine whether the new direct calls are annotated with prof metadata.
  // Ideally this should be determined from whether the IR is annotated with
  // sample profile, and not whether the a sample profile was provided on the
  // command line. E.g. for flattened profiles where we will not be reloading
  // the sample profile in the ThinLTO backend, we ideally shouldn't have to
  // provide the sample profile file.
  if (Phase == ThinLTOPhase::PostLink && !LoadSampleProfile)
    MPM.addPass(PGOIndirectCallPromotion(true /* InLTO */, HasSampleProfile));

  // Do basic inference of function attributes from known properties of system
  // libraries and other oracles.
  MPM.addPass(InferFunctionAttrsPass());

  // Create an early function pass manager to cleanup the output of the
  // frontend.
  FunctionPassManager EarlyFPM(DebugLogging);
  EarlyFPM.addPass(SimplifyCFGPass());
  EarlyFPM.addPass(SROA());
  EarlyFPM.addPass(EarlyCSEPass());
  EarlyFPM.addPass(LowerExpectIntrinsicPass());
  if (PTO.Coroutines)
    EarlyFPM.addPass(CoroEarlyPass());
  if (Level == OptimizationLevel::O3)
    EarlyFPM.addPass(CallSiteSplittingPass());

  // In SamplePGO ThinLTO backend, we need instcombine before profile annotation
  // to convert bitcast to direct calls so that they can be inlined during the
  // profile annotation prepration step.
  // More details about SamplePGO design can be found in:
  // https://research.google.com/pubs/pub45290.html
  // FIXME: revisit how SampleProfileLoad/Inliner/ICP is structured.
  if (LoadSampleProfile)
    EarlyFPM.addPass(InstCombinePass());
  MPM.addPass(createModuleToFunctionPassAdaptor(std::move(EarlyFPM)));

  if (LoadSampleProfile) {
    // Annotate sample profile right after early FPM to ensure freshness of
    // the debug info.
    MPM.addPass(SampleProfileLoaderPass(PGOOpt->ProfileFile,
                                        PGOOpt->ProfileRemappingFile,
                                        Phase == ThinLTOPhase::PreLink));
    // Cache ProfileSummaryAnalysis once to avoid the potential need to insert
    // RequireAnalysisPass for PSI before subsequent non-module passes.
    MPM.addPass(RequireAnalysisPass<ProfileSummaryAnalysis, Module>());
    // Do not invoke ICP in the ThinLTOPrelink phase as it makes it hard
    // for the profile annotation to be accurate in the ThinLTO backend.
    if (Phase != ThinLTOPhase::PreLink)
      // We perform early indirect call promotion here, before globalopt.
      // This is important for the ThinLTO backend phase because otherwise
      // imported available_externally functions look unreferenced and are
      // removed.
      MPM.addPass(PGOIndirectCallPromotion(Phase == ThinLTOPhase::PostLink,
                                           true /* SamplePGO */));
  }

  if (AttributorRun & AttributorRunOption::MODULE)
    MPM.addPass(AttributorPass());

  // Lower type metadata and the type.test intrinsic in the ThinLTO
  // post link pipeline after ICP. This is to enable usage of the type
  // tests in ICP sequences.
  if (Phase == ThinLTOPhase::PostLink)
    MPM.addPass(LowerTypeTestsPass(nullptr, nullptr, true));

  for (auto &C : PipelineEarlySimplificationEPCallbacks)
    C(MPM, Level);

  // Interprocedural constant propagation now that basic cleanup has occurred
  // and prior to optimizing globals.
  // FIXME: This position in the pipeline hasn't been carefully considered in
  // years, it should be re-analyzed.
  MPM.addPass(IPSCCPPass());

  // Attach metadata to indirect call sites indicating the set of functions
  // they may target at run-time. This should follow IPSCCP.
  MPM.addPass(CalledValuePropagationPass());

  // Optimize globals to try and fold them into constants.
  MPM.addPass(GlobalOptPass());

  // Promote any localized globals to SSA registers.
  // FIXME: Should this instead by a run of SROA?
  // FIXME: We should probably run instcombine and simplify-cfg afterward to
  // delete control flows that are dead once globals have been folded to
  // constants.
  MPM.addPass(createModuleToFunctionPassAdaptor(PromotePass()));

  // Remove any dead arguments exposed by cleanups and constant folding
  // globals.
  MPM.addPass(DeadArgumentEliminationPass());

  // Create a small function pass pipeline to cleanup after all the global
  // optimizations.
  FunctionPassManager GlobalCleanupPM(DebugLogging);
  GlobalCleanupPM.addPass(InstCombinePass());
  invokePeepholeEPCallbacks(GlobalCleanupPM, Level);

  GlobalCleanupPM.addPass(SimplifyCFGPass());
  MPM.addPass(createModuleToFunctionPassAdaptor(std::move(GlobalCleanupPM)));

  // Add all the requested passes for instrumentation PGO, if requested.
  if (PGOOpt && Phase != ThinLTOPhase::PostLink &&
      (PGOOpt->Action == PGOOptions::IRInstr ||
       PGOOpt->Action == PGOOptions::IRUse)) {
    addPGOInstrPasses(MPM, Level,
                      /* RunProfileGen */ PGOOpt->Action == PGOOptions::IRInstr,
                      /* IsCS */ false, PGOOpt->ProfileFile,
                      PGOOpt->ProfileRemappingFile);
    MPM.addPass(PGOIndirectCallPromotion(false, false));
  }
  if (PGOOpt && Phase != ThinLTOPhase::PostLink &&
      PGOOpt->CSAction == PGOOptions::CSIRInstr)
    MPM.addPass(PGOInstrumentationGenCreateVar(PGOOpt->CSProfileGenFile));

  // Synthesize function entry counts for non-PGO compilation.
  if (EnableSyntheticCounts && !PGOOpt)
    MPM.addPass(SyntheticCountsPropagation());

  if (PerformMandatoryInliningsFirst)
    MPM.addPass(buildInlinerPipeline(Level, Phase, /*MandatoryOnly=*/true));
  MPM.addPass(buildInlinerPipeline(Level, Phase, /*MandatoryOnly=*/false));

  if (EnableMemProfiler && Phase != ThinLTOPhase::PreLink) {
    MPM.addPass(createModuleToFunctionPassAdaptor(MemProfilerPass()));
    MPM.addPass(ModuleMemProfilerPass());
  }

  return MPM;
}

ModulePassManager
PassBuilder::buildModuleOptimizationPipeline(OptimizationLevel Level,
                                             bool LTOPreLink) {
  ModulePassManager MPM(DebugLogging);

  // Optimize globals now that the module is fully simplified.
  MPM.addPass(GlobalOptPass());
  MPM.addPass(GlobalDCEPass());

  // Run partial inlining pass to partially inline functions that have
  // large bodies.
  if (RunPartialInlining)
    MPM.addPass(PartialInlinerPass());

  // Remove avail extern fns and globals definitions since we aren't compiling
  // an object file for later LTO. For LTO we want to preserve these so they
  // are eligible for inlining at link-time. Note if they are unreferenced they
  // will be removed by GlobalDCE later, so this only impacts referenced
  // available externally globals. Eventually they will be suppressed during
  // codegen, but eliminating here enables more opportunity for GlobalDCE as it
  // may make globals referenced by available external functions dead and saves
  // running remaining passes on the eliminated functions. These should be
  // preserved during prelinking for link-time inlining decisions.
  if (!LTOPreLink)
    MPM.addPass(EliminateAvailableExternallyPass());

  if (EnableOrderFileInstrumentation)
    MPM.addPass(InstrOrderFilePass());

  // Do RPO function attribute inference across the module to forward-propagate
  // attributes where applicable.
  // FIXME: Is this really an optimization rather than a canonicalization?
  MPM.addPass(ReversePostOrderFunctionAttrsPass());

  // Do a post inline PGO instrumentation and use pass. This is a context
  // sensitive PGO pass. We don't want to do this in LTOPreLink phrase as
  // cross-module inline has not been done yet. The context sensitive
  // instrumentation is after all the inlines are done.
  if (!LTOPreLink && PGOOpt) {
    if (PGOOpt->CSAction == PGOOptions::CSIRInstr)
      addPGOInstrPasses(MPM, Level, /* RunProfileGen */ true,
                        /* IsCS */ true, PGOOpt->CSProfileGenFile,
                        PGOOpt->ProfileRemappingFile);
    else if (PGOOpt->CSAction == PGOOptions::CSIRUse)
      addPGOInstrPasses(MPM, Level, /* RunProfileGen */ false,
                        /* IsCS */ true, PGOOpt->ProfileFile,
                        PGOOpt->ProfileRemappingFile);
  }

  // Re-require GloblasAA here prior to function passes. This is particularly
  // useful as the above will have inlined, DCE'ed, and function-attr
  // propagated everything. We should at this point have a reasonably minimal
  // and richly annotated call graph. By computing aliasing and mod/ref
  // information for all local globals here, the late loop passes and notably
  // the vectorizer will be able to use them to help recognize vectorizable
  // memory operations.
  MPM.addPass(RequireAnalysisPass<GlobalsAA, Module>());

  FunctionPassManager OptimizePM(DebugLogging);
  OptimizePM.addPass(Float2IntPass());
  OptimizePM.addPass(LowerConstantIntrinsicsPass());

  if (EnableMatrix) {
    OptimizePM.addPass(LowerMatrixIntrinsicsPass());
    OptimizePM.addPass(EarlyCSEPass());
  }

  // FIXME: We need to run some loop optimizations to re-rotate loops after
  // simplify-cfg and others undo their rotation.

  // Optimize the loop execution. These passes operate on entire loop nests
  // rather than on each loop in an inside-out manner, and so they are actually
  // function passes.

  for (auto &C : VectorizerStartEPCallbacks)
    C(OptimizePM, Level);

  // First rotate loops that may have been un-rotated by prior passes.
  // Disable header duplication at -Oz.
  OptimizePM.addPass(createFunctionToLoopPassAdaptor(
      LoopRotatePass(Level != OptimizationLevel::Oz), EnableMSSALoopDependency,
      /*UseBlockFrequencyInfo=*/false, DebugLogging));

  // Distribute loops to allow partial vectorization.  I.e. isolate dependences
  // into separate loop that would otherwise inhibit vectorization.  This is
  // currently only performed for loops marked with the metadata
  // llvm.loop.distribute=true or when -enable-loop-distribute is specified.
  OptimizePM.addPass(LoopDistributePass());

  // Populates the VFABI attribute with the scalar-to-vector mappings
  // from the TargetLibraryInfo.
  OptimizePM.addPass(InjectTLIMappings());

  // Now run the core loop vectorizer.
  OptimizePM.addPass(LoopVectorizePass(
      LoopVectorizeOptions(!PTO.LoopInterleaving, !PTO.LoopVectorization)));

  // Eliminate loads by forwarding stores from the previous iteration to loads
  // of the current iteration.
  OptimizePM.addPass(LoopLoadEliminationPass());

  // Cleanup after the loop optimization passes.
  OptimizePM.addPass(InstCombinePass());

  // Now that we've formed fast to execute loop structures, we do further
  // optimizations. These are run afterward as they might block doing complex
  // analyses and transforms such as what are needed for loop vectorization.

  // Cleanup after loop vectorization, etc. Simplification passes like CVP and
  // GVN, loop transforms, and others have already run, so it's now better to
  // convert to more optimized IR using more aggressive simplify CFG options.
  // The extra sinking transform can create larger basic blocks, so do this
  // before SLP vectorization.
  // FIXME: study whether hoisting and/or sinking of common instructions should
  //        be delayed until after SLP vectorizer.
  OptimizePM.addPass(SimplifyCFGPass(SimplifyCFGOptions()
                                         .forwardSwitchCondToPhi(true)
                                         .convertSwitchToLookupTable(true)
                                         .needCanonicalLoops(false)
                                         .hoistCommonInsts(true)
                                         .sinkCommonInsts(true)));

  // Optimize parallel scalar instruction chains into SIMD instructions.
  if (PTO.SLPVectorization)
    OptimizePM.addPass(SLPVectorizerPass());

  // Enhance/cleanup vector code.
  OptimizePM.addPass(VectorCombinePass());
  OptimizePM.addPass(InstCombinePass());

  // Unroll small loops to hide loop backedge latency and saturate any parallel
  // execution resources of an out-of-order processor. We also then need to
  // clean up redundancies and loop invariant code.
  // FIXME: It would be really good to use a loop-integrated instruction
  // combiner for cleanup here so that the unrolling and LICM can be pipelined
  // across the loop nests.
  // We do UnrollAndJam in a separate LPM to ensure it happens before unroll
  if (EnableUnrollAndJam && PTO.LoopUnrolling) {
    OptimizePM.addPass(LoopUnrollAndJamPass(Level.getSpeedupLevel()));
  }
  OptimizePM.addPass(LoopUnrollPass(LoopUnrollOptions(
      Level.getSpeedupLevel(), /*OnlyWhenForced=*/!PTO.LoopUnrolling,
      PTO.ForgetAllSCEVInLoopUnroll)));
  OptimizePM.addPass(WarnMissedTransformationsPass());
  OptimizePM.addPass(InstCombinePass());
  OptimizePM.addPass(RequireAnalysisPass<OptimizationRemarkEmitterAnalysis, Function>());
  OptimizePM.addPass(createFunctionToLoopPassAdaptor(
      LICMPass(PTO.LicmMssaOptCap, PTO.LicmMssaNoAccForPromotionCap),
      EnableMSSALoopDependency, /*UseBlockFrequencyInfo=*/true, DebugLogging));

  // Now that we've vectorized and unrolled loops, we may have more refined
  // alignment information, try to re-derive it here.
  OptimizePM.addPass(AlignmentFromAssumptionsPass());

  // Split out cold code. Splitting is done late to avoid hiding context from
  // other optimizations and inadvertently regressing performance. The tradeoff
  // is that this has a higher code size cost than splitting early.
  if (EnableHotColdSplit && !LTOPreLink)
    MPM.addPass(HotColdSplittingPass());

<<<<<<< HEAD
=======
  // Search the code for similar regions of code. If enough similar regions can
  // be found where extracting the regions into their own function will decrease
  // the size of the program, we extract the regions, a deduplicate the
  // structurally similar regions.
  if (EnableIROutliner)
    MPM.addPass(IROutlinerPass());

>>>>>>> e1e3308f
  // Merge functions if requested.
  if (PTO.MergeFunctions)
    MPM.addPass(MergeFunctionsPass());

  // LoopSink pass sinks instructions hoisted by LICM, which serves as a
  // canonicalization pass that enables other optimizations. As a result,
  // LoopSink pass needs to be a very late IR pass to avoid undoing LICM
  // result too early.
  OptimizePM.addPass(LoopSinkPass());

  // And finally clean up LCSSA form before generating code.
  OptimizePM.addPass(InstSimplifyPass());

  // This hoists/decomposes div/rem ops. It should run after other sink/hoist
  // passes to avoid re-sinking, but before SimplifyCFG because it can allow
  // flattening of blocks.
  OptimizePM.addPass(DivRemPairsPass());

  // LoopSink (and other loop passes since the last simplifyCFG) might have
  // resulted in single-entry-single-exit or empty blocks. Clean up the CFG.
  OptimizePM.addPass(SimplifyCFGPass());

  // Optimize PHIs by speculating around them when profitable. Note that this
  // pass needs to be run after any PRE or similar pass as it is essentially
  // inserting redundancies into the program. This even includes SimplifyCFG.
  OptimizePM.addPass(SpeculateAroundPHIsPass());

  if (PTO.Coroutines)
    OptimizePM.addPass(CoroCleanupPass());

  // Add the core optimizing pipeline.
  MPM.addPass(createModuleToFunctionPassAdaptor(std::move(OptimizePM)));

  for (auto &C : OptimizerLastEPCallbacks)
    C(MPM, Level);

  if (PTO.CallGraphProfile)
    MPM.addPass(CGProfilePass());

  // Now we need to do some global optimization transforms.
  // FIXME: It would seem like these should come first in the optimization
  // pipeline and maybe be the bottom of the canonicalization pipeline? Weird
  // ordering here.
  MPM.addPass(GlobalDCEPass());
  MPM.addPass(ConstantMergePass());

  return MPM;
}

ModulePassManager
PassBuilder::buildPerModuleDefaultPipeline(OptimizationLevel Level,
                                           bool LTOPreLink) {
  assert(Level != OptimizationLevel::O0 &&
         "Must request optimizations for the default pipeline!");

  ModulePassManager MPM(DebugLogging);

  // Convert @llvm.global.annotations to !annotation metadata.
  MPM.addPass(Annotation2MetadataPass());

  // Force any function attributes we want the rest of the pipeline to observe.
  MPM.addPass(ForceFunctionAttrsPass());

  // Apply module pipeline start EP callback.
  for (auto &C : PipelineStartEPCallbacks)
    C(MPM, Level);

  if (PGOOpt && PGOOpt->DebugInfoForProfiling)
    MPM.addPass(createModuleToFunctionPassAdaptor(AddDiscriminatorsPass()));

  // Add the core simplification pipeline.
  MPM.addPass(buildModuleSimplificationPipeline(Level, ThinLTOPhase::None));

  // Now add the optimization pipeline.
  MPM.addPass(buildModuleOptimizationPipeline(Level, LTOPreLink));

  // Emit annotation remarks.
  addAnnotationRemarksPass(MPM);

  if (LTOPreLink)
    addRequiredLTOPreLinkPasses(MPM);

  return MPM;
}

ModulePassManager
PassBuilder::buildThinLTOPreLinkDefaultPipeline(OptimizationLevel Level) {
  assert(Level != OptimizationLevel::O0 &&
         "Must request optimizations for the default pipeline!");

  ModulePassManager MPM(DebugLogging);

  // Convert @llvm.global.annotations to !annotation metadata.
  MPM.addPass(Annotation2MetadataPass());

  // Force any function attributes we want the rest of the pipeline to observe.
  MPM.addPass(ForceFunctionAttrsPass());

  if (PGOOpt && PGOOpt->DebugInfoForProfiling)
    MPM.addPass(createModuleToFunctionPassAdaptor(AddDiscriminatorsPass()));

  // Apply module pipeline start EP callback.
  for (auto &C : PipelineStartEPCallbacks)
    C(MPM, Level);

  // If we are planning to perform ThinLTO later, we don't bloat the code with
  // unrolling/vectorization/... now. Just simplify the module as much as we
  // can.
  MPM.addPass(buildModuleSimplificationPipeline(Level, ThinLTOPhase::PreLink));

  // Run partial inlining pass to partially inline functions that have
  // large bodies.
  // FIXME: It isn't clear whether this is really the right place to run this
  // in ThinLTO. Because there is another canonicalization and simplification
  // phase that will run after the thin link, running this here ends up with
  // less information than will be available later and it may grow functions in
  // ways that aren't beneficial.
  if (RunPartialInlining)
    MPM.addPass(PartialInlinerPass());

  // Reduce the size of the IR as much as possible.
  MPM.addPass(GlobalOptPass());

  // Module simplification splits coroutines, but does not fully clean up
  // coroutine intrinsics. To ensure ThinLTO optimization passes don't trip up
  // on these, we schedule the cleanup here.
  if (PTO.Coroutines)
    MPM.addPass(createModuleToFunctionPassAdaptor(CoroCleanupPass()));

  // Emit annotation remarks.
  addAnnotationRemarksPass(MPM);

  addRequiredLTOPreLinkPasses(MPM);

  return MPM;
}

ModulePassManager PassBuilder::buildThinLTODefaultPipeline(
    OptimizationLevel Level, const ModuleSummaryIndex *ImportSummary) {
  ModulePassManager MPM(DebugLogging);

  // Convert @llvm.global.annotations to !annotation metadata.
  MPM.addPass(Annotation2MetadataPass());

  if (ImportSummary) {
    // These passes import type identifier resolutions for whole-program
    // devirtualization and CFI. They must run early because other passes may
    // disturb the specific instruction patterns that these passes look for,
    // creating dependencies on resolutions that may not appear in the summary.
    //
    // For example, GVN may transform the pattern assume(type.test) appearing in
    // two basic blocks into assume(phi(type.test, type.test)), which would
    // transform a dependency on a WPD resolution into a dependency on a type
    // identifier resolution for CFI.
    //
    // Also, WPD has access to more precise information than ICP and can
    // devirtualize more effectively, so it should operate on the IR first.
    //
    // The WPD and LowerTypeTest passes need to run at -O0 to lower type
    // metadata and intrinsics.
    MPM.addPass(WholeProgramDevirtPass(nullptr, ImportSummary));
    MPM.addPass(LowerTypeTestsPass(nullptr, ImportSummary));
  }

  if (Level == OptimizationLevel::O0)
    return MPM;

  // Force any function attributes we want the rest of the pipeline to observe.
  MPM.addPass(ForceFunctionAttrsPass());

  // Add the core simplification pipeline.
  MPM.addPass(buildModuleSimplificationPipeline(Level, ThinLTOPhase::PostLink));

  // Now add the optimization pipeline.
  MPM.addPass(buildModuleOptimizationPipeline(Level));

  // Emit annotation remarks.
  addAnnotationRemarksPass(MPM);

  return MPM;
}

ModulePassManager
PassBuilder::buildLTOPreLinkDefaultPipeline(OptimizationLevel Level) {
  assert(Level != OptimizationLevel::O0 &&
         "Must request optimizations for the default pipeline!");
  // FIXME: We should use a customized pre-link pipeline!
  return buildPerModuleDefaultPipeline(Level,
                                       /* LTOPreLink */ true);
}

ModulePassManager
PassBuilder::buildLTODefaultPipeline(OptimizationLevel Level,
                                     ModuleSummaryIndex *ExportSummary) {
  ModulePassManager MPM(DebugLogging);

  // Convert @llvm.global.annotations to !annotation metadata.
  MPM.addPass(Annotation2MetadataPass());

  if (Level == OptimizationLevel::O0) {
    // The WPD and LowerTypeTest passes need to run at -O0 to lower type
    // metadata and intrinsics.
    MPM.addPass(WholeProgramDevirtPass(ExportSummary, nullptr));
    MPM.addPass(LowerTypeTestsPass(ExportSummary, nullptr));
    // Run a second time to clean up any type tests left behind by WPD for use
    // in ICP.
    MPM.addPass(LowerTypeTestsPass(nullptr, nullptr, true));

    // Emit annotation remarks.
    addAnnotationRemarksPass(MPM);

    return MPM;
  }

  if (PGOOpt && PGOOpt->Action == PGOOptions::SampleUse) {
    // Load sample profile before running the LTO optimization pipeline.
    MPM.addPass(SampleProfileLoaderPass(PGOOpt->ProfileFile,
                                        PGOOpt->ProfileRemappingFile,
                                        false /* ThinLTOPhase::PreLink */));
    // Cache ProfileSummaryAnalysis once to avoid the potential need to insert
    // RequireAnalysisPass for PSI before subsequent non-module passes.
    MPM.addPass(RequireAnalysisPass<ProfileSummaryAnalysis, Module>());
  }

  // Remove unused virtual tables to improve the quality of code generated by
  // whole-program devirtualization and bitset lowering.
  MPM.addPass(GlobalDCEPass());

  // Force any function attributes we want the rest of the pipeline to observe.
  MPM.addPass(ForceFunctionAttrsPass());

  // Do basic inference of function attributes from known properties of system
  // libraries and other oracles.
  MPM.addPass(InferFunctionAttrsPass());

  if (Level.getSpeedupLevel() > 1) {
    FunctionPassManager EarlyFPM(DebugLogging);
    EarlyFPM.addPass(CallSiteSplittingPass());
    MPM.addPass(createModuleToFunctionPassAdaptor(std::move(EarlyFPM)));

    // Indirect call promotion. This should promote all the targets that are
    // left by the earlier promotion pass that promotes intra-module targets.
    // This two-step promotion is to save the compile time. For LTO, it should
    // produce the same result as if we only do promotion here.
    MPM.addPass(PGOIndirectCallPromotion(
        true /* InLTO */, PGOOpt && PGOOpt->Action == PGOOptions::SampleUse));
    // Propagate constants at call sites into the functions they call.  This
    // opens opportunities for globalopt (and inlining) by substituting function
    // pointers passed as arguments to direct uses of functions.
    MPM.addPass(IPSCCPPass());

    // Attach metadata to indirect call sites indicating the set of functions
    // they may target at run-time. This should follow IPSCCP.
    MPM.addPass(CalledValuePropagationPass());
  }

  // Now deduce any function attributes based in the current code.
  MPM.addPass(createModuleToPostOrderCGSCCPassAdaptor(
              PostOrderFunctionAttrsPass()));

  // Do RPO function attribute inference across the module to forward-propagate
  // attributes where applicable.
  // FIXME: Is this really an optimization rather than a canonicalization?
  MPM.addPass(ReversePostOrderFunctionAttrsPass());

  // Use in-range annotations on GEP indices to split globals where beneficial.
  MPM.addPass(GlobalSplitPass());

  // Run whole program optimization of virtual call when the list of callees
  // is fixed.
  MPM.addPass(WholeProgramDevirtPass(ExportSummary, nullptr));

  // Stop here at -O1.
  if (Level == OptimizationLevel::O1) {
    // The LowerTypeTestsPass needs to run to lower type metadata and the
    // type.test intrinsics. The pass does nothing if CFI is disabled.
    MPM.addPass(LowerTypeTestsPass(ExportSummary, nullptr));
    // Run a second time to clean up any type tests left behind by WPD for use
    // in ICP (which is performed earlier than this in the regular LTO
    // pipeline).
    MPM.addPass(LowerTypeTestsPass(nullptr, nullptr, true));

    // Emit annotation remarks.
    addAnnotationRemarksPass(MPM);

    return MPM;
  }

  // Optimize globals to try and fold them into constants.
  MPM.addPass(GlobalOptPass());

  // Promote any localized globals to SSA registers.
  MPM.addPass(createModuleToFunctionPassAdaptor(PromotePass()));

  // Linking modules together can lead to duplicate global constant, only
  // keep one copy of each constant.
  MPM.addPass(ConstantMergePass());

  // Remove unused arguments from functions.
  MPM.addPass(DeadArgumentEliminationPass());

  // Reduce the code after globalopt and ipsccp.  Both can open up significant
  // simplification opportunities, and both can propagate functions through
  // function pointers.  When this happens, we often have to resolve varargs
  // calls, etc, so let instcombine do this.
  FunctionPassManager PeepholeFPM(DebugLogging);
  if (Level == OptimizationLevel::O3)
    PeepholeFPM.addPass(AggressiveInstCombinePass());
  PeepholeFPM.addPass(InstCombinePass());
  invokePeepholeEPCallbacks(PeepholeFPM, Level);

  MPM.addPass(createModuleToFunctionPassAdaptor(std::move(PeepholeFPM)));

  MPM.addPass(ModuleInlinerWrapperPass(getInlineParamsFromOptLevel(Level),
                                       DebugLogging,
                                       InliningAdvisorMode::MandatoryOnly));
  // Note: historically, the PruneEH pass was run first to deduce nounwind and
  // generally clean up exception handling overhead. It isn't clear this is
  // valuable as the inliner doesn't currently care whether it is inlining an
  // invoke or a call.
  // Run the inliner now.
  MPM.addPass(ModuleInlinerWrapperPass(getInlineParamsFromOptLevel(Level),
                                       DebugLogging));

  // Optimize globals again after we ran the inliner.
  MPM.addPass(GlobalOptPass());

  // Garbage collect dead functions.
  // FIXME: Add ArgumentPromotion pass after once it's ported.
  MPM.addPass(GlobalDCEPass());

  FunctionPassManager FPM(DebugLogging);
  // The IPO Passes may leave cruft around. Clean up after them.
  FPM.addPass(InstCombinePass());
  invokePeepholeEPCallbacks(FPM, Level);

  FPM.addPass(JumpThreadingPass(/*InsertFreezeWhenUnfoldingSelect*/ true));

  // Do a post inline PGO instrumentation and use pass. This is a context
  // sensitive PGO pass.
  if (PGOOpt) {
    if (PGOOpt->CSAction == PGOOptions::CSIRInstr)
      addPGOInstrPasses(MPM, Level, /* RunProfileGen */ true,
                        /* IsCS */ true, PGOOpt->CSProfileGenFile,
                        PGOOpt->ProfileRemappingFile);
    else if (PGOOpt->CSAction == PGOOptions::CSIRUse)
      addPGOInstrPasses(MPM, Level, /* RunProfileGen */ false,
                        /* IsCS */ true, PGOOpt->ProfileFile,
                        PGOOpt->ProfileRemappingFile);
  }

  // Break up allocas
  FPM.addPass(SROA());

  // LTO provides additional opportunities for tailcall elimination due to
  // link-time inlining, and visibility of nocapture attribute.
  FPM.addPass(TailCallElimPass());

  // Run a few AA driver optimizations here and now to cleanup the code.
  MPM.addPass(createModuleToFunctionPassAdaptor(std::move(FPM)));

  MPM.addPass(createModuleToPostOrderCGSCCPassAdaptor(
              PostOrderFunctionAttrsPass()));
  // FIXME: here we run IP alias analysis in the legacy PM.

  FunctionPassManager MainFPM;

  // FIXME: once we fix LoopPass Manager, add LICM here.
  // FIXME: once we provide support for enabling MLSM, add it here.
  if (RunNewGVN)
    MainFPM.addPass(NewGVNPass());
  else
    MainFPM.addPass(GVN());

  // Remove dead memcpy()'s.
  MainFPM.addPass(MemCpyOptPass());

  // Nuke dead stores.
  MainFPM.addPass(DSEPass());

  // FIXME: at this point, we run a bunch of loop passes:
  // indVarSimplify, loopDeletion, loopInterchange, loopUnroll,
  // loopVectorize. Enable them once the remaining issue with LPM
  // are sorted out.

  MainFPM.addPass(InstCombinePass());
  MainFPM.addPass(SimplifyCFGPass());
  MainFPM.addPass(SCCPPass());
  MainFPM.addPass(InstCombinePass());
  MainFPM.addPass(BDCEPass());

  // FIXME: We may want to run SLPVectorizer here.
  // After vectorization, assume intrinsics may tell us more
  // about pointer alignments.
#if 0
  MainFPM.add(AlignmentFromAssumptionsPass());
#endif

  // FIXME: Conditionally run LoadCombine here, after it's ported
  // (in case we still have this pass, given its questionable usefulness).

  MainFPM.addPass(InstCombinePass());
  invokePeepholeEPCallbacks(MainFPM, Level);
  MainFPM.addPass(JumpThreadingPass(/*InsertFreezeWhenUnfoldingSelect*/ true));
  MPM.addPass(createModuleToFunctionPassAdaptor(std::move(MainFPM)));

  // Create a function that performs CFI checks for cross-DSO calls with
  // targets in the current module.
  MPM.addPass(CrossDSOCFIPass());

  // Lower type metadata and the type.test intrinsic. This pass supports
  // clang's control flow integrity mechanisms (-fsanitize=cfi*) and needs
  // to be run at link time if CFI is enabled. This pass does nothing if
  // CFI is disabled.
  MPM.addPass(LowerTypeTestsPass(ExportSummary, nullptr));
  // Run a second time to clean up any type tests left behind by WPD for use
  // in ICP (which is performed earlier than this in the regular LTO pipeline).
  MPM.addPass(LowerTypeTestsPass(nullptr, nullptr, true));

  // Enable splitting late in the FullLTO post-link pipeline. This is done in
  // the same stage in the old pass manager (\ref addLateLTOOptimizationPasses).
  if (EnableHotColdSplit)
    MPM.addPass(HotColdSplittingPass());

  // Add late LTO optimization passes.
  // Delete basic blocks, which optimization passes may have killed.
  MPM.addPass(createModuleToFunctionPassAdaptor(SimplifyCFGPass()));

  // Drop bodies of available eternally objects to improve GlobalDCE.
  MPM.addPass(EliminateAvailableExternallyPass());

  // Now that we have optimized the program, discard unreachable functions.
  MPM.addPass(GlobalDCEPass());

  if (PTO.MergeFunctions)
    MPM.addPass(MergeFunctionsPass());

  // Emit annotation remarks.
  addAnnotationRemarksPass(MPM);

  return MPM;
}

ModulePassManager PassBuilder::buildO0DefaultPipeline(OptimizationLevel Level,
                                                      bool LTOPreLink) {
  assert(Level == OptimizationLevel::O0 &&
         "buildO0DefaultPipeline should only be used with O0");

  ModulePassManager MPM(DebugLogging);

  if (PGOOpt && (PGOOpt->Action == PGOOptions::IRInstr ||
                 PGOOpt->Action == PGOOptions::IRUse))
    addPGOInstrPassesForO0(
        MPM,
        /* RunProfileGen */ (PGOOpt->Action == PGOOptions::IRInstr),
        /* IsCS */ false, PGOOpt->ProfileFile, PGOOpt->ProfileRemappingFile);

  for (auto &C : PipelineStartEPCallbacks)
    C(MPM, Level);
  for (auto &C : PipelineEarlySimplificationEPCallbacks)
    C(MPM, Level);

  // Build a minimal pipeline based on the semantics required by LLVM,
  // which is just that always inlining occurs. Further, disable generating
  // lifetime intrinsics to avoid enabling further optimizations during
  // code generation.
  // However, we need to insert lifetime intrinsics to avoid invalid access
  // caused by multithreaded coroutines.
  MPM.addPass(AlwaysInlinerPass(
      /*InsertLifetimeIntrinsics=*/PTO.Coroutines));

  if (PTO.MergeFunctions)
    MPM.addPass(MergeFunctionsPass());

  if (EnableMatrix)
    MPM.addPass(
        createModuleToFunctionPassAdaptor(LowerMatrixIntrinsicsPass(true)));

  if (!LateLoopOptimizationsEPCallbacks.empty()) {
    LoopPassManager LPM(DebugLogging);
    for (auto &C : LateLoopOptimizationsEPCallbacks)
      C(LPM, Level);
    if (!LPM.isEmpty()) {
      MPM.addPass(createModuleToFunctionPassAdaptor(
          createFunctionToLoopPassAdaptor(std::move(LPM))));
    }
  }
  if (!LoopOptimizerEndEPCallbacks.empty()) {
    LoopPassManager LPM(DebugLogging);
    for (auto &C : LoopOptimizerEndEPCallbacks)
      C(LPM, Level);
    if (!LPM.isEmpty()) {
      MPM.addPass(createModuleToFunctionPassAdaptor(
          createFunctionToLoopPassAdaptor(std::move(LPM))));
    }
  }
  if (!ScalarOptimizerLateEPCallbacks.empty()) {
    FunctionPassManager FPM(DebugLogging);
    for (auto &C : ScalarOptimizerLateEPCallbacks)
      C(FPM, Level);
    if (!FPM.isEmpty())
      MPM.addPass(createModuleToFunctionPassAdaptor(std::move(FPM)));
  }
  if (!CGSCCOptimizerLateEPCallbacks.empty()) {
    CGSCCPassManager CGPM(DebugLogging);
    for (auto &C : CGSCCOptimizerLateEPCallbacks)
      C(CGPM, Level);
    if (!CGPM.isEmpty())
      MPM.addPass(createModuleToPostOrderCGSCCPassAdaptor(std::move(CGPM)));
  }
  if (!VectorizerStartEPCallbacks.empty()) {
    FunctionPassManager FPM(DebugLogging);
    for (auto &C : VectorizerStartEPCallbacks)
      C(FPM, Level);
    if (!FPM.isEmpty())
      MPM.addPass(createModuleToFunctionPassAdaptor(std::move(FPM)));
  }

  if (PTO.Coroutines) {
    MPM.addPass(createModuleToFunctionPassAdaptor(CoroEarlyPass()));

    CGSCCPassManager CGPM(DebugLogging);
    CGPM.addPass(CoroSplitPass());
    CGPM.addPass(createCGSCCToFunctionPassAdaptor(CoroElidePass()));
    MPM.addPass(createModuleToPostOrderCGSCCPassAdaptor(std::move(CGPM)));

    MPM.addPass(createModuleToFunctionPassAdaptor(CoroCleanupPass()));
  }

  for (auto &C : OptimizerLastEPCallbacks)
    C(MPM, Level);

  if (LTOPreLink)
    addRequiredLTOPreLinkPasses(MPM);

  return MPM;
}

AAManager PassBuilder::buildDefaultAAPipeline() {
  AAManager AA;

  // The order in which these are registered determines their priority when
  // being queried.

  // First we register the basic alias analysis that provides the majority of
  // per-function local AA logic. This is a stateless, on-demand local set of
  // AA techniques.
  AA.registerFunctionAnalysis<BasicAA>();

  // Next we query fast, specialized alias analyses that wrap IR-embedded
  // information about aliasing.
  AA.registerFunctionAnalysis<ScopedNoAliasAA>();
  AA.registerFunctionAnalysis<TypeBasedAA>();

  // Add support for querying global aliasing information when available.
  // Because the `AAManager` is a function analysis and `GlobalsAA` is a module
  // analysis, all that the `AAManager` can do is query for any *cached*
  // results from `GlobalsAA` through a readonly proxy.
  AA.registerModuleAnalysis<GlobalsAA>();

  return AA;
}

static Optional<int> parseRepeatPassName(StringRef Name) {
  if (!Name.consume_front("repeat<") || !Name.consume_back(">"))
    return None;
  int Count;
  if (Name.getAsInteger(0, Count) || Count <= 0)
    return None;
  return Count;
}

static Optional<int> parseDevirtPassName(StringRef Name) {
  if (!Name.consume_front("devirt<") || !Name.consume_back(">"))
    return None;
  int Count;
  if (Name.getAsInteger(0, Count) || Count < 0)
    return None;
  return Count;
}

static bool checkParametrizedPassName(StringRef Name, StringRef PassName) {
  if (!Name.consume_front(PassName))
    return false;
  // normal pass name w/o parameters == default parameters
  if (Name.empty())
    return true;
  return Name.startswith("<") && Name.endswith(">");
}

namespace {

/// This performs customized parsing of pass name with parameters.
///
/// We do not need parametrization of passes in textual pipeline very often,
/// yet on a rare occasion ability to specify parameters right there can be
/// useful.
///
/// \p Name - parameterized specification of a pass from a textual pipeline
/// is a string in a form of :
///      PassName '<' parameter-list '>'
///
/// Parameter list is being parsed by the parser callable argument, \p Parser,
/// It takes a string-ref of parameters and returns either StringError or a
/// parameter list in a form of a custom parameters type, all wrapped into
/// Expected<> template class.
///
template <typename ParametersParseCallableT>
auto parsePassParameters(ParametersParseCallableT &&Parser, StringRef Name,
                         StringRef PassName) -> decltype(Parser(StringRef{})) {
  using ParametersT = typename decltype(Parser(StringRef{}))::value_type;

  StringRef Params = Name;
  if (!Params.consume_front(PassName)) {
    assert(false &&
           "unable to strip pass name from parametrized pass specification");
  }
  if (Params.empty())
    return ParametersT{};
  if (!Params.consume_front("<") || !Params.consume_back(">")) {
    assert(false && "invalid format for parametrized pass name");
  }

  Expected<ParametersT> Result = Parser(Params);
  assert((Result || Result.template errorIsA<StringError>()) &&
         "Pass parameter parser can only return StringErrors.");
  return Result;
}

/// Parser of parameters for LoopUnroll pass.
Expected<LoopUnrollOptions> parseLoopUnrollOptions(StringRef Params) {
  LoopUnrollOptions UnrollOpts;
  while (!Params.empty()) {
    StringRef ParamName;
    std::tie(ParamName, Params) = Params.split(';');
    int OptLevel = StringSwitch<int>(ParamName)
                       .Case("O0", 0)
                       .Case("O1", 1)
                       .Case("O2", 2)
                       .Case("O3", 3)
                       .Default(-1);
    if (OptLevel >= 0) {
      UnrollOpts.setOptLevel(OptLevel);
      continue;
    }
    if (ParamName.consume_front("full-unroll-max=")) {
      int Count;
      if (ParamName.getAsInteger(0, Count))
        return make_error<StringError>(
            formatv("invalid LoopUnrollPass parameter '{0}' ", ParamName).str(),
            inconvertibleErrorCode());
      UnrollOpts.setFullUnrollMaxCount(Count);
      continue;
    }

    bool Enable = !ParamName.consume_front("no-");
    if (ParamName == "partial") {
      UnrollOpts.setPartial(Enable);
    } else if (ParamName == "peeling") {
      UnrollOpts.setPeeling(Enable);
    } else if (ParamName == "profile-peeling") {
      UnrollOpts.setProfileBasedPeeling(Enable);
    } else if (ParamName == "runtime") {
      UnrollOpts.setRuntime(Enable);
    } else if (ParamName == "upperbound") {
      UnrollOpts.setUpperBound(Enable);
    } else {
      return make_error<StringError>(
          formatv("invalid LoopUnrollPass parameter '{0}' ", ParamName).str(),
          inconvertibleErrorCode());
    }
  }
  return UnrollOpts;
}

Expected<MemorySanitizerOptions> parseMSanPassOptions(StringRef Params) {
  MemorySanitizerOptions Result;
  while (!Params.empty()) {
    StringRef ParamName;
    std::tie(ParamName, Params) = Params.split(';');

    if (ParamName == "recover") {
      Result.Recover = true;
    } else if (ParamName == "kernel") {
      Result.Kernel = true;
    } else if (ParamName.consume_front("track-origins=")) {
      if (ParamName.getAsInteger(0, Result.TrackOrigins))
        return make_error<StringError>(
            formatv("invalid argument to MemorySanitizer pass track-origins "
                    "parameter: '{0}' ",
                    ParamName)
                .str(),
            inconvertibleErrorCode());
    } else {
      return make_error<StringError>(
          formatv("invalid MemorySanitizer pass parameter '{0}' ", ParamName)
              .str(),
          inconvertibleErrorCode());
    }
  }
  return Result;
}

/// Parser of parameters for SimplifyCFG pass.
Expected<SimplifyCFGOptions> parseSimplifyCFGOptions(StringRef Params) {
  SimplifyCFGOptions Result;
  while (!Params.empty()) {
    StringRef ParamName;
    std::tie(ParamName, Params) = Params.split(';');

    bool Enable = !ParamName.consume_front("no-");
    if (ParamName == "forward-switch-cond") {
      Result.forwardSwitchCondToPhi(Enable);
    } else if (ParamName == "switch-to-lookup") {
      Result.convertSwitchToLookupTable(Enable);
    } else if (ParamName == "keep-loops") {
      Result.needCanonicalLoops(Enable);
    } else if (ParamName == "hoist-common-insts") {
      Result.hoistCommonInsts(Enable);
    } else if (ParamName == "sink-common-insts") {
      Result.sinkCommonInsts(Enable);
    } else if (Enable && ParamName.consume_front("bonus-inst-threshold=")) {
      APInt BonusInstThreshold;
      if (ParamName.getAsInteger(0, BonusInstThreshold))
        return make_error<StringError>(
            formatv("invalid argument to SimplifyCFG pass bonus-threshold "
                    "parameter: '{0}' ",
                    ParamName).str(),
            inconvertibleErrorCode());
      Result.bonusInstThreshold(BonusInstThreshold.getSExtValue());
    } else {
      return make_error<StringError>(
          formatv("invalid SimplifyCFG pass parameter '{0}' ", ParamName).str(),
          inconvertibleErrorCode());
    }
  }
  return Result;
}

/// Parser of parameters for LoopVectorize pass.
Expected<LoopVectorizeOptions> parseLoopVectorizeOptions(StringRef Params) {
  LoopVectorizeOptions Opts;
  while (!Params.empty()) {
    StringRef ParamName;
    std::tie(ParamName, Params) = Params.split(';');

    bool Enable = !ParamName.consume_front("no-");
    if (ParamName == "interleave-forced-only") {
      Opts.setInterleaveOnlyWhenForced(Enable);
    } else if (ParamName == "vectorize-forced-only") {
      Opts.setVectorizeOnlyWhenForced(Enable);
    } else {
      return make_error<StringError>(
          formatv("invalid LoopVectorize parameter '{0}' ", ParamName).str(),
          inconvertibleErrorCode());
    }
  }
  return Opts;
}

Expected<bool> parseLoopUnswitchOptions(StringRef Params) {
  bool Result = false;
  while (!Params.empty()) {
    StringRef ParamName;
    std::tie(ParamName, Params) = Params.split(';');

    bool Enable = !ParamName.consume_front("no-");
    if (ParamName == "nontrivial") {
      Result = Enable;
    } else {
      return make_error<StringError>(
          formatv("invalid LoopUnswitch pass parameter '{0}' ", ParamName)
              .str(),
          inconvertibleErrorCode());
    }
  }
  return Result;
}

Expected<bool> parseMergedLoadStoreMotionOptions(StringRef Params) {
  bool Result = false;
  while (!Params.empty()) {
    StringRef ParamName;
    std::tie(ParamName, Params) = Params.split(';');

    bool Enable = !ParamName.consume_front("no-");
    if (ParamName == "split-footer-bb") {
      Result = Enable;
    } else {
      return make_error<StringError>(
          formatv("invalid MergedLoadStoreMotion pass parameter '{0}' ",
                  ParamName)
              .str(),
          inconvertibleErrorCode());
    }
  }
  return Result;
}

Expected<GVNOptions> parseGVNOptions(StringRef Params) {
  GVNOptions Result;
  while (!Params.empty()) {
    StringRef ParamName;
    std::tie(ParamName, Params) = Params.split(';');

    bool Enable = !ParamName.consume_front("no-");
    if (ParamName == "pre") {
      Result.setPRE(Enable);
    } else if (ParamName == "load-pre") {
      Result.setLoadPRE(Enable);
    } else if (ParamName == "split-backedge-load-pre") {
      Result.setLoadPRESplitBackedge(Enable);
    } else if (ParamName == "memdep") {
      Result.setMemDep(Enable);
    } else {
      return make_error<StringError>(
          formatv("invalid GVN pass parameter '{0}' ", ParamName).str(),
          inconvertibleErrorCode());
    }
  }
  return Result;
}

Expected<StackLifetime::LivenessType>
parseStackLifetimeOptions(StringRef Params) {
  StackLifetime::LivenessType Result = StackLifetime::LivenessType::May;
  while (!Params.empty()) {
    StringRef ParamName;
    std::tie(ParamName, Params) = Params.split(';');

    if (ParamName == "may") {
      Result = StackLifetime::LivenessType::May;
    } else if (ParamName == "must") {
      Result = StackLifetime::LivenessType::Must;
    } else {
      return make_error<StringError>(
          formatv("invalid StackLifetime parameter '{0}' ", ParamName).str(),
          inconvertibleErrorCode());
    }
  }
  return Result;
}

} // namespace

/// Tests whether a pass name starts with a valid prefix for a default pipeline
/// alias.
static bool startsWithDefaultPipelineAliasPrefix(StringRef Name) {
  return Name.startswith("default") || Name.startswith("thinlto") ||
         Name.startswith("lto");
}

/// Tests whether registered callbacks will accept a given pass name.
///
/// When parsing a pipeline text, the type of the outermost pipeline may be
/// omitted, in which case the type is automatically determined from the first
/// pass name in the text. This may be a name that is handled through one of the
/// callbacks. We check this through the oridinary parsing callbacks by setting
/// up a dummy PassManager in order to not force the client to also handle this
/// type of query.
template <typename PassManagerT, typename CallbacksT>
static bool callbacksAcceptPassName(StringRef Name, CallbacksT &Callbacks) {
  if (!Callbacks.empty()) {
    PassManagerT DummyPM;
    for (auto &CB : Callbacks)
      if (CB(Name, DummyPM, {}))
        return true;
  }
  return false;
}

template <typename CallbacksT>
static bool isModulePassName(StringRef Name, CallbacksT &Callbacks) {
  // Manually handle aliases for pre-configured pipeline fragments.
  if (startsWithDefaultPipelineAliasPrefix(Name))
    return DefaultAliasRegex.match(Name);

  // Explicitly handle pass manager names.
  if (Name == "module")
    return true;
  if (Name == "cgscc")
    return true;
  if (Name == "function")
    return true;

  // Explicitly handle custom-parsed pass names.
  if (parseRepeatPassName(Name))
    return true;

#define MODULE_PASS(NAME, CREATE_PASS)                                         \
  if (Name == NAME)                                                            \
    return true;
#define MODULE_ANALYSIS(NAME, CREATE_PASS)                                     \
  if (Name == "require<" NAME ">" || Name == "invalidate<" NAME ">")           \
    return true;
#include "PassRegistry.def"

  return callbacksAcceptPassName<ModulePassManager>(Name, Callbacks);
}

template <typename CallbacksT>
static bool isCGSCCPassName(StringRef Name, CallbacksT &Callbacks) {
  // Explicitly handle pass manager names.
  if (Name == "cgscc")
    return true;
  if (Name == "function")
    return true;

  // Explicitly handle custom-parsed pass names.
  if (parseRepeatPassName(Name))
    return true;
  if (parseDevirtPassName(Name))
    return true;

#define CGSCC_PASS(NAME, CREATE_PASS)                                          \
  if (Name == NAME)                                                            \
    return true;
#define CGSCC_ANALYSIS(NAME, CREATE_PASS)                                      \
  if (Name == "require<" NAME ">" || Name == "invalidate<" NAME ">")           \
    return true;
#include "PassRegistry.def"

  return callbacksAcceptPassName<CGSCCPassManager>(Name, Callbacks);
}

template <typename CallbacksT>
static bool isFunctionPassName(StringRef Name, CallbacksT &Callbacks) {
  // Explicitly handle pass manager names.
  if (Name == "function")
    return true;
  if (Name == "loop" || Name == "loop-mssa")
    return true;

  // Explicitly handle custom-parsed pass names.
  if (parseRepeatPassName(Name))
    return true;

#define FUNCTION_PASS(NAME, CREATE_PASS)                                       \
  if (Name == NAME)                                                            \
    return true;
#define FUNCTION_PASS_WITH_PARAMS(NAME, CREATE_PASS, PARSER)                   \
  if (checkParametrizedPassName(Name, NAME))                                   \
    return true;
#define FUNCTION_ANALYSIS(NAME, CREATE_PASS)                                   \
  if (Name == "require<" NAME ">" || Name == "invalidate<" NAME ">")           \
    return true;
#include "PassRegistry.def"

  return callbacksAcceptPassName<FunctionPassManager>(Name, Callbacks);
}

template <typename CallbacksT>
static bool isLoopPassName(StringRef Name, CallbacksT &Callbacks) {
  // Explicitly handle pass manager names.
  if (Name == "loop" || Name == "loop-mssa")
    return true;

  // Explicitly handle custom-parsed pass names.
  if (parseRepeatPassName(Name))
    return true;

#define LOOP_PASS(NAME, CREATE_PASS)                                           \
  if (Name == NAME)                                                            \
    return true;
#define LOOP_PASS_WITH_PARAMS(NAME, CREATE_PASS, PARSER)                       \
  if (checkParametrizedPassName(Name, NAME))                                   \
    return true;
#define LOOP_ANALYSIS(NAME, CREATE_PASS)                                       \
  if (Name == "require<" NAME ">" || Name == "invalidate<" NAME ">")           \
    return true;
#include "PassRegistry.def"

  return callbacksAcceptPassName<LoopPassManager>(Name, Callbacks);
}

Optional<std::vector<PassBuilder::PipelineElement>>
PassBuilder::parsePipelineText(StringRef Text) {
  std::vector<PipelineElement> ResultPipeline;

  SmallVector<std::vector<PipelineElement> *, 4> PipelineStack = {
      &ResultPipeline};
  for (;;) {
    std::vector<PipelineElement> &Pipeline = *PipelineStack.back();
    size_t Pos = Text.find_first_of(",()");
    Pipeline.push_back({Text.substr(0, Pos), {}});

    // If we have a single terminating name, we're done.
    if (Pos == Text.npos)
      break;

    char Sep = Text[Pos];
    Text = Text.substr(Pos + 1);
    if (Sep == ',')
      // Just a name ending in a comma, continue.
      continue;

    if (Sep == '(') {
      // Push the inner pipeline onto the stack to continue processing.
      PipelineStack.push_back(&Pipeline.back().InnerPipeline);
      continue;
    }

    assert(Sep == ')' && "Bogus separator!");
    // When handling the close parenthesis, we greedily consume them to avoid
    // empty strings in the pipeline.
    do {
      // If we try to pop the outer pipeline we have unbalanced parentheses.
      if (PipelineStack.size() == 1)
        return None;

      PipelineStack.pop_back();
    } while (Text.consume_front(")"));

    // Check if we've finished parsing.
    if (Text.empty())
      break;

    // Otherwise, the end of an inner pipeline always has to be followed by
    // a comma, and then we can continue.
    if (!Text.consume_front(","))
      return None;
  }

  if (PipelineStack.size() > 1)
    // Unbalanced paretheses.
    return None;

  assert(PipelineStack.back() == &ResultPipeline &&
         "Wrong pipeline at the bottom of the stack!");
  return {std::move(ResultPipeline)};
}

Error PassBuilder::parseModulePass(ModulePassManager &MPM,
                                   const PipelineElement &E) {
  auto &Name = E.Name;
  auto &InnerPipeline = E.InnerPipeline;

  // First handle complex passes like the pass managers which carry pipelines.
  if (!InnerPipeline.empty()) {
    if (Name == "module") {
      ModulePassManager NestedMPM(DebugLogging);
      if (auto Err = parseModulePassPipeline(NestedMPM, InnerPipeline))
        return Err;
      MPM.addPass(std::move(NestedMPM));
      return Error::success();
    }
    if (Name == "cgscc") {
      CGSCCPassManager CGPM(DebugLogging);
      if (auto Err = parseCGSCCPassPipeline(CGPM, InnerPipeline))
        return Err;
      MPM.addPass(createModuleToPostOrderCGSCCPassAdaptor(std::move(CGPM)));
      return Error::success();
    }
    if (Name == "function") {
      FunctionPassManager FPM(DebugLogging);
      if (auto Err = parseFunctionPassPipeline(FPM, InnerPipeline))
        return Err;
      MPM.addPass(createModuleToFunctionPassAdaptor(std::move(FPM)));
      return Error::success();
    }
    if (auto Count = parseRepeatPassName(Name)) {
      ModulePassManager NestedMPM(DebugLogging);
      if (auto Err = parseModulePassPipeline(NestedMPM, InnerPipeline))
        return Err;
      MPM.addPass(createRepeatedPass(*Count, std::move(NestedMPM)));
      return Error::success();
    }

    for (auto &C : ModulePipelineParsingCallbacks)
      if (C(Name, MPM, InnerPipeline))
        return Error::success();

    // Normal passes can't have pipelines.
    return make_error<StringError>(
        formatv("invalid use of '{0}' pass as module pipeline", Name).str(),
        inconvertibleErrorCode());
    ;
  }

  // Manually handle aliases for pre-configured pipeline fragments.
  if (startsWithDefaultPipelineAliasPrefix(Name)) {
    SmallVector<StringRef, 3> Matches;
    if (!DefaultAliasRegex.match(Name, &Matches))
      return make_error<StringError>(
          formatv("unknown default pipeline alias '{0}'", Name).str(),
          inconvertibleErrorCode());

    assert(Matches.size() == 3 && "Must capture two matched strings!");

    OptimizationLevel L = StringSwitch<OptimizationLevel>(Matches[2])
                              .Case("O0", OptimizationLevel::O0)
                              .Case("O1", OptimizationLevel::O1)
                              .Case("O2", OptimizationLevel::O2)
                              .Case("O3", OptimizationLevel::O3)
                              .Case("Os", OptimizationLevel::Os)
                              .Case("Oz", OptimizationLevel::Oz);
    if (L == OptimizationLevel::O0 && Matches[1] != "thinlto" &&
        Matches[1] != "lto") {
      MPM.addPass(buildO0DefaultPipeline(L, Matches[1] == "thinlto-pre-link" ||
                                                Matches[1] == "lto-pre-link"));
      return Error::success();
    }

    // This is consistent with old pass manager invoked via opt, but
    // inconsistent with clang. Clang doesn't enable loop vectorization
    // but does enable slp vectorization at Oz.
    PTO.LoopVectorization =
        L.getSpeedupLevel() > 1 && L != OptimizationLevel::Oz;
    PTO.SLPVectorization =
        L.getSpeedupLevel() > 1 && L != OptimizationLevel::Oz;

    if (Matches[1] == "default") {
      MPM.addPass(buildPerModuleDefaultPipeline(L));
    } else if (Matches[1] == "thinlto-pre-link") {
      MPM.addPass(buildThinLTOPreLinkDefaultPipeline(L));
    } else if (Matches[1] == "thinlto") {
      MPM.addPass(buildThinLTODefaultPipeline(L, nullptr));
    } else if (Matches[1] == "lto-pre-link") {
      MPM.addPass(buildLTOPreLinkDefaultPipeline(L));
    } else {
      assert(Matches[1] == "lto" && "Not one of the matched options!");
      MPM.addPass(buildLTODefaultPipeline(L, nullptr));
    }
    return Error::success();
  }

  // Finally expand the basic registered passes from the .inc file.
#define MODULE_PASS(NAME, CREATE_PASS)                                         \
  if (Name == NAME) {                                                          \
    MPM.addPass(CREATE_PASS);                                                  \
    return Error::success();                                                   \
  }
#define MODULE_ANALYSIS(NAME, CREATE_PASS)                                     \
  if (Name == "require<" NAME ">") {                                           \
    MPM.addPass(                                                               \
        RequireAnalysisPass<                                                   \
            std::remove_reference<decltype(CREATE_PASS)>::type, Module>());    \
    return Error::success();                                                   \
  }                                                                            \
  if (Name == "invalidate<" NAME ">") {                                        \
    MPM.addPass(InvalidateAnalysisPass<                                        \
                std::remove_reference<decltype(CREATE_PASS)>::type>());        \
    return Error::success();                                                   \
  }
#define CGSCC_PASS(NAME, CREATE_PASS)                                          \
  if (Name == NAME) {                                                          \
    MPM.addPass(createModuleToPostOrderCGSCCPassAdaptor(CREATE_PASS));         \
    return Error::success();                                                   \
  }
#define FUNCTION_PASS(NAME, CREATE_PASS)                                       \
  if (Name == NAME) {                                                          \
    MPM.addPass(createModuleToFunctionPassAdaptor(CREATE_PASS));               \
    return Error::success();                                                   \
  }
#define FUNCTION_PASS_WITH_PARAMS(NAME, CREATE_PASS, PARSER)                   \
  if (checkParametrizedPassName(Name, NAME)) {                                 \
    auto Params = parsePassParameters(PARSER, Name, NAME);                     \
    if (!Params)                                                               \
      return Params.takeError();                                               \
    MPM.addPass(createModuleToFunctionPassAdaptor(CREATE_PASS(Params.get()))); \
    return Error::success();                                                   \
  }
#define LOOP_PASS(NAME, CREATE_PASS)                                           \
  if (Name == NAME) {                                                          \
    MPM.addPass(                                                               \
        createModuleToFunctionPassAdaptor(createFunctionToLoopPassAdaptor(     \
            CREATE_PASS, false, false, DebugLogging)));                        \
    return Error::success();                                                   \
  }
#define LOOP_PASS_WITH_PARAMS(NAME, CREATE_PASS, PARSER)                       \
  if (checkParametrizedPassName(Name, NAME)) {                                 \
    auto Params = parsePassParameters(PARSER, Name, NAME);                     \
    if (!Params)                                                               \
      return Params.takeError();                                               \
    MPM.addPass(                                                               \
        createModuleToFunctionPassAdaptor(createFunctionToLoopPassAdaptor(     \
            CREATE_PASS(Params.get()), false, false, DebugLogging)));          \
    return Error::success();                                                   \
  }
#include "PassRegistry.def"

  for (auto &C : ModulePipelineParsingCallbacks)
    if (C(Name, MPM, InnerPipeline))
      return Error::success();
  return make_error<StringError>(
      formatv("unknown module pass '{0}'", Name).str(),
      inconvertibleErrorCode());
}

Error PassBuilder::parseCGSCCPass(CGSCCPassManager &CGPM,
                                  const PipelineElement &E) {
  auto &Name = E.Name;
  auto &InnerPipeline = E.InnerPipeline;

  // First handle complex passes like the pass managers which carry pipelines.
  if (!InnerPipeline.empty()) {
    if (Name == "cgscc") {
      CGSCCPassManager NestedCGPM(DebugLogging);
      if (auto Err = parseCGSCCPassPipeline(NestedCGPM, InnerPipeline))
        return Err;
      // Add the nested pass manager with the appropriate adaptor.
      CGPM.addPass(std::move(NestedCGPM));
      return Error::success();
    }
    if (Name == "function") {
      FunctionPassManager FPM(DebugLogging);
      if (auto Err = parseFunctionPassPipeline(FPM, InnerPipeline))
        return Err;
      // Add the nested pass manager with the appropriate adaptor.
      CGPM.addPass(createCGSCCToFunctionPassAdaptor(std::move(FPM)));
      return Error::success();
    }
    if (auto Count = parseRepeatPassName(Name)) {
      CGSCCPassManager NestedCGPM(DebugLogging);
      if (auto Err = parseCGSCCPassPipeline(NestedCGPM, InnerPipeline))
        return Err;
      CGPM.addPass(createRepeatedPass(*Count, std::move(NestedCGPM)));
      return Error::success();
    }
    if (auto MaxRepetitions = parseDevirtPassName(Name)) {
      CGSCCPassManager NestedCGPM(DebugLogging);
      if (auto Err = parseCGSCCPassPipeline(NestedCGPM, InnerPipeline))
        return Err;
      CGPM.addPass(
          createDevirtSCCRepeatedPass(std::move(NestedCGPM), *MaxRepetitions));
      return Error::success();
    }

    for (auto &C : CGSCCPipelineParsingCallbacks)
      if (C(Name, CGPM, InnerPipeline))
        return Error::success();

    // Normal passes can't have pipelines.
    return make_error<StringError>(
        formatv("invalid use of '{0}' pass as cgscc pipeline", Name).str(),
        inconvertibleErrorCode());
  }

// Now expand the basic registered passes from the .inc file.
#define CGSCC_PASS(NAME, CREATE_PASS)                                          \
  if (Name == NAME) {                                                          \
    CGPM.addPass(CREATE_PASS);                                                 \
    return Error::success();                                                   \
  }
#define CGSCC_ANALYSIS(NAME, CREATE_PASS)                                      \
  if (Name == "require<" NAME ">") {                                           \
    CGPM.addPass(RequireAnalysisPass<                                          \
                 std::remove_reference<decltype(CREATE_PASS)>::type,           \
                 LazyCallGraph::SCC, CGSCCAnalysisManager, LazyCallGraph &,    \
                 CGSCCUpdateResult &>());                                      \
    return Error::success();                                                   \
  }                                                                            \
  if (Name == "invalidate<" NAME ">") {                                        \
    CGPM.addPass(InvalidateAnalysisPass<                                       \
                 std::remove_reference<decltype(CREATE_PASS)>::type>());       \
    return Error::success();                                                   \
  }
#define FUNCTION_PASS(NAME, CREATE_PASS)                                       \
  if (Name == NAME) {                                                          \
    CGPM.addPass(createCGSCCToFunctionPassAdaptor(CREATE_PASS));               \
    return Error::success();                                                   \
  }
#define FUNCTION_PASS_WITH_PARAMS(NAME, CREATE_PASS, PARSER)                   \
  if (checkParametrizedPassName(Name, NAME)) {                                 \
    auto Params = parsePassParameters(PARSER, Name, NAME);                     \
    if (!Params)                                                               \
      return Params.takeError();                                               \
    CGPM.addPass(createCGSCCToFunctionPassAdaptor(CREATE_PASS(Params.get()))); \
    return Error::success();                                                   \
  }
#define LOOP_PASS(NAME, CREATE_PASS)                                           \
  if (Name == NAME) {                                                          \
    CGPM.addPass(                                                              \
        createCGSCCToFunctionPassAdaptor(createFunctionToLoopPassAdaptor(      \
            CREATE_PASS, false, false, DebugLogging)));                        \
    return Error::success();                                                   \
  }
#define LOOP_PASS_WITH_PARAMS(NAME, CREATE_PASS, PARSER)                       \
  if (checkParametrizedPassName(Name, NAME)) {                                 \
    auto Params = parsePassParameters(PARSER, Name, NAME);                     \
    if (!Params)                                                               \
      return Params.takeError();                                               \
    CGPM.addPass(                                                              \
        createCGSCCToFunctionPassAdaptor(createFunctionToLoopPassAdaptor(      \
            CREATE_PASS(Params.get()), false, false, DebugLogging)));          \
    return Error::success();                                                   \
  }
#include "PassRegistry.def"

  for (auto &C : CGSCCPipelineParsingCallbacks)
    if (C(Name, CGPM, InnerPipeline))
      return Error::success();
  return make_error<StringError>(
      formatv("unknown cgscc pass '{0}'", Name).str(),
      inconvertibleErrorCode());
}

Error PassBuilder::parseFunctionPass(FunctionPassManager &FPM,
                                     const PipelineElement &E) {
  auto &Name = E.Name;
  auto &InnerPipeline = E.InnerPipeline;

  // First handle complex passes like the pass managers which carry pipelines.
  if (!InnerPipeline.empty()) {
    if (Name == "function") {
      FunctionPassManager NestedFPM(DebugLogging);
      if (auto Err = parseFunctionPassPipeline(NestedFPM, InnerPipeline))
        return Err;
      // Add the nested pass manager with the appropriate adaptor.
      FPM.addPass(std::move(NestedFPM));
      return Error::success();
    }
    if (Name == "loop" || Name == "loop-mssa") {
      LoopPassManager LPM(DebugLogging);
      if (auto Err = parseLoopPassPipeline(LPM, InnerPipeline))
        return Err;
      // Add the nested pass manager with the appropriate adaptor.
      bool UseMemorySSA = (Name == "loop-mssa");
      bool UseBFI =
          std::any_of(InnerPipeline.begin(), InnerPipeline.end(),
                      [](auto Pipeline) { return Pipeline.Name == "licm"; });
      FPM.addPass(createFunctionToLoopPassAdaptor(std::move(LPM), UseMemorySSA,
                                                  UseBFI, DebugLogging));
      return Error::success();
    }
    if (auto Count = parseRepeatPassName(Name)) {
      FunctionPassManager NestedFPM(DebugLogging);
      if (auto Err = parseFunctionPassPipeline(NestedFPM, InnerPipeline))
        return Err;
      FPM.addPass(createRepeatedPass(*Count, std::move(NestedFPM)));
      return Error::success();
    }

    for (auto &C : FunctionPipelineParsingCallbacks)
      if (C(Name, FPM, InnerPipeline))
        return Error::success();

    // Normal passes can't have pipelines.
    return make_error<StringError>(
        formatv("invalid use of '{0}' pass as function pipeline", Name).str(),
        inconvertibleErrorCode());
  }

// Now expand the basic registered passes from the .inc file.
#define FUNCTION_PASS(NAME, CREATE_PASS)                                       \
  if (Name == NAME) {                                                          \
    FPM.addPass(CREATE_PASS);                                                  \
    return Error::success();                                                   \
  }
#define FUNCTION_PASS_WITH_PARAMS(NAME, CREATE_PASS, PARSER)                   \
  if (checkParametrizedPassName(Name, NAME)) {                                 \
    auto Params = parsePassParameters(PARSER, Name, NAME);                     \
    if (!Params)                                                               \
      return Params.takeError();                                               \
    FPM.addPass(CREATE_PASS(Params.get()));                                    \
    return Error::success();                                                   \
  }
#define FUNCTION_ANALYSIS(NAME, CREATE_PASS)                                   \
  if (Name == "require<" NAME ">") {                                           \
    FPM.addPass(                                                               \
        RequireAnalysisPass<                                                   \
            std::remove_reference<decltype(CREATE_PASS)>::type, Function>());  \
    return Error::success();                                                   \
  }                                                                            \
  if (Name == "invalidate<" NAME ">") {                                        \
    FPM.addPass(InvalidateAnalysisPass<                                        \
                std::remove_reference<decltype(CREATE_PASS)>::type>());        \
    return Error::success();                                                   \
  }
// FIXME: UseMemorySSA is set to false. Maybe we could do things like:
//        bool UseMemorySSA = !("canon-freeze" || "loop-predication" ||
//                              "guard-widening");
//        The risk is that it may become obsolete if we're not careful.
#define LOOP_PASS(NAME, CREATE_PASS)                                           \
  if (Name == NAME) {                                                          \
    FPM.addPass(createFunctionToLoopPassAdaptor(CREATE_PASS, false, false,     \
                                                DebugLogging));                \
    return Error::success();                                                   \
  }
#define LOOP_PASS_WITH_PARAMS(NAME, CREATE_PASS, PARSER)                       \
  if (checkParametrizedPassName(Name, NAME)) {                                 \
    auto Params = parsePassParameters(PARSER, Name, NAME);                     \
    if (!Params)                                                               \
      return Params.takeError();                                               \
    FPM.addPass(createFunctionToLoopPassAdaptor(CREATE_PASS(Params.get()),     \
                                                false, false, DebugLogging));  \
    return Error::success();                                                   \
  }
#include "PassRegistry.def"

  for (auto &C : FunctionPipelineParsingCallbacks)
    if (C(Name, FPM, InnerPipeline))
      return Error::success();
  return make_error<StringError>(
      formatv("unknown function pass '{0}'", Name).str(),
      inconvertibleErrorCode());
}

Error PassBuilder::parseLoopPass(LoopPassManager &LPM,
                                 const PipelineElement &E) {
  StringRef Name = E.Name;
  auto &InnerPipeline = E.InnerPipeline;

  // First handle complex passes like the pass managers which carry pipelines.
  if (!InnerPipeline.empty()) {
    if (Name == "loop") {
      LoopPassManager NestedLPM(DebugLogging);
      if (auto Err = parseLoopPassPipeline(NestedLPM, InnerPipeline))
        return Err;
      // Add the nested pass manager with the appropriate adaptor.
      LPM.addPass(std::move(NestedLPM));
      return Error::success();
    }
    if (auto Count = parseRepeatPassName(Name)) {
      LoopPassManager NestedLPM(DebugLogging);
      if (auto Err = parseLoopPassPipeline(NestedLPM, InnerPipeline))
        return Err;
      LPM.addPass(createRepeatedPass(*Count, std::move(NestedLPM)));
      return Error::success();
    }

    for (auto &C : LoopPipelineParsingCallbacks)
      if (C(Name, LPM, InnerPipeline))
        return Error::success();

    // Normal passes can't have pipelines.
    return make_error<StringError>(
        formatv("invalid use of '{0}' pass as loop pipeline", Name).str(),
        inconvertibleErrorCode());
  }

// Now expand the basic registered passes from the .inc file.
#define LOOP_PASS(NAME, CREATE_PASS)                                           \
  if (Name == NAME) {                                                          \
    LPM.addPass(CREATE_PASS);                                                  \
    return Error::success();                                                   \
  }
#define LOOP_PASS_WITH_PARAMS(NAME, CREATE_PASS, PARSER)                       \
  if (checkParametrizedPassName(Name, NAME)) {                                 \
    auto Params = parsePassParameters(PARSER, Name, NAME);                     \
    if (!Params)                                                               \
      return Params.takeError();                                               \
    LPM.addPass(CREATE_PASS(Params.get()));                                    \
    return Error::success();                                                   \
  }
#define LOOP_ANALYSIS(NAME, CREATE_PASS)                                       \
  if (Name == "require<" NAME ">") {                                           \
    LPM.addPass(RequireAnalysisPass<                                           \
                std::remove_reference<decltype(CREATE_PASS)>::type, Loop,      \
                LoopAnalysisManager, LoopStandardAnalysisResults &,            \
                LPMUpdater &>());                                              \
    return Error::success();                                                   \
  }                                                                            \
  if (Name == "invalidate<" NAME ">") {                                        \
    LPM.addPass(InvalidateAnalysisPass<                                        \
                std::remove_reference<decltype(CREATE_PASS)>::type>());        \
    return Error::success();                                                   \
  }
#include "PassRegistry.def"

  for (auto &C : LoopPipelineParsingCallbacks)
    if (C(Name, LPM, InnerPipeline))
      return Error::success();
  return make_error<StringError>(formatv("unknown loop pass '{0}'", Name).str(),
                                 inconvertibleErrorCode());
}

bool PassBuilder::parseAAPassName(AAManager &AA, StringRef Name) {
#define MODULE_ALIAS_ANALYSIS(NAME, CREATE_PASS)                               \
  if (Name == NAME) {                                                          \
    AA.registerModuleAnalysis<                                                 \
        std::remove_reference<decltype(CREATE_PASS)>::type>();                 \
    return true;                                                               \
  }
#define FUNCTION_ALIAS_ANALYSIS(NAME, CREATE_PASS)                             \
  if (Name == NAME) {                                                          \
    AA.registerFunctionAnalysis<                                               \
        std::remove_reference<decltype(CREATE_PASS)>::type>();                 \
    return true;                                                               \
  }
#include "PassRegistry.def"

  for (auto &C : AAParsingCallbacks)
    if (C(Name, AA))
      return true;
  return false;
}

Error PassBuilder::parseLoopPassPipeline(LoopPassManager &LPM,
                                         ArrayRef<PipelineElement> Pipeline) {
  for (const auto &Element : Pipeline) {
    if (auto Err = parseLoopPass(LPM, Element))
      return Err;
  }
  return Error::success();
}

Error PassBuilder::parseFunctionPassPipeline(
    FunctionPassManager &FPM, ArrayRef<PipelineElement> Pipeline) {
  for (const auto &Element : Pipeline) {
    if (auto Err = parseFunctionPass(FPM, Element))
      return Err;
  }
  return Error::success();
}

Error PassBuilder::parseCGSCCPassPipeline(CGSCCPassManager &CGPM,
                                          ArrayRef<PipelineElement> Pipeline) {
  for (const auto &Element : Pipeline) {
    if (auto Err = parseCGSCCPass(CGPM, Element))
      return Err;
  }
  return Error::success();
}

void PassBuilder::crossRegisterProxies(LoopAnalysisManager &LAM,
                                       FunctionAnalysisManager &FAM,
                                       CGSCCAnalysisManager &CGAM,
                                       ModuleAnalysisManager &MAM) {
  MAM.registerPass([&] { return FunctionAnalysisManagerModuleProxy(FAM); });
  MAM.registerPass([&] { return CGSCCAnalysisManagerModuleProxy(CGAM); });
  CGAM.registerPass([&] { return ModuleAnalysisManagerCGSCCProxy(MAM); });
  FAM.registerPass([&] { return CGSCCAnalysisManagerFunctionProxy(CGAM); });
  FAM.registerPass([&] { return ModuleAnalysisManagerFunctionProxy(MAM); });
  FAM.registerPass([&] { return LoopAnalysisManagerFunctionProxy(LAM); });
  LAM.registerPass([&] { return FunctionAnalysisManagerLoopProxy(FAM); });
}

Error PassBuilder::parseModulePassPipeline(ModulePassManager &MPM,
                                           ArrayRef<PipelineElement> Pipeline) {
  for (const auto &Element : Pipeline) {
    if (auto Err = parseModulePass(MPM, Element))
      return Err;
  }
  return Error::success();
}

// Primary pass pipeline description parsing routine for a \c ModulePassManager
// FIXME: Should this routine accept a TargetMachine or require the caller to
// pre-populate the analysis managers with target-specific stuff?
Error PassBuilder::parsePassPipeline(ModulePassManager &MPM,
                                     StringRef PipelineText) {
  auto Pipeline = parsePipelineText(PipelineText);
  if (!Pipeline || Pipeline->empty())
    return make_error<StringError>(
        formatv("invalid pipeline '{0}'", PipelineText).str(),
        inconvertibleErrorCode());

  // If the first name isn't at the module layer, wrap the pipeline up
  // automatically.
  StringRef FirstName = Pipeline->front().Name;

  if (!isModulePassName(FirstName, ModulePipelineParsingCallbacks)) {
    if (isCGSCCPassName(FirstName, CGSCCPipelineParsingCallbacks)) {
      Pipeline = {{"cgscc", std::move(*Pipeline)}};
    } else if (isFunctionPassName(FirstName,
                                  FunctionPipelineParsingCallbacks)) {
      Pipeline = {{"function", std::move(*Pipeline)}};
    } else if (isLoopPassName(FirstName, LoopPipelineParsingCallbacks)) {
      Pipeline = {{"function", {{"loop", std::move(*Pipeline)}}}};
    } else {
      for (auto &C : TopLevelPipelineParsingCallbacks)
        if (C(MPM, *Pipeline, DebugLogging))
          return Error::success();

      // Unknown pass or pipeline name!
      auto &InnerPipeline = Pipeline->front().InnerPipeline;
      return make_error<StringError>(
          formatv("unknown {0} name '{1}'",
                  (InnerPipeline.empty() ? "pass" : "pipeline"), FirstName)
              .str(),
          inconvertibleErrorCode());
    }
  }

  if (auto Err = parseModulePassPipeline(MPM, *Pipeline))
    return Err;
  return Error::success();
}

// Primary pass pipeline description parsing routine for a \c CGSCCPassManager
Error PassBuilder::parsePassPipeline(CGSCCPassManager &CGPM,
                                     StringRef PipelineText) {
  auto Pipeline = parsePipelineText(PipelineText);
  if (!Pipeline || Pipeline->empty())
    return make_error<StringError>(
        formatv("invalid pipeline '{0}'", PipelineText).str(),
        inconvertibleErrorCode());

  StringRef FirstName = Pipeline->front().Name;
  if (!isCGSCCPassName(FirstName, CGSCCPipelineParsingCallbacks))
    return make_error<StringError>(
        formatv("unknown cgscc pass '{0}' in pipeline '{1}'", FirstName,
                PipelineText)
            .str(),
        inconvertibleErrorCode());

  if (auto Err = parseCGSCCPassPipeline(CGPM, *Pipeline))
    return Err;
  return Error::success();
}

// Primary pass pipeline description parsing routine for a \c
// FunctionPassManager
Error PassBuilder::parsePassPipeline(FunctionPassManager &FPM,
                                     StringRef PipelineText) {
  auto Pipeline = parsePipelineText(PipelineText);
  if (!Pipeline || Pipeline->empty())
    return make_error<StringError>(
        formatv("invalid pipeline '{0}'", PipelineText).str(),
        inconvertibleErrorCode());

  StringRef FirstName = Pipeline->front().Name;
  if (!isFunctionPassName(FirstName, FunctionPipelineParsingCallbacks))
    return make_error<StringError>(
        formatv("unknown function pass '{0}' in pipeline '{1}'", FirstName,
                PipelineText)
            .str(),
        inconvertibleErrorCode());

  if (auto Err = parseFunctionPassPipeline(FPM, *Pipeline))
    return Err;
  return Error::success();
}

// Primary pass pipeline description parsing routine for a \c LoopPassManager
Error PassBuilder::parsePassPipeline(LoopPassManager &CGPM,
                                     StringRef PipelineText) {
  auto Pipeline = parsePipelineText(PipelineText);
  if (!Pipeline || Pipeline->empty())
    return make_error<StringError>(
        formatv("invalid pipeline '{0}'", PipelineText).str(),
        inconvertibleErrorCode());

  if (auto Err = parseLoopPassPipeline(CGPM, *Pipeline))
    return Err;

  return Error::success();
}

Error PassBuilder::parseAAPipeline(AAManager &AA, StringRef PipelineText) {
  // If the pipeline just consists of the word 'default' just replace the AA
  // manager with our default one.
  if (PipelineText == "default") {
    AA = buildDefaultAAPipeline();
    return Error::success();
  }

  while (!PipelineText.empty()) {
    StringRef Name;
    std::tie(Name, PipelineText) = PipelineText.split(',');
    if (!parseAAPassName(AA, Name))
      return make_error<StringError>(
          formatv("unknown alias analysis name '{0}'", Name).str(),
          inconvertibleErrorCode());
  }

  return Error::success();
}

bool PassBuilder::isAAPassName(StringRef PassName) {
#define MODULE_ALIAS_ANALYSIS(NAME, CREATE_PASS)                               \
  if (PassName == NAME)                                                        \
    return true;
#define FUNCTION_ALIAS_ANALYSIS(NAME, CREATE_PASS)                             \
  if (PassName == NAME)                                                        \
    return true;
#include "PassRegistry.def"
  return false;
}

bool PassBuilder::isAnalysisPassName(StringRef PassName) {
#define MODULE_ANALYSIS(NAME, CREATE_PASS)                                     \
  if (PassName == NAME)                                                        \
    return true;
#define FUNCTION_ANALYSIS(NAME, CREATE_PASS)                                   \
  if (PassName == NAME)                                                        \
    return true;
#define LOOP_ANALYSIS(NAME, CREATE_PASS)                                       \
  if (PassName == NAME)                                                        \
    return true;
#define CGSCC_ANALYSIS(NAME, CREATE_PASS)                                      \
  if (PassName == NAME)                                                        \
    return true;
#define MODULE_ALIAS_ANALYSIS(NAME, CREATE_PASS)                               \
  if (PassName == NAME)                                                        \
    return true;
#define FUNCTION_ALIAS_ANALYSIS(NAME, CREATE_PASS)                             \
  if (PassName == NAME)                                                        \
    return true;
#include "PassRegistry.def"
  return false;
}

void PassBuilder::registerParseTopLevelPipelineCallback(
    const std::function<bool(ModulePassManager &, ArrayRef<PipelineElement>,
                             bool DebugLogging)> &C) {
  TopLevelPipelineParsingCallbacks.push_back(C);
}<|MERGE_RESOLUTION|>--- conflicted
+++ resolved
@@ -1315,8 +1315,6 @@
   if (EnableHotColdSplit && !LTOPreLink)
     MPM.addPass(HotColdSplittingPass());
 
-<<<<<<< HEAD
-=======
   // Search the code for similar regions of code. If enough similar regions can
   // be found where extracting the regions into their own function will decrease
   // the size of the program, we extract the regions, a deduplicate the
@@ -1324,7 +1322,6 @@
   if (EnableIROutliner)
     MPM.addPass(IROutlinerPass());
 
->>>>>>> e1e3308f
   // Merge functions if requested.
   if (PTO.MergeFunctions)
     MPM.addPass(MergeFunctionsPass());
