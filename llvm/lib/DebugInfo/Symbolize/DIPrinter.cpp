--- conflicted
+++ resolved
@@ -82,8 +82,6 @@
         FirstLine(std::max(static_cast<int64_t>(1), Line - Lines / 2)),
         LastLine(FirstLine + Lines - 1),
         PrunedSource(pruneSource(load(FileName, EmbeddedSource))) {}
-<<<<<<< HEAD
-=======
 
   void format(raw_ostream &OS) {
     if (!PrunedSource)
@@ -107,7 +105,6 @@
       Pos = PosEnd + 1;
     }
   }
->>>>>>> 21f3f750
 };
 
 void PlainPrinterBase::printHeader(uint64_t Address) {
@@ -121,31 +118,7 @@
 
 // Prints source code around in the FileName the Line.
 void PlainPrinterBase::printContext(SourceCode SourceCode) {
-<<<<<<< HEAD
-  if (!SourceCode.PrunedSource)
-    return;
-
-  StringRef Source = *SourceCode.PrunedSource;
-  std::string SourceCopy;
-  if (*Source.end() != '\0') {
-    SourceCopy = Source.str();
-    Source = SourceCopy;
-  }
-
-  size_t MaxLineNumberWidth = std::ceil(std::log10(SourceCode.LastLine));
-  for (line_iterator I = line_iterator(MemoryBufferRef(Source, ""), false);
-       !I.is_at_eof(); ++I) {
-    int64_t L = SourceCode.FirstLine + I.line_number() - 1;
-    OS << format_decimal(L, MaxLineNumberWidth);
-    if (L == SourceCode.Line)
-      OS << " >: ";
-    else
-      OS << "  : ";
-    OS << *I << '\n';
-  }
-=======
   SourceCode.format(OS);
->>>>>>> 21f3f750
 }
 
 void PlainPrinterBase::printFunctionName(StringRef FunctionName, bool Inlined) {
@@ -161,12 +134,8 @@
 void LLVMPrinter::printSimpleLocation(StringRef Filename,
                                       const DILineInfo &Info) {
   OS << Filename << ':' << Info.Line << ':' << Info.Column << '\n';
-<<<<<<< HEAD
-  printContext(SourceCode(Filename, Info.Line, Config.SourceContextLines));
-=======
   printContext(
       SourceCode(Filename, Info.Line, Config.SourceContextLines, Info.Source));
->>>>>>> 21f3f750
 }
 
 void GNUPrinter::printSimpleLocation(StringRef Filename,
@@ -175,12 +144,8 @@
   if (Info.Discriminator)
     OS << " (discriminator " << Info.Discriminator << ')';
   OS << '\n';
-<<<<<<< HEAD
-  printContext(SourceCode(Filename, Info.Line, Config.SourceContextLines));
-=======
   printContext(
       SourceCode(Filename, Info.Line, Config.SourceContextLines, Info.Source));
->>>>>>> 21f3f750
 }
 
 void PlainPrinterBase::printVerbose(StringRef Filename,
@@ -331,11 +296,7 @@
   json::Array Array;
   for (uint32_t I = 0, N = Info.getNumberOfFrames(); I < N; ++I) {
     const DILineInfo &LineInfo = Info.getFrame(I);
-<<<<<<< HEAD
-    Array.push_back(json::Object(
-=======
     json::Object Object(
->>>>>>> 21f3f750
         {{"FunctionName", LineInfo.FunctionName != DILineInfo::BadString
                               ? LineInfo.FunctionName
                               : ""},
@@ -349,9 +310,6 @@
           LineInfo.FileName != DILineInfo::BadString ? LineInfo.FileName : ""},
          {"Line", LineInfo.Line},
          {"Column", LineInfo.Column},
-<<<<<<< HEAD
-         {"Discriminator", LineInfo.Discriminator}}));
-=======
          {"Discriminator", LineInfo.Discriminator}});
     SourceCode SourceCode(LineInfo.FileName, LineInfo.Line,
                           Config.SourceContextLines, LineInfo.Source);
@@ -361,7 +319,6 @@
     if (!FormattedSource.empty())
       Object["Source"] = std::move(FormattedSource);
     Array.push_back(std::move(Object));
->>>>>>> 21f3f750
   }
   json::Object Json = toJSON(Request);
   Json["Symbol"] = std::move(Array);
