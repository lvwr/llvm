//===- llvm/ADT/SmallVector.cpp - 'Normally small' vectors ----------------===//
//
// Part of the LLVM Project, under the Apache License v2.0 with LLVM Exceptions.
// See https://llvm.org/LICENSE.txt for license information.
// SPDX-License-Identifier: Apache-2.0 WITH LLVM-exception
//
//===----------------------------------------------------------------------===//
//
// This file implements the SmallVector class.
//
//===----------------------------------------------------------------------===//

#include "llvm/ADT/SmallVector.h"
#include <cstdint>
using namespace llvm;

// Check that no bytes are wasted and everything is well-aligned.
namespace {
struct Struct16B {
  alignas(16) void *X;
};
struct Struct32B {
  alignas(32) void *X;
};
}
static_assert(sizeof(SmallVector<void *, 0>) ==
                  sizeof(unsigned) * 2 + sizeof(void *),
              "wasted space in SmallVector size 0");
static_assert(alignof(SmallVector<Struct16B, 0>) >= alignof(Struct16B),
              "wrong alignment for 16-byte aligned T");
static_assert(alignof(SmallVector<Struct32B, 0>) >= alignof(Struct32B),
              "wrong alignment for 32-byte aligned T");
static_assert(sizeof(SmallVector<Struct16B, 0>) >= alignof(Struct16B),
              "missing padding for 16-byte aligned T");
static_assert(sizeof(SmallVector<Struct32B, 0>) >= alignof(Struct32B),
              "missing padding for 32-byte aligned T");
static_assert(sizeof(SmallVector<void *, 1>) ==
                  sizeof(unsigned) * 2 + sizeof(void *) * 2,
              "wasted space in SmallVector size 1");

<<<<<<< HEAD
/// grow_pod - This is an implementation of the grow() method which only works
/// on POD-like datatypes and is out of line to reduce code duplication.
/// This function will report a fatal error if it cannot increase capacity.
void SmallVectorBase::grow_pod(void *FirstEl, size_t MinCapacity,
                               size_t TSize) {
  // Ensure we can fit the new capacity in 32 bits.
  if (MinCapacity > UINT32_MAX)
=======
static_assert(sizeof(SmallVector<char, 0>) ==
                  sizeof(void *) * 2 + sizeof(void *),
              "1 byte elements have word-sized type for size and capacity");

// Note: Moving this function into the header may cause performance regression.
template <class Size_T>
void SmallVectorBase<Size_T>::grow_pod(void *FirstEl, size_t MinCapacity,
                                       size_t TSize) {
  // Ensure we can fit the new capacity.
  // This is only going to be applicable when the capacity is 32 bit.
  if (MinCapacity > SizeTypeMax())
>>>>>>> 918d599f
    report_bad_alloc_error("SmallVector capacity overflow during allocation");

  // Ensure we can meet the guarantee of space for at least one more element.
  // The above check alone will not catch the case where grow is called with a
  // default MinCapacity of 0, but the current capacity cannot be increased.
<<<<<<< HEAD
  if (capacity() == size_t(UINT32_MAX))
    report_bad_alloc_error("SmallVector capacity unable to grow");

=======
  // This is only going to be applicable when the capacity is 32 bit.
  if (capacity() == SizeTypeMax())
    report_bad_alloc_error("SmallVector capacity unable to grow");

  // In theory 2*capacity can overflow if the capacity is 64 bit, but the
  // original capacity would never be large enough for this to be a problem.
>>>>>>> 918d599f
  size_t NewCapacity = 2 * capacity() + 1; // Always grow.
  NewCapacity = std::min(std::max(NewCapacity, MinCapacity), SizeTypeMax());

  void *NewElts;
  if (BeginX == FirstEl) {
    NewElts = safe_malloc(NewCapacity * TSize);

    // Copy the elements over.  No need to run dtors on PODs.
    memcpy(NewElts, this->BeginX, size() * TSize);
  } else {
    // If this wasn't grown from the inline copy, grow the allocated space.
    NewElts = safe_realloc(this->BeginX, NewCapacity * TSize);
  }

  this->BeginX = NewElts;
  this->Capacity = NewCapacity;
}

template class llvm::SmallVectorBase<uint32_t>;

// Disable the uint64_t instantiation for 32-bit builds.
// Both uint32_t and uint64_t instantations are needed for 64-bit builds.
// This instantiation will never be used in 32-bit builds, and will cause
// warnings when sizeof(Size_T) > sizeof(size_t).
#if SIZE_MAX > UINT32_MAX
template class llvm::SmallVectorBase<uint64_t>;

// Assertions to ensure this #if stays in sync with SmallVectorSizeType.
static_assert(sizeof(SmallVectorSizeType<char>) == sizeof(uint64_t),
              "Expected SmallVectorBase<uint64_t> variant to be in use.");
#else
static_assert(sizeof(SmallVectorSizeType<char>) == sizeof(uint32_t),
              "Expected SmallVectorBase<uint32_t> variant to be in use.");
#endif<|MERGE_RESOLUTION|>--- conflicted
+++ resolved
@@ -38,15 +38,6 @@
                   sizeof(unsigned) * 2 + sizeof(void *) * 2,
               "wasted space in SmallVector size 1");
 
-<<<<<<< HEAD
-/// grow_pod - This is an implementation of the grow() method which only works
-/// on POD-like datatypes and is out of line to reduce code duplication.
-/// This function will report a fatal error if it cannot increase capacity.
-void SmallVectorBase::grow_pod(void *FirstEl, size_t MinCapacity,
-                               size_t TSize) {
-  // Ensure we can fit the new capacity in 32 bits.
-  if (MinCapacity > UINT32_MAX)
-=======
 static_assert(sizeof(SmallVector<char, 0>) ==
                   sizeof(void *) * 2 + sizeof(void *),
               "1 byte elements have word-sized type for size and capacity");
@@ -58,24 +49,17 @@
   // Ensure we can fit the new capacity.
   // This is only going to be applicable when the capacity is 32 bit.
   if (MinCapacity > SizeTypeMax())
->>>>>>> 918d599f
     report_bad_alloc_error("SmallVector capacity overflow during allocation");
 
   // Ensure we can meet the guarantee of space for at least one more element.
   // The above check alone will not catch the case where grow is called with a
   // default MinCapacity of 0, but the current capacity cannot be increased.
-<<<<<<< HEAD
-  if (capacity() == size_t(UINT32_MAX))
-    report_bad_alloc_error("SmallVector capacity unable to grow");
-
-=======
   // This is only going to be applicable when the capacity is 32 bit.
   if (capacity() == SizeTypeMax())
     report_bad_alloc_error("SmallVector capacity unable to grow");
 
   // In theory 2*capacity can overflow if the capacity is 64 bit, but the
   // original capacity would never be large enough for this to be a problem.
->>>>>>> 918d599f
   size_t NewCapacity = 2 * capacity() + 1; // Always grow.
   NewCapacity = std::min(std::max(NewCapacity, MinCapacity), SizeTypeMax());
 
