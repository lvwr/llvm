--- conflicted
+++ resolved
@@ -127,11 +127,7 @@
 
 MATCHER_P(Written, Name, "") { return arg.Written == Name; }
 MATCHER_P(Resolved, Name, "") { return arg.Resolved == Name; }
-<<<<<<< HEAD
-MATCHER_P(IncludeLine, N, "") { return arg.R.start.line == N; }
-=======
 MATCHER_P(IncludeLine, N, "") { return arg.HashLine == N; }
->>>>>>> 918d599f
 MATCHER_P(Directive, D, "") { return arg.Directive == D; }
 
 MATCHER_P2(Distance, File, D, "") {
