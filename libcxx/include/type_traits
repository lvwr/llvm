--- conflicted
+++ resolved
@@ -789,12 +789,6 @@
 
 #endif // __has_keyword(__is_integral)
 
-<<<<<<< HEAD
-// __libcpp_is_signed_integer, __libcpp_is_unsigned_integer
-// <concepts> implements __libcpp_signed_integer, __libcpp_unsigned_integer
-
-=======
->>>>>>> 06fcbd42
 // [basic.fundamental] defines five standard signed integer types;
 // __int128_t is an extended signed integer type.
 // The signed and unsigned integer types, plus bool and the
