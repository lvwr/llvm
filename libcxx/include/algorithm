// -*- C++ -*-
//===-------------------------- algorithm ---------------------------------===//
//
// Part of the LLVM Project, under the Apache License v2.0 with LLVM Exceptions.
// See https://llvm.org/LICENSE.txt for license information.
// SPDX-License-Identifier: Apache-2.0 WITH LLVM-exception
//
//===----------------------------------------------------------------------===//

#ifndef _LIBCPP_ALGORITHM
#define _LIBCPP_ALGORITHM

/*
    algorithm synopsis

#include <initializer_list>

namespace std
{

template <class InputIterator, class Predicate>
    constexpr bool     // constexpr in C++20
    all_of(InputIterator first, InputIterator last, Predicate pred);

template <class InputIterator, class Predicate>
    constexpr bool     // constexpr in C++20
    any_of(InputIterator first, InputIterator last, Predicate pred);

template <class InputIterator, class Predicate>
    constexpr bool     // constexpr in C++20
    none_of(InputIterator first, InputIterator last, Predicate pred);

template <class InputIterator, class Function>
    constexpr Function          // constexpr in C++20
    for_each(InputIterator first, InputIterator last, Function f);

template<class InputIterator, class Size, class Function>
    constexpr InputIterator     // constexpr in C++20
    for_each_n(InputIterator first, Size n, Function f); // C++17

template <class InputIterator, class T>
    constexpr InputIterator     // constexpr in C++20
    find(InputIterator first, InputIterator last, const T& value);

template <class InputIterator, class Predicate>
    constexpr InputIterator     // constexpr in C++20
    find_if(InputIterator first, InputIterator last, Predicate pred);

template<class InputIterator, class Predicate>
    constexpr InputIterator     // constexpr in C++20
    find_if_not(InputIterator first, InputIterator last, Predicate pred);

template <class ForwardIterator1, class ForwardIterator2>
    constexpr ForwardIterator1  // constexpr in C++20
    find_end(ForwardIterator1 first1, ForwardIterator1 last1,
             ForwardIterator2 first2, ForwardIterator2 last2);

template <class ForwardIterator1, class ForwardIterator2, class BinaryPredicate>
    constexpr ForwardIterator1  // constexpr in C++20
    find_end(ForwardIterator1 first1, ForwardIterator1 last1,
             ForwardIterator2 first2, ForwardIterator2 last2, BinaryPredicate pred);

template <class ForwardIterator1, class ForwardIterator2>
    constexpr ForwardIterator1  // constexpr in C++20
    find_first_of(ForwardIterator1 first1, ForwardIterator1 last1,
                  ForwardIterator2 first2, ForwardIterator2 last2);

template <class ForwardIterator1, class ForwardIterator2, class BinaryPredicate>
    constexpr ForwardIterator1  // constexpr in C++20
    find_first_of(ForwardIterator1 first1, ForwardIterator1 last1,
                  ForwardIterator2 first2, ForwardIterator2 last2, BinaryPredicate pred);

template <class ForwardIterator>
    constexpr ForwardIterator   // constexpr in C++20
    adjacent_find(ForwardIterator first, ForwardIterator last);

template <class ForwardIterator, class BinaryPredicate>
    constexpr ForwardIterator   // constexpr in C++20
    adjacent_find(ForwardIterator first, ForwardIterator last, BinaryPredicate pred);

template <class InputIterator, class T>
    constexpr typename iterator_traits<InputIterator>::difference_type  // constexpr in C++20
    count(InputIterator first, InputIterator last, const T& value);

template <class InputIterator, class Predicate>
    constexpr typename iterator_traits<InputIterator>::difference_type // constexpr in C++20
    count_if(InputIterator first, InputIterator last, Predicate pred);

template <class InputIterator1, class InputIterator2>
    constexpr pair<InputIterator1, InputIterator2>   // constexpr in C++20
    mismatch(InputIterator1 first1, InputIterator1 last1, InputIterator2 first2);

template <class InputIterator1, class InputIterator2>
    constexpr pair<InputIterator1, InputIterator2>   // constexpr in C++20
    mismatch(InputIterator1 first1, InputIterator1 last1,
             InputIterator2 first2, InputIterator2 last2); // **C++14**

template <class InputIterator1, class InputIterator2, class BinaryPredicate>
    constexpr pair<InputIterator1, InputIterator2>   // constexpr in C++20
    mismatch(InputIterator1 first1, InputIterator1 last1,
             InputIterator2 first2, BinaryPredicate pred);

template <class InputIterator1, class InputIterator2, class BinaryPredicate>
    constexpr pair<InputIterator1, InputIterator2>   // constexpr in C++20
    mismatch(InputIterator1 first1, InputIterator1 last1,
             InputIterator2 first2, InputIterator2 last2,
             BinaryPredicate pred); // **C++14**

template <class InputIterator1, class InputIterator2>
    constexpr bool      // constexpr in C++20
    equal(InputIterator1 first1, InputIterator1 last1, InputIterator2 first2);

template <class InputIterator1, class InputIterator2>
    constexpr bool      // constexpr in C++20
    equal(InputIterator1 first1, InputIterator1 last1,
          InputIterator2 first2, InputIterator2 last2); // **C++14**

template <class InputIterator1, class InputIterator2, class BinaryPredicate>
    constexpr bool      // constexpr in C++20
    equal(InputIterator1 first1, InputIterator1 last1,
          InputIterator2 first2, BinaryPredicate pred);

template <class InputIterator1, class InputIterator2, class BinaryPredicate>
    constexpr bool      // constexpr in C++20
    equal(InputIterator1 first1, InputIterator1 last1,
          InputIterator2 first2, InputIterator2 last2,
          BinaryPredicate pred); // **C++14**

template<class ForwardIterator1, class ForwardIterator2>
    constexpr bool      // constexpr in C++20
    is_permutation(ForwardIterator1 first1, ForwardIterator1 last1,
                   ForwardIterator2 first2);

template<class ForwardIterator1, class ForwardIterator2>
    constexpr bool      // constexpr in C++20
    is_permutation(ForwardIterator1 first1, ForwardIterator1 last1,
                   ForwardIterator2 first2, ForwardIterator2 last2); // **C++14**

template<class ForwardIterator1, class ForwardIterator2, class BinaryPredicate>
    constexpr bool      // constexpr in C++20
    is_permutation(ForwardIterator1 first1, ForwardIterator1 last1,
                   ForwardIterator2 first2, BinaryPredicate pred);

template<class ForwardIterator1, class ForwardIterator2, class BinaryPredicate>
    constexpr bool      // constexpr in C++20
    is_permutation(ForwardIterator1 first1, ForwardIterator1 last1,
                   ForwardIterator2 first2, ForwardIterator2 last2,
                   BinaryPredicate pred);  // **C++14**

template <class ForwardIterator1, class ForwardIterator2>
    constexpr ForwardIterator1      // constexpr in C++20
    search(ForwardIterator1 first1, ForwardIterator1 last1,
           ForwardIterator2 first2, ForwardIterator2 last2);

template <class ForwardIterator1, class ForwardIterator2, class BinaryPredicate>
    constexpr ForwardIterator1      // constexpr in C++20
    search(ForwardIterator1 first1, ForwardIterator1 last1,
           ForwardIterator2 first2, ForwardIterator2 last2, BinaryPredicate pred);

template <class ForwardIterator, class Size, class T>
    constexpr ForwardIterator       // constexpr in C++20
    search_n(ForwardIterator first, ForwardIterator last, Size count, const T& value);

template <class ForwardIterator, class Size, class T, class BinaryPredicate>
    constexpr ForwardIterator       // constexpr in C++20
    search_n(ForwardIterator first, ForwardIterator last,
             Size count, const T& value, BinaryPredicate pred);

template <class InputIterator, class OutputIterator>
    constexpr OutputIterator      // constexpr in C++20
    copy(InputIterator first, InputIterator last, OutputIterator result);

template<class InputIterator, class OutputIterator, class Predicate>
    constexpr OutputIterator      // constexpr in C++20
    copy_if(InputIterator first, InputIterator last,
            OutputIterator result, Predicate pred);

template<class InputIterator, class Size, class OutputIterator>
    constexpr OutputIterator      // constexpr in C++20
    copy_n(InputIterator first, Size n, OutputIterator result);

template <class BidirectionalIterator1, class BidirectionalIterator2>
    constexpr BidirectionalIterator2      // constexpr in C++20
    copy_backward(BidirectionalIterator1 first, BidirectionalIterator1 last,
                  BidirectionalIterator2 result);

template <class ForwardIterator1, class ForwardIterator2>
    constexpr ForwardIterator2    // constexpr in C++20
    swap_ranges(ForwardIterator1 first1, ForwardIterator1 last1, ForwardIterator2 first2);

template <class ForwardIterator1, class ForwardIterator2>
    constexpr void                // constexpr in C++20
    iter_swap(ForwardIterator1 a, ForwardIterator2 b);

template <class InputIterator, class OutputIterator, class UnaryOperation>
    constexpr OutputIterator      // constexpr in C++20
    transform(InputIterator first, InputIterator last, OutputIterator result, UnaryOperation op);

template <class InputIterator1, class InputIterator2, class OutputIterator, class BinaryOperation>
    constexpr OutputIterator      // constexpr in C++20
    transform(InputIterator1 first1, InputIterator1 last1, InputIterator2 first2,
              OutputIterator result, BinaryOperation binary_op);

template <class ForwardIterator, class T>
    constexpr void      // constexpr in C++20
    replace(ForwardIterator first, ForwardIterator last, const T& old_value, const T& new_value);

template <class ForwardIterator, class Predicate, class T>
    constexpr void      // constexpr in C++20
    replace_if(ForwardIterator first, ForwardIterator last, Predicate pred, const T& new_value);

template <class InputIterator, class OutputIterator, class T>
    constexpr OutputIterator      // constexpr in C++20
    replace_copy(InputIterator first, InputIterator last, OutputIterator result,
                 const T& old_value, const T& new_value);

template <class InputIterator, class OutputIterator, class Predicate, class T>
    constexpr OutputIterator      // constexpr in C++20
    replace_copy_if(InputIterator first, InputIterator last, OutputIterator result, Predicate pred, const T& new_value);

template <class ForwardIterator, class T>
    constexpr void      // constexpr in C++20
    fill(ForwardIterator first, ForwardIterator last, const T& value);

template <class OutputIterator, class Size, class T>
    constexpr OutputIterator      // constexpr in C++20
    fill_n(OutputIterator first, Size n, const T& value);

template <class ForwardIterator, class Generator>
    constexpr void      // constexpr in C++20
    generate(ForwardIterator first, ForwardIterator last, Generator gen);

template <class OutputIterator, class Size, class Generator>
    constexpr OutputIterator      // constexpr in C++20
    generate_n(OutputIterator first, Size n, Generator gen);

template <class ForwardIterator, class T>
    constexpr ForwardIterator     // constexpr in C++20
    remove(ForwardIterator first, ForwardIterator last, const T& value);

template <class ForwardIterator, class Predicate>
    constexpr ForwardIterator     // constexpr in C++20
    remove_if(ForwardIterator first, ForwardIterator last, Predicate pred);

template <class InputIterator, class OutputIterator, class T>
    constexpr OutputIterator     // constexpr in C++20
    remove_copy(InputIterator first, InputIterator last, OutputIterator result, const T& value);

template <class InputIterator, class OutputIterator, class Predicate>
    constexpr OutputIterator     // constexpr in C++20
    remove_copy_if(InputIterator first, InputIterator last, OutputIterator result, Predicate pred);

template <class ForwardIterator>
    constexpr ForwardIterator    // constexpr in C++20
    unique(ForwardIterator first, ForwardIterator last);

template <class ForwardIterator, class BinaryPredicate>
    constexpr ForwardIterator    // constexpr in C++20
    unique(ForwardIterator first, ForwardIterator last, BinaryPredicate pred);

template <class InputIterator, class OutputIterator>
    constexpr OutputIterator     // constexpr in C++20
    unique_copy(InputIterator first, InputIterator last, OutputIterator result);

template <class InputIterator, class OutputIterator, class BinaryPredicate>
    constexpr OutputIterator     // constexpr in C++20
    unique_copy(InputIterator first, InputIterator last, OutputIterator result, BinaryPredicate pred);

template <class BidirectionalIterator>
    void
    reverse(BidirectionalIterator first, BidirectionalIterator last);

template <class BidirectionalIterator, class OutputIterator>
    constexpr OutputIterator       // constexpr in C++20
    reverse_copy(BidirectionalIterator first, BidirectionalIterator last, OutputIterator result);

template <class ForwardIterator>
    constexpr ForwardIterator      // constexpr in C++20
    rotate(ForwardIterator first, ForwardIterator middle, ForwardIterator last);

template <class ForwardIterator, class OutputIterator>
    constexpr OutputIterator       // constexpr in C++20
    rotate_copy(ForwardIterator first, ForwardIterator middle, ForwardIterator last, OutputIterator result);

template <class RandomAccessIterator>
    void
    random_shuffle(RandomAccessIterator first, RandomAccessIterator last); // deprecated in C++14, removed in C++17

template <class RandomAccessIterator, class RandomNumberGenerator>
    void
    random_shuffle(RandomAccessIterator first, RandomAccessIterator last,
                   RandomNumberGenerator& rand);  // deprecated in C++14, removed in C++17

template<class PopulationIterator, class SampleIterator,
         class Distance, class UniformRandomBitGenerator>
    SampleIterator sample(PopulationIterator first, PopulationIterator last,
                          SampleIterator out, Distance n,
                          UniformRandomBitGenerator&& g); // C++17

template<class RandomAccessIterator, class UniformRandomNumberGenerator>
    void shuffle(RandomAccessIterator first, RandomAccessIterator last,
                 UniformRandomNumberGenerator&& g);

template <class InputIterator, class Predicate>
    constexpr bool  // constexpr in C++20
    is_partitioned(InputIterator first, InputIterator last, Predicate pred);

template <class ForwardIterator, class Predicate>
    ForwardIterator
    partition(ForwardIterator first, ForwardIterator last, Predicate pred);

template <class InputIterator, class OutputIterator1,
          class OutputIterator2, class Predicate>
    constexpr pair<OutputIterator1, OutputIterator2>   // constexpr in C++20
    partition_copy(InputIterator first, InputIterator last,
                   OutputIterator1 out_true, OutputIterator2 out_false,
                   Predicate pred);

template <class ForwardIterator, class Predicate>
    ForwardIterator
    stable_partition(ForwardIterator first, ForwardIterator last, Predicate pred);

template<class ForwardIterator, class Predicate>
    constexpr ForwardIterator  // constexpr in C++20
    partition_point(ForwardIterator first, ForwardIterator last, Predicate pred);

template <class ForwardIterator>
    constexpr bool  // constexpr in C++20
    is_sorted(ForwardIterator first, ForwardIterator last);

template <class ForwardIterator, class Compare>
    constexpr bool  // constexpr in C++20
    is_sorted(ForwardIterator first, ForwardIterator last, Compare comp);

template<class ForwardIterator>
    constexpr ForwardIterator    // constexpr in C++20
    is_sorted_until(ForwardIterator first, ForwardIterator last);

template <class ForwardIterator, class Compare>
    constexpr ForwardIterator    // constexpr in C++20
    is_sorted_until(ForwardIterator first, ForwardIterator last, Compare comp);

template <class RandomAccessIterator>
    void
    sort(RandomAccessIterator first, RandomAccessIterator last);

template <class RandomAccessIterator, class Compare>
    void
    sort(RandomAccessIterator first, RandomAccessIterator last, Compare comp);

template <class RandomAccessIterator>
    void
    stable_sort(RandomAccessIterator first, RandomAccessIterator last);

template <class RandomAccessIterator, class Compare>
    void
    stable_sort(RandomAccessIterator first, RandomAccessIterator last, Compare comp);

template <class RandomAccessIterator>
    void
    partial_sort(RandomAccessIterator first, RandomAccessIterator middle, RandomAccessIterator last);

template <class RandomAccessIterator, class Compare>
    void
    partial_sort(RandomAccessIterator first, RandomAccessIterator middle, RandomAccessIterator last, Compare comp);

template <class InputIterator, class RandomAccessIterator>
    RandomAccessIterator
    partial_sort_copy(InputIterator first, InputIterator last,
                      RandomAccessIterator result_first, RandomAccessIterator result_last);

template <class InputIterator, class RandomAccessIterator, class Compare>
    RandomAccessIterator
    partial_sort_copy(InputIterator first, InputIterator last,
                      RandomAccessIterator result_first, RandomAccessIterator result_last, Compare comp);

template <class RandomAccessIterator>
    void
    nth_element(RandomAccessIterator first, RandomAccessIterator nth, RandomAccessIterator last);

template <class RandomAccessIterator, class Compare>
    void
    nth_element(RandomAccessIterator first, RandomAccessIterator nth, RandomAccessIterator last, Compare comp);

template <class ForwardIterator, class T>
    constexpr ForwardIterator                         // constexpr in C++20
    lower_bound(ForwardIterator first, ForwardIterator last, const T& value);

template <class ForwardIterator, class T, class Compare>
    constexpr ForwardIterator                         // constexpr in C++20
    lower_bound(ForwardIterator first, ForwardIterator last, const T& value, Compare comp);

template <class ForwardIterator, class T>
    constexpr ForwardIterator                         // constexpr in C++20
    upper_bound(ForwardIterator first, ForwardIterator last, const T& value);

template <class ForwardIterator, class T, class Compare>
    constexpr ForwardIterator                         // constexpr in C++20
    upper_bound(ForwardIterator first, ForwardIterator last, const T& value, Compare comp);

template <class ForwardIterator, class T>
    constexpr pair<ForwardIterator, ForwardIterator>  // constexpr in C++20
    equal_range(ForwardIterator first, ForwardIterator last, const T& value);

template <class ForwardIterator, class T, class Compare>
    constexpr pair<ForwardIterator, ForwardIterator>  // constexpr in C++20
    equal_range(ForwardIterator first, ForwardIterator last, const T& value, Compare comp);

template <class ForwardIterator, class T>
    constexpr bool                                    // constexpr in C++20
    binary_search(ForwardIterator first, ForwardIterator last, const T& value);

template <class ForwardIterator, class T, class Compare>
    constexpr bool                                    // constexpr in C++20
    binary_search(ForwardIterator first, ForwardIterator last, const T& value, Compare comp);

template <class InputIterator1, class InputIterator2, class OutputIterator>
    constexpr OutputIterator                          // constexpr in C++20
    merge(InputIterator1 first1, InputIterator1 last1,
          InputIterator2 first2, InputIterator2 last2, OutputIterator result);

template <class InputIterator1, class InputIterator2, class OutputIterator, class Compare>
    constexpr OutputIterator                          // constexpr in C++20
    merge(InputIterator1 first1, InputIterator1 last1,
          InputIterator2 first2, InputIterator2 last2, OutputIterator result, Compare comp);

template <class BidirectionalIterator>
    void
    inplace_merge(BidirectionalIterator first, BidirectionalIterator middle, BidirectionalIterator last);

template <class BidirectionalIterator, class Compare>
    void
    inplace_merge(BidirectionalIterator first, BidirectionalIterator middle, BidirectionalIterator last, Compare comp);

template <class InputIterator1, class InputIterator2>
    constexpr bool                                    // constexpr in C++20
    includes(InputIterator1 first1, InputIterator1 last1, InputIterator2 first2, InputIterator2 last2);

template <class InputIterator1, class InputIterator2, class Compare>
    constexpr bool                                    // constexpr in C++20
    includes(InputIterator1 first1, InputIterator1 last1, InputIterator2 first2, InputIterator2 last2, Compare comp);

template <class InputIterator1, class InputIterator2, class OutputIterator>
    constexpr OutputIterator                          // constexpr in C++20
    set_union(InputIterator1 first1, InputIterator1 last1,
              InputIterator2 first2, InputIterator2 last2, OutputIterator result);

template <class InputIterator1, class InputIterator2, class OutputIterator, class Compare>
    constexpr OutputIterator                          // constexpr in C++20
    set_union(InputIterator1 first1, InputIterator1 last1,
              InputIterator2 first2, InputIterator2 last2, OutputIterator result, Compare comp);

template <class InputIterator1, class InputIterator2, class OutputIterator>
    constexpr OutputIterator                         // constexpr in C++20
    set_intersection(InputIterator1 first1, InputIterator1 last1,
                     InputIterator2 first2, InputIterator2 last2, OutputIterator result);

template <class InputIterator1, class InputIterator2, class OutputIterator, class Compare>
    constexpr OutputIterator                         // constexpr in C++20
    set_intersection(InputIterator1 first1, InputIterator1 last1,
                     InputIterator2 first2, InputIterator2 last2, OutputIterator result, Compare comp);

template <class InputIterator1, class InputIterator2, class OutputIterator>
    constexpr OutputIterator                         // constexpr in C++20
    set_difference(InputIterator1 first1, InputIterator1 last1,
                   InputIterator2 first2, InputIterator2 last2, OutputIterator result);

template <class InputIterator1, class InputIterator2, class OutputIterator, class Compare>
    constexpr OutputIterator                         // constexpr in C++20
    set_difference(InputIterator1 first1, InputIterator1 last1,
                   InputIterator2 first2, InputIterator2 last2, OutputIterator result, Compare comp);

template <class InputIterator1, class InputIterator2, class OutputIterator>
    constexpr OutputIterator                         // constexpr in C++20
    set_symmetric_difference(InputIterator1 first1, InputIterator1 last1,
                             InputIterator2 first2, InputIterator2 last2, OutputIterator result);

template <class InputIterator1, class InputIterator2, class OutputIterator, class Compare>
    constexpr OutputIterator                         // constexpr in C++20
    set_symmetric_difference(InputIterator1 first1, InputIterator1 last1,
                             InputIterator2 first2, InputIterator2 last2, OutputIterator result, Compare comp);

template <class RandomAccessIterator>
    void
    push_heap(RandomAccessIterator first, RandomAccessIterator last);

template <class RandomAccessIterator, class Compare>
    void
    push_heap(RandomAccessIterator first, RandomAccessIterator last, Compare comp);

template <class RandomAccessIterator>
    void
    pop_heap(RandomAccessIterator first, RandomAccessIterator last);

template <class RandomAccessIterator, class Compare>
    void
    pop_heap(RandomAccessIterator first, RandomAccessIterator last, Compare comp);

template <class RandomAccessIterator>
    void
    make_heap(RandomAccessIterator first, RandomAccessIterator last);

template <class RandomAccessIterator, class Compare>
    void
    make_heap(RandomAccessIterator first, RandomAccessIterator last, Compare comp);

template <class RandomAccessIterator>
    void
    sort_heap(RandomAccessIterator first, RandomAccessIterator last);

template <class RandomAccessIterator, class Compare>
    void
    sort_heap(RandomAccessIterator first, RandomAccessIterator last, Compare comp);

template <class RandomAccessIterator>
    constexpr bool   // constexpr in C++20
    is_heap(RandomAccessIterator first, RandomAccessiterator last);

template <class RandomAccessIterator, class Compare>
    constexpr bool   // constexpr in C++20
    is_heap(RandomAccessIterator first, RandomAccessiterator last, Compare comp);

template <class RandomAccessIterator>
    constexpr RandomAccessIterator   // constexpr in C++20
    is_heap_until(RandomAccessIterator first, RandomAccessiterator last);

template <class RandomAccessIterator, class Compare>
    constexpr RandomAccessIterator   // constexpr in C++20
    is_heap_until(RandomAccessIterator first, RandomAccessiterator last, Compare comp);

template <class ForwardIterator>
    constexpr ForwardIterator        // constexpr in C++14
    min_element(ForwardIterator first, ForwardIterator last);

template <class ForwardIterator, class Compare>
    constexpr ForwardIterator        // constexpr in C++14
    min_element(ForwardIterator first, ForwardIterator last, Compare comp);

template <class T>
    constexpr const T&               // constexpr in C++14
    min(const T& a, const T& b);

template <class T, class Compare>
    constexpr const T&               // constexpr in C++14
    min(const T& a, const T& b, Compare comp);

template<class T>
    constexpr T                      // constexpr in C++14
    min(initializer_list<T> t);

template<class T, class Compare>
    constexpr T                      // constexpr in C++14
    min(initializer_list<T> t, Compare comp);

template<class T>
    constexpr const T& clamp(const T& v, const T& lo, const T& hi);               // C++17

template<class T, class Compare>
    constexpr const T& clamp(const T& v, const T& lo, const T& hi, Compare comp); // C++17

template <class ForwardIterator>
    constexpr ForwardIterator        // constexpr in C++14
    max_element(ForwardIterator first, ForwardIterator last);

template <class ForwardIterator, class Compare>
    constexpr ForwardIterator        // constexpr in C++14
    max_element(ForwardIterator first, ForwardIterator last, Compare comp);

template <class T>
    constexpr const T&               // constexpr in C++14
    max(const T& a, const T& b);

template <class T, class Compare>
    constexpr const T&               // constexpr in C++14
    max(const T& a, const T& b, Compare comp);

template<class T>
    constexpr T                      // constexpr in C++14
    max(initializer_list<T> t);

template<class T, class Compare>
    constexpr T                      // constexpr in C++14
    max(initializer_list<T> t, Compare comp);

template<class ForwardIterator>
    constexpr pair<ForwardIterator, ForwardIterator>  // constexpr in C++14
    minmax_element(ForwardIterator first, ForwardIterator last);

template<class ForwardIterator, class Compare>
    constexpr pair<ForwardIterator, ForwardIterator>  // constexpr in C++14
    minmax_element(ForwardIterator first, ForwardIterator last, Compare comp);

template<class T>
    constexpr pair<const T&, const T&>  // constexpr in C++14
    minmax(const T& a, const T& b);

template<class T, class Compare>
    constexpr pair<const T&, const T&>  // constexpr in C++14
    minmax(const T& a, const T& b, Compare comp);

template<class T>
    constexpr pair<T, T>                // constexpr in C++14
    minmax(initializer_list<T> t);

template<class T, class Compare>
    constexpr pair<T, T>                // constexpr in C++14
    minmax(initializer_list<T> t, Compare comp);

template <class InputIterator1, class InputIterator2>
    constexpr bool     // constexpr in C++20
    lexicographical_compare(InputIterator1 first1, InputIterator1 last1, InputIterator2 first2, InputIterator2 last2);

template <class InputIterator1, class InputIterator2, class Compare>
    constexpr bool     // constexpr in C++20
    lexicographical_compare(InputIterator1 first1, InputIterator1 last1,
                            InputIterator2 first2, InputIterator2 last2, Compare comp);

template <class BidirectionalIterator>
    bool
    next_permutation(BidirectionalIterator first, BidirectionalIterator last);

template <class BidirectionalIterator, class Compare>
    bool
    next_permutation(BidirectionalIterator first, BidirectionalIterator last, Compare comp);

template <class BidirectionalIterator>
    bool
    prev_permutation(BidirectionalIterator first, BidirectionalIterator last);

template <class BidirectionalIterator, class Compare>
    bool
    prev_permutation(BidirectionalIterator first, BidirectionalIterator last, Compare comp);

}  // std

*/

#include <__config>
#include <initializer_list>
#include <type_traits>
#include <cstring>
#include <utility> // needed to provide swap_ranges.
#include <memory>
#include <functional>
#include <iterator>
#include <cstddef>
#include <bit>
#include <version>

#include <__debug>

#if !defined(_LIBCPP_HAS_NO_PRAGMA_SYSTEM_HEADER)
#pragma GCC system_header
#endif

_LIBCPP_PUSH_MACROS
#include <__undef_macros>


_LIBCPP_BEGIN_NAMESPACE_STD

// I'd like to replace these with _VSTD::equal_to<void>, but can't because:
//   * That only works with C++14 and later, and
//   * We haven't included <functional> here.
template <class _T1, class _T2 = _T1>
struct __equal_to
{
    _LIBCPP_INLINE_VISIBILITY _LIBCPP_CONSTEXPR_AFTER_CXX11 bool operator()(const _T1& __x, const _T1& __y) const {return __x == __y;}
    _LIBCPP_INLINE_VISIBILITY _LIBCPP_CONSTEXPR_AFTER_CXX11 bool operator()(const _T1& __x, const _T2& __y) const {return __x == __y;}
    _LIBCPP_INLINE_VISIBILITY _LIBCPP_CONSTEXPR_AFTER_CXX11 bool operator()(const _T2& __x, const _T1& __y) const {return __x == __y;}
    _LIBCPP_INLINE_VISIBILITY _LIBCPP_CONSTEXPR_AFTER_CXX11 bool operator()(const _T2& __x, const _T2& __y) const {return __x == __y;}
};

template <class _T1>
struct __equal_to<_T1, _T1>
{
    _LIBCPP_INLINE_VISIBILITY _LIBCPP_CONSTEXPR_AFTER_CXX11
    bool operator()(const _T1& __x, const _T1& __y) const {return __x == __y;}
};

template <class _T1>
struct __equal_to<const _T1, _T1>
{
    _LIBCPP_INLINE_VISIBILITY _LIBCPP_CONSTEXPR_AFTER_CXX11
    bool operator()(const _T1& __x, const _T1& __y) const {return __x == __y;}
};

template <class _T1>
struct __equal_to<_T1, const _T1>
{
    _LIBCPP_INLINE_VISIBILITY _LIBCPP_CONSTEXPR_AFTER_CXX11
    bool operator()(const _T1& __x, const _T1& __y) const {return __x == __y;}
};

template <class _T1, class _T2 = _T1>
struct __less
{
    _LIBCPP_INLINE_VISIBILITY _LIBCPP_CONSTEXPR_AFTER_CXX11
    bool operator()(const _T1& __x, const _T1& __y) const {return __x < __y;}

    _LIBCPP_INLINE_VISIBILITY _LIBCPP_CONSTEXPR_AFTER_CXX11
    bool operator()(const _T1& __x, const _T2& __y) const {return __x < __y;}

    _LIBCPP_INLINE_VISIBILITY _LIBCPP_CONSTEXPR_AFTER_CXX11
    bool operator()(const _T2& __x, const _T1& __y) const {return __x < __y;}

    _LIBCPP_INLINE_VISIBILITY _LIBCPP_CONSTEXPR_AFTER_CXX11
    bool operator()(const _T2& __x, const _T2& __y) const {return __x < __y;}
};

template <class _T1>
struct __less<_T1, _T1>
{
    _LIBCPP_INLINE_VISIBILITY _LIBCPP_CONSTEXPR_AFTER_CXX11
    bool operator()(const _T1& __x, const _T1& __y) const {return __x < __y;}
};

template <class _T1>
struct __less<const _T1, _T1>
{
    _LIBCPP_INLINE_VISIBILITY _LIBCPP_CONSTEXPR_AFTER_CXX11
    bool operator()(const _T1& __x, const _T1& __y) const {return __x < __y;}
};

template <class _T1>
struct __less<_T1, const _T1>
{
    _LIBCPP_INLINE_VISIBILITY _LIBCPP_CONSTEXPR_AFTER_CXX11
    bool operator()(const _T1& __x, const _T1& __y) const {return __x < __y;}
};

template <class _Predicate>
class __invert // invert the sense of a comparison
{
private:
    _Predicate __p_;
public:
    _LIBCPP_INLINE_VISIBILITY __invert() {}

    _LIBCPP_INLINE_VISIBILITY
    explicit __invert(_Predicate __p) : __p_(__p) {}

    template <class _T1>
    _LIBCPP_INLINE_VISIBILITY
    bool operator()(const _T1& __x) {return !__p_(__x);}

    template <class _T1, class _T2>
    _LIBCPP_INLINE_VISIBILITY
    bool operator()(const _T1& __x, const _T2& __y) {return __p_(__y, __x);}
};

// Perform division by two quickly for positive integers (llvm.org/PR39129)

template <typename _Integral>
_LIBCPP_INLINE_VISIBILITY _LIBCPP_CONSTEXPR
typename enable_if
<
    is_integral<_Integral>::value,
    _Integral
>::type
__half_positive(_Integral __value)
{
    return static_cast<_Integral>(static_cast<typename make_unsigned<_Integral>::type>(__value) / 2);
}

template <typename _Tp>
_LIBCPP_INLINE_VISIBILITY _LIBCPP_CONSTEXPR
typename enable_if
<
    !is_integral<_Tp>::value,
    _Tp
>::type
__half_positive(_Tp __value)
{
    return __value / 2;
}

#ifdef _LIBCPP_DEBUG

template <class _Compare>
struct __debug_less
{
    _Compare &__comp_;
    _LIBCPP_CONSTEXPR_AFTER_CXX17
    __debug_less(_Compare& __c) : __comp_(__c) {}

    template <class _Tp, class _Up>
    _LIBCPP_CONSTEXPR_AFTER_CXX17
    bool operator()(const _Tp& __x,  const _Up& __y)
    {
        bool __r = __comp_(__x, __y);
        if (__r)
            __do_compare_assert(0, __y, __x);
        return __r;
    }

    template <class _Tp, class _Up>
    _LIBCPP_CONSTEXPR_AFTER_CXX17
    bool operator()(_Tp& __x,  _Up& __y)
    {
        bool __r = __comp_(__x, __y);
        if (__r)
            __do_compare_assert(0, __y, __x);
        return __r;
    }

    template <class _LHS, class _RHS>
    _LIBCPP_CONSTEXPR_AFTER_CXX17
    inline _LIBCPP_INLINE_VISIBILITY
    decltype((void)_VSTD::declval<_Compare&>()(
        _VSTD::declval<_LHS &>(), _VSTD::declval<_RHS &>()))
    __do_compare_assert(int, _LHS & __l, _RHS & __r) {
        _LIBCPP_ASSERT(!__comp_(__l, __r),
            "Comparator does not induce a strict weak ordering");
    }

    template <class _LHS, class _RHS>
    _LIBCPP_CONSTEXPR_AFTER_CXX17
    inline _LIBCPP_INLINE_VISIBILITY
    void __do_compare_assert(long, _LHS &, _RHS &) {}
};

#endif // _LIBCPP_DEBUG

template <class _Comp>
struct __comp_ref_type {
  // Pass the comparator by lvalue reference. Or in debug mode, using a
  // debugging wrapper that stores a reference.
#ifndef _LIBCPP_DEBUG
  typedef typename add_lvalue_reference<_Comp>::type type;
#else
  typedef __debug_less<_Comp> type;
#endif
};

// all_of

template <class _InputIterator, class _Predicate>
_LIBCPP_NODISCARD_EXT inline
_LIBCPP_INLINE_VISIBILITY _LIBCPP_CONSTEXPR_AFTER_CXX17
bool
all_of(_InputIterator __first, _InputIterator __last, _Predicate __pred)
{
    for (; __first != __last; ++__first)
        if (!__pred(*__first))
            return false;
    return true;
}

// any_of

template <class _InputIterator, class _Predicate>
_LIBCPP_NODISCARD_EXT inline
_LIBCPP_INLINE_VISIBILITY _LIBCPP_CONSTEXPR_AFTER_CXX17
bool
any_of(_InputIterator __first, _InputIterator __last, _Predicate __pred)
{
    for (; __first != __last; ++__first)
        if (__pred(*__first))
            return true;
    return false;
}

// none_of

template <class _InputIterator, class _Predicate>
_LIBCPP_NODISCARD_EXT inline
_LIBCPP_INLINE_VISIBILITY _LIBCPP_CONSTEXPR_AFTER_CXX17
bool
none_of(_InputIterator __first, _InputIterator __last, _Predicate __pred)
{
    for (; __first != __last; ++__first)
        if (__pred(*__first))
            return false;
    return true;
}

// for_each

template <class _InputIterator, class _Function>
inline _LIBCPP_INLINE_VISIBILITY _LIBCPP_CONSTEXPR_AFTER_CXX17
_Function
for_each(_InputIterator __first, _InputIterator __last, _Function __f)
{
    for (; __first != __last; ++__first)
        __f(*__first);
    return __f;
}

#if _LIBCPP_STD_VER > 14
// for_each_n

template <class _InputIterator, class _Size, class _Function>
inline _LIBCPP_INLINE_VISIBILITY _LIBCPP_CONSTEXPR_AFTER_CXX17
_InputIterator
for_each_n(_InputIterator __first, _Size __orig_n, _Function __f)
{
    typedef decltype(_VSTD::__convert_to_integral(__orig_n)) _IntegralSize;
    _IntegralSize __n = __orig_n;
    while (__n > 0)
    {
         __f(*__first);
         ++__first;
         --__n;
    }
    return __first;
}
#endif

// find

template <class _InputIterator, class _Tp>
_LIBCPP_NODISCARD_EXT inline
_LIBCPP_INLINE_VISIBILITY _LIBCPP_CONSTEXPR_AFTER_CXX17
_InputIterator
find(_InputIterator __first, _InputIterator __last, const _Tp& __value_)
{
    for (; __first != __last; ++__first)
        if (*__first == __value_)
            break;
    return __first;
}

// find_if

template <class _InputIterator, class _Predicate>
_LIBCPP_NODISCARD_EXT inline
_LIBCPP_INLINE_VISIBILITY _LIBCPP_CONSTEXPR_AFTER_CXX17
_InputIterator
find_if(_InputIterator __first, _InputIterator __last, _Predicate __pred)
{
    for (; __first != __last; ++__first)
        if (__pred(*__first))
            break;
    return __first;
}

// find_if_not

template<class _InputIterator, class _Predicate>
_LIBCPP_NODISCARD_EXT inline
_LIBCPP_INLINE_VISIBILITY _LIBCPP_CONSTEXPR_AFTER_CXX17
_InputIterator
find_if_not(_InputIterator __first, _InputIterator __last, _Predicate __pred)
{
    for (; __first != __last; ++__first)
        if (!__pred(*__first))
            break;
    return __first;
}

// find_end

template <class _BinaryPredicate, class _ForwardIterator1, class _ForwardIterator2>
_LIBCPP_CONSTEXPR_AFTER_CXX17 _ForwardIterator1
__find_end(_ForwardIterator1 __first1, _ForwardIterator1 __last1,
           _ForwardIterator2 __first2, _ForwardIterator2 __last2, _BinaryPredicate __pred,
           forward_iterator_tag, forward_iterator_tag)
{
    // modeled after search algorithm
    _ForwardIterator1 __r = __last1;  // __last1 is the "default" answer
    if (__first2 == __last2)
        return __r;
    while (true)
    {
        while (true)
        {
            if (__first1 == __last1)         // if source exhausted return last correct answer
                return __r;                  //    (or __last1 if never found)
            if (__pred(*__first1, *__first2))
                break;
            ++__first1;
        }
        // *__first1 matches *__first2, now match elements after here
        _ForwardIterator1 __m1 = __first1;
        _ForwardIterator2 __m2 = __first2;
        while (true)
        {
            if (++__m2 == __last2)
            {                         // Pattern exhaused, record answer and search for another one
                __r = __first1;
                ++__first1;
                break;
            }
            if (++__m1 == __last1)     // Source exhausted, return last answer
                return __r;
            if (!__pred(*__m1, *__m2))  // mismatch, restart with a new __first
            {
                ++__first1;
                break;
            }  // else there is a match, check next elements
        }
    }
}

template <class _BinaryPredicate, class _BidirectionalIterator1, class _BidirectionalIterator2>
_LIBCPP_CONSTEXPR_AFTER_CXX17 _BidirectionalIterator1
__find_end(_BidirectionalIterator1 __first1, _BidirectionalIterator1 __last1,
           _BidirectionalIterator2 __first2, _BidirectionalIterator2 __last2, _BinaryPredicate __pred,
           bidirectional_iterator_tag, bidirectional_iterator_tag)
{
    // modeled after search algorithm (in reverse)
    if (__first2 == __last2)
        return __last1;  // Everything matches an empty sequence
    _BidirectionalIterator1 __l1 = __last1;
    _BidirectionalIterator2 __l2 = __last2;
    --__l2;
    while (true)
    {
        // Find last element in sequence 1 that matchs *(__last2-1), with a mininum of loop checks
        while (true)
        {
            if (__first1 == __l1)  // return __last1 if no element matches *__first2
                return __last1;
            if (__pred(*--__l1, *__l2))
                break;
        }
        // *__l1 matches *__l2, now match elements before here
        _BidirectionalIterator1 __m1 = __l1;
        _BidirectionalIterator2 __m2 = __l2;
        while (true)
        {
            if (__m2 == __first2)  // If pattern exhausted, __m1 is the answer (works for 1 element pattern)
                return __m1;
            if (__m1 == __first1)  // Otherwise if source exhaused, pattern not found
                return __last1;
            if (!__pred(*--__m1, *--__m2))  // if there is a mismatch, restart with a new __l1
            {
                break;
            }  // else there is a match, check next elements
        }
    }
}

template <class _BinaryPredicate, class _RandomAccessIterator1, class _RandomAccessIterator2>
_LIBCPP_CONSTEXPR_AFTER_CXX11 _RandomAccessIterator1
__find_end(_RandomAccessIterator1 __first1, _RandomAccessIterator1 __last1,
           _RandomAccessIterator2 __first2, _RandomAccessIterator2 __last2, _BinaryPredicate __pred,
           random_access_iterator_tag, random_access_iterator_tag)
{
    // Take advantage of knowing source and pattern lengths.  Stop short when source is smaller than pattern
    typename iterator_traits<_RandomAccessIterator2>::difference_type __len2 = __last2 - __first2;
    if (__len2 == 0)
        return __last1;
    typename iterator_traits<_RandomAccessIterator1>::difference_type __len1 = __last1 - __first1;
    if (__len1 < __len2)
        return __last1;
    const _RandomAccessIterator1 __s = __first1 + (__len2 - 1);  // End of pattern match can't go before here
    _RandomAccessIterator1 __l1 = __last1;
    _RandomAccessIterator2 __l2 = __last2;
    --__l2;
    while (true)
    {
        while (true)
        {
            if (__s == __l1)
                return __last1;
            if (__pred(*--__l1, *__l2))
                break;
        }
        _RandomAccessIterator1 __m1 = __l1;
        _RandomAccessIterator2 __m2 = __l2;
        while (true)
        {
            if (__m2 == __first2)
                return __m1;
                                 // no need to check range on __m1 because __s guarantees we have enough source
            if (!__pred(*--__m1, *--__m2))
            {
                break;
            }
        }
    }
}

template <class _ForwardIterator1, class _ForwardIterator2, class _BinaryPredicate>
_LIBCPP_NODISCARD_EXT inline
_LIBCPP_INLINE_VISIBILITY _LIBCPP_CONSTEXPR_AFTER_CXX17
_ForwardIterator1
find_end(_ForwardIterator1 __first1, _ForwardIterator1 __last1,
         _ForwardIterator2 __first2, _ForwardIterator2 __last2, _BinaryPredicate __pred)
{
    return _VSTD::__find_end<typename add_lvalue_reference<_BinaryPredicate>::type>
                         (__first1, __last1, __first2, __last2, __pred,
                          typename iterator_traits<_ForwardIterator1>::iterator_category(),
                          typename iterator_traits<_ForwardIterator2>::iterator_category());
}

template <class _ForwardIterator1, class _ForwardIterator2>
_LIBCPP_NODISCARD_EXT inline
_LIBCPP_INLINE_VISIBILITY _LIBCPP_CONSTEXPR_AFTER_CXX17
_ForwardIterator1
find_end(_ForwardIterator1 __first1, _ForwardIterator1 __last1,
         _ForwardIterator2 __first2, _ForwardIterator2 __last2)
{
    typedef typename iterator_traits<_ForwardIterator1>::value_type __v1;
    typedef typename iterator_traits<_ForwardIterator2>::value_type __v2;
    return _VSTD::find_end(__first1, __last1, __first2, __last2, __equal_to<__v1, __v2>());
}

// find_first_of

template <class _ForwardIterator1, class _ForwardIterator2, class _BinaryPredicate>
_LIBCPP_CONSTEXPR_AFTER_CXX11 _ForwardIterator1
__find_first_of_ce(_ForwardIterator1 __first1, _ForwardIterator1 __last1,
              _ForwardIterator2 __first2, _ForwardIterator2 __last2, _BinaryPredicate __pred)
{
    for (; __first1 != __last1; ++__first1)
        for (_ForwardIterator2 __j = __first2; __j != __last2; ++__j)
            if (__pred(*__first1, *__j))
                return __first1;
    return __last1;
}


template <class _ForwardIterator1, class _ForwardIterator2, class _BinaryPredicate>
_LIBCPP_NODISCARD_EXT inline
_LIBCPP_INLINE_VISIBILITY _LIBCPP_CONSTEXPR_AFTER_CXX17
_ForwardIterator1
find_first_of(_ForwardIterator1 __first1, _ForwardIterator1 __last1,
              _ForwardIterator2 __first2, _ForwardIterator2 __last2, _BinaryPredicate __pred)
{
    return _VSTD::__find_first_of_ce(__first1, __last1, __first2, __last2, __pred);
}

template <class _ForwardIterator1, class _ForwardIterator2>
_LIBCPP_NODISCARD_EXT inline
_LIBCPP_INLINE_VISIBILITY _LIBCPP_CONSTEXPR_AFTER_CXX17
_ForwardIterator1
find_first_of(_ForwardIterator1 __first1, _ForwardIterator1 __last1,
              _ForwardIterator2 __first2, _ForwardIterator2 __last2)
{
    typedef typename iterator_traits<_ForwardIterator1>::value_type __v1;
    typedef typename iterator_traits<_ForwardIterator2>::value_type __v2;
    return _VSTD::__find_first_of_ce(__first1, __last1, __first2, __last2, __equal_to<__v1, __v2>());
}

// adjacent_find

template <class _ForwardIterator, class _BinaryPredicate>
_LIBCPP_NODISCARD_EXT inline
_LIBCPP_INLINE_VISIBILITY _LIBCPP_CONSTEXPR_AFTER_CXX17
_ForwardIterator
adjacent_find(_ForwardIterator __first, _ForwardIterator __last, _BinaryPredicate __pred)
{
    if (__first != __last)
    {
        _ForwardIterator __i = __first;
        while (++__i != __last)
        {
            if (__pred(*__first, *__i))
                return __first;
            __first = __i;
        }
    }
    return __last;
}

template <class _ForwardIterator>
_LIBCPP_NODISCARD_EXT inline
_LIBCPP_INLINE_VISIBILITY _LIBCPP_CONSTEXPR_AFTER_CXX17
_ForwardIterator
adjacent_find(_ForwardIterator __first, _ForwardIterator __last)
{
    typedef typename iterator_traits<_ForwardIterator>::value_type __v;
    return _VSTD::adjacent_find(__first, __last, __equal_to<__v>());
}

// count

template <class _InputIterator, class _Tp>
_LIBCPP_NODISCARD_EXT inline
_LIBCPP_INLINE_VISIBILITY _LIBCPP_CONSTEXPR_AFTER_CXX17
typename iterator_traits<_InputIterator>::difference_type
count(_InputIterator __first, _InputIterator __last, const _Tp& __value_)
{
    typename iterator_traits<_InputIterator>::difference_type __r(0);
    for (; __first != __last; ++__first)
        if (*__first == __value_)
            ++__r;
    return __r;
}

// count_if

template <class _InputIterator, class _Predicate>
_LIBCPP_NODISCARD_EXT inline
_LIBCPP_INLINE_VISIBILITY _LIBCPP_CONSTEXPR_AFTER_CXX17
typename iterator_traits<_InputIterator>::difference_type
count_if(_InputIterator __first, _InputIterator __last, _Predicate __pred)
{
    typename iterator_traits<_InputIterator>::difference_type __r(0);
    for (; __first != __last; ++__first)
        if (__pred(*__first))
            ++__r;
    return __r;
}

// mismatch

template <class _InputIterator1, class _InputIterator2, class _BinaryPredicate>
_LIBCPP_NODISCARD_EXT inline
_LIBCPP_INLINE_VISIBILITY _LIBCPP_CONSTEXPR_AFTER_CXX17
pair<_InputIterator1, _InputIterator2>
mismatch(_InputIterator1 __first1, _InputIterator1 __last1,
         _InputIterator2 __first2, _BinaryPredicate __pred)
{
    for (; __first1 != __last1; ++__first1, (void) ++__first2)
        if (!__pred(*__first1, *__first2))
            break;
    return pair<_InputIterator1, _InputIterator2>(__first1, __first2);
}

template <class _InputIterator1, class _InputIterator2>
_LIBCPP_NODISCARD_EXT inline
_LIBCPP_INLINE_VISIBILITY _LIBCPP_CONSTEXPR_AFTER_CXX17
pair<_InputIterator1, _InputIterator2>
mismatch(_InputIterator1 __first1, _InputIterator1 __last1, _InputIterator2 __first2)
{
    typedef typename iterator_traits<_InputIterator1>::value_type __v1;
    typedef typename iterator_traits<_InputIterator2>::value_type __v2;
    return _VSTD::mismatch(__first1, __last1, __first2, __equal_to<__v1, __v2>());
}

#if _LIBCPP_STD_VER > 11
template <class _InputIterator1, class _InputIterator2, class _BinaryPredicate>
_LIBCPP_NODISCARD_EXT inline
_LIBCPP_INLINE_VISIBILITY _LIBCPP_CONSTEXPR_AFTER_CXX17
pair<_InputIterator1, _InputIterator2>
mismatch(_InputIterator1 __first1, _InputIterator1 __last1,
         _InputIterator2 __first2, _InputIterator2 __last2,
         _BinaryPredicate __pred)
{
    for (; __first1 != __last1 && __first2 != __last2; ++__first1, (void) ++__first2)
        if (!__pred(*__first1, *__first2))
            break;
    return pair<_InputIterator1, _InputIterator2>(__first1, __first2);
}

template <class _InputIterator1, class _InputIterator2>
_LIBCPP_NODISCARD_EXT inline
_LIBCPP_INLINE_VISIBILITY _LIBCPP_CONSTEXPR_AFTER_CXX17
pair<_InputIterator1, _InputIterator2>
mismatch(_InputIterator1 __first1, _InputIterator1 __last1,
         _InputIterator2 __first2, _InputIterator2 __last2)
{
    typedef typename iterator_traits<_InputIterator1>::value_type __v1;
    typedef typename iterator_traits<_InputIterator2>::value_type __v2;
    return _VSTD::mismatch(__first1, __last1, __first2, __last2, __equal_to<__v1, __v2>());
}
#endif

// equal

template <class _InputIterator1, class _InputIterator2, class _BinaryPredicate>
_LIBCPP_NODISCARD_EXT inline
_LIBCPP_INLINE_VISIBILITY _LIBCPP_CONSTEXPR_AFTER_CXX17
bool
equal(_InputIterator1 __first1, _InputIterator1 __last1, _InputIterator2 __first2, _BinaryPredicate __pred)
{
    for (; __first1 != __last1; ++__first1, (void) ++__first2)
        if (!__pred(*__first1, *__first2))
            return false;
    return true;
}

template <class _InputIterator1, class _InputIterator2>
_LIBCPP_NODISCARD_EXT inline
_LIBCPP_INLINE_VISIBILITY _LIBCPP_CONSTEXPR_AFTER_CXX17
bool
equal(_InputIterator1 __first1, _InputIterator1 __last1, _InputIterator2 __first2)
{
    typedef typename iterator_traits<_InputIterator1>::value_type __v1;
    typedef typename iterator_traits<_InputIterator2>::value_type __v2;
    return _VSTD::equal(__first1, __last1, __first2, __equal_to<__v1, __v2>());
}

#if _LIBCPP_STD_VER > 11
template <class _BinaryPredicate, class _InputIterator1, class _InputIterator2>
inline _LIBCPP_INLINE_VISIBILITY _LIBCPP_CONSTEXPR_AFTER_CXX17
bool
__equal(_InputIterator1 __first1, _InputIterator1 __last1,
        _InputIterator2 __first2, _InputIterator2 __last2, _BinaryPredicate __pred,
        input_iterator_tag, input_iterator_tag )
{
    for (; __first1 != __last1 && __first2 != __last2; ++__first1, (void) ++__first2)
        if (!__pred(*__first1, *__first2))
            return false;
    return __first1 == __last1 && __first2 == __last2;
}

template <class _BinaryPredicate, class _RandomAccessIterator1, class _RandomAccessIterator2>
inline _LIBCPP_INLINE_VISIBILITY _LIBCPP_CONSTEXPR_AFTER_CXX17
bool
__equal(_RandomAccessIterator1 __first1, _RandomAccessIterator1 __last1,
        _RandomAccessIterator2 __first2, _RandomAccessIterator2 __last2, _BinaryPredicate __pred,
      random_access_iterator_tag, random_access_iterator_tag )
{
    if ( _VSTD::distance(__first1, __last1) != _VSTD::distance(__first2, __last2))
        return false;
    return _VSTD::equal<_RandomAccessIterator1, _RandomAccessIterator2,
                        typename add_lvalue_reference<_BinaryPredicate>::type>
                       (__first1, __last1, __first2, __pred );
}

template <class _InputIterator1, class _InputIterator2, class _BinaryPredicate>
_LIBCPP_NODISCARD_EXT inline
_LIBCPP_INLINE_VISIBILITY _LIBCPP_CONSTEXPR_AFTER_CXX17
bool
equal(_InputIterator1 __first1, _InputIterator1 __last1,
      _InputIterator2 __first2, _InputIterator2 __last2, _BinaryPredicate __pred )
{
    return _VSTD::__equal<typename add_lvalue_reference<_BinaryPredicate>::type>
       (__first1, __last1, __first2, __last2, __pred,
        typename iterator_traits<_InputIterator1>::iterator_category(),
        typename iterator_traits<_InputIterator2>::iterator_category());
}

template <class _InputIterator1, class _InputIterator2>
_LIBCPP_NODISCARD_EXT inline
_LIBCPP_INLINE_VISIBILITY _LIBCPP_CONSTEXPR_AFTER_CXX17
bool
equal(_InputIterator1 __first1, _InputIterator1 __last1,
      _InputIterator2 __first2, _InputIterator2 __last2)
{
    typedef typename iterator_traits<_InputIterator1>::value_type __v1;
    typedef typename iterator_traits<_InputIterator2>::value_type __v2;
    return _VSTD::__equal(__first1, __last1, __first2, __last2, __equal_to<__v1, __v2>(),
        typename iterator_traits<_InputIterator1>::iterator_category(),
        typename iterator_traits<_InputIterator2>::iterator_category());
}
#endif

// is_permutation

template<class _ForwardIterator1, class _ForwardIterator2, class _BinaryPredicate>
_LIBCPP_NODISCARD_EXT _LIBCPP_CONSTEXPR_AFTER_CXX17 bool
is_permutation(_ForwardIterator1 __first1, _ForwardIterator1 __last1,
               _ForwardIterator2 __first2, _BinaryPredicate __pred)
{
//  shorten sequences as much as possible by lopping of any equal prefix
    for (; __first1 != __last1; ++__first1, (void) ++__first2)
        if (!__pred(*__first1, *__first2))
            break;
    if (__first1 == __last1)
        return true;

//  __first1 != __last1 && *__first1 != *__first2
    typedef typename iterator_traits<_ForwardIterator1>::difference_type _D1;
    _D1 __l1 = _VSTD::distance(__first1, __last1);
    if (__l1 == _D1(1))
        return false;
    _ForwardIterator2 __last2 = _VSTD::next(__first2, __l1);
    // For each element in [f1, l1) see if there are the same number of
    //    equal elements in [f2, l2)
    for (_ForwardIterator1 __i = __first1; __i != __last1; ++__i)
    {
    //  Have we already counted the number of *__i in [f1, l1)?
        _ForwardIterator1 __match = __first1;
        for (; __match != __i; ++__match)
            if (__pred(*__match, *__i))
                break;
        if (__match == __i) {
            // Count number of *__i in [f2, l2)
            _D1 __c2 = 0;
            for (_ForwardIterator2 __j = __first2; __j != __last2; ++__j)
                if (__pred(*__i, *__j))
                    ++__c2;
            if (__c2 == 0)
                return false;
            // Count number of *__i in [__i, l1) (we can start with 1)
            _D1 __c1 = 1;
            for (_ForwardIterator1 __j = _VSTD::next(__i); __j != __last1; ++__j)
                if (__pred(*__i, *__j))
                    ++__c1;
            if (__c1 != __c2)
                return false;
        }
    }
    return true;
}

template<class _ForwardIterator1, class _ForwardIterator2>
_LIBCPP_NODISCARD_EXT inline
_LIBCPP_INLINE_VISIBILITY _LIBCPP_CONSTEXPR_AFTER_CXX17
bool
is_permutation(_ForwardIterator1 __first1, _ForwardIterator1 __last1,
               _ForwardIterator2 __first2)
{
    typedef typename iterator_traits<_ForwardIterator1>::value_type __v1;
    typedef typename iterator_traits<_ForwardIterator2>::value_type __v2;
    return _VSTD::is_permutation(__first1, __last1, __first2, __equal_to<__v1, __v2>());
}

#if _LIBCPP_STD_VER > 11
template<class _BinaryPredicate, class _ForwardIterator1, class _ForwardIterator2>
_LIBCPP_CONSTEXPR_AFTER_CXX17 bool
__is_permutation(_ForwardIterator1 __first1, _ForwardIterator1 __last1,
                 _ForwardIterator2 __first2, _ForwardIterator2 __last2,
                 _BinaryPredicate __pred,
                 forward_iterator_tag, forward_iterator_tag )
{
//  shorten sequences as much as possible by lopping of any equal prefix
    for (; __first1 != __last1 && __first2 != __last2; ++__first1, (void) ++__first2)
        if (!__pred(*__first1, *__first2))
            break;
    if (__first1 == __last1)
        return __first2 == __last2;
    else if (__first2 == __last2)
        return false;

    typedef typename iterator_traits<_ForwardIterator1>::difference_type _D1;
    _D1 __l1 = _VSTD::distance(__first1, __last1);

    typedef typename iterator_traits<_ForwardIterator2>::difference_type _D2;
    _D2 __l2 = _VSTD::distance(__first2, __last2);
    if (__l1 != __l2)
        return false;

    // For each element in [f1, l1) see if there are the same number of
    //    equal elements in [f2, l2)
    for (_ForwardIterator1 __i = __first1; __i != __last1; ++__i)
    {
    //  Have we already counted the number of *__i in [f1, l1)?
        _ForwardIterator1 __match = __first1;
        for (; __match != __i; ++__match)
            if (__pred(*__match, *__i))
                break;
        if (__match == __i) {
            // Count number of *__i in [f2, l2)
            _D1 __c2 = 0;
            for (_ForwardIterator2 __j = __first2; __j != __last2; ++__j)
                if (__pred(*__i, *__j))
                    ++__c2;
            if (__c2 == 0)
                return false;
            // Count number of *__i in [__i, l1) (we can start with 1)
            _D1 __c1 = 1;
            for (_ForwardIterator1 __j = _VSTD::next(__i); __j != __last1; ++__j)
                if (__pred(*__i, *__j))
                    ++__c1;
            if (__c1 != __c2)
                return false;
        }
    }
    return true;
}

template<class _BinaryPredicate, class _RandomAccessIterator1, class _RandomAccessIterator2>
_LIBCPP_CONSTEXPR_AFTER_CXX17 bool
__is_permutation(_RandomAccessIterator1 __first1, _RandomAccessIterator2 __last1,
               _RandomAccessIterator1 __first2, _RandomAccessIterator2 __last2,
               _BinaryPredicate __pred,
               random_access_iterator_tag, random_access_iterator_tag )
{
    if ( _VSTD::distance(__first1, __last1) != _VSTD::distance(__first2, __last2))
        return false;
    return _VSTD::is_permutation<_RandomAccessIterator1, _RandomAccessIterator2,
                                 typename add_lvalue_reference<_BinaryPredicate>::type>
                                (__first1, __last1, __first2, __pred );
}

template<class _ForwardIterator1, class _ForwardIterator2, class _BinaryPredicate>
_LIBCPP_NODISCARD_EXT inline
_LIBCPP_INLINE_VISIBILITY _LIBCPP_CONSTEXPR_AFTER_CXX17
bool
is_permutation(_ForwardIterator1 __first1, _ForwardIterator1 __last1,
               _ForwardIterator2 __first2, _ForwardIterator2 __last2,
               _BinaryPredicate __pred )
{
    return _VSTD::__is_permutation<typename add_lvalue_reference<_BinaryPredicate>::type>
       (__first1, __last1, __first2, __last2, __pred,
        typename iterator_traits<_ForwardIterator1>::iterator_category(),
        typename iterator_traits<_ForwardIterator2>::iterator_category());
}

template<class _ForwardIterator1, class _ForwardIterator2>
_LIBCPP_NODISCARD_EXT inline
_LIBCPP_INLINE_VISIBILITY _LIBCPP_CONSTEXPR_AFTER_CXX17
bool
is_permutation(_ForwardIterator1 __first1, _ForwardIterator1 __last1,
               _ForwardIterator2 __first2, _ForwardIterator2 __last2)
{
    typedef typename iterator_traits<_ForwardIterator1>::value_type __v1;
    typedef typename iterator_traits<_ForwardIterator2>::value_type __v2;
    return _VSTD::__is_permutation(__first1, __last1, __first2, __last2,
        __equal_to<__v1, __v2>(),
        typename iterator_traits<_ForwardIterator1>::iterator_category(),
        typename iterator_traits<_ForwardIterator2>::iterator_category());
}
#endif

// search
// __search is in <functional>

template <class _ForwardIterator1, class _ForwardIterator2, class _BinaryPredicate>
_LIBCPP_NODISCARD_EXT inline
_LIBCPP_INLINE_VISIBILITY _LIBCPP_CONSTEXPR_AFTER_CXX17
_ForwardIterator1
search(_ForwardIterator1 __first1, _ForwardIterator1 __last1,
       _ForwardIterator2 __first2, _ForwardIterator2 __last2, _BinaryPredicate __pred)
{
    return _VSTD::__search<typename add_lvalue_reference<_BinaryPredicate>::type>
                         (__first1, __last1, __first2, __last2, __pred,
                          typename iterator_traits<_ForwardIterator1>::iterator_category(),
                          typename iterator_traits<_ForwardIterator2>::iterator_category())
            .first;
}

template <class _ForwardIterator1, class _ForwardIterator2>
_LIBCPP_NODISCARD_EXT inline
_LIBCPP_INLINE_VISIBILITY _LIBCPP_CONSTEXPR_AFTER_CXX17
_ForwardIterator1
search(_ForwardIterator1 __first1, _ForwardIterator1 __last1,
       _ForwardIterator2 __first2, _ForwardIterator2 __last2)
{
    typedef typename iterator_traits<_ForwardIterator1>::value_type __v1;
    typedef typename iterator_traits<_ForwardIterator2>::value_type __v2;
    return _VSTD::search(__first1, __last1, __first2, __last2, __equal_to<__v1, __v2>());
}


#if _LIBCPP_STD_VER > 14
template <class _ForwardIterator, class _Searcher>
_LIBCPP_NODISCARD_EXT _LIBCPP_INLINE_VISIBILITY _LIBCPP_CONSTEXPR_AFTER_CXX17
_ForwardIterator search(_ForwardIterator __f, _ForwardIterator __l, const _Searcher &__s)
{ return __s(__f, __l).first; }
#endif

// search_n

template <class _BinaryPredicate, class _ForwardIterator, class _Size, class _Tp>
_LIBCPP_CONSTEXPR_AFTER_CXX17 _ForwardIterator
__search_n(_ForwardIterator __first, _ForwardIterator __last,
           _Size __count, const _Tp& __value_, _BinaryPredicate __pred, forward_iterator_tag)
{
    if (__count <= 0)
        return __first;
    while (true)
    {
        // Find first element in sequence that matchs __value_, with a mininum of loop checks
        while (true)
        {
            if (__first == __last)  // return __last if no element matches __value_
                return __last;
            if (__pred(*__first, __value_))
                break;
            ++__first;
        }
        // *__first matches __value_, now match elements after here
        _ForwardIterator __m = __first;
        _Size __c(0);
        while (true)
        {
            if (++__c == __count)  // If pattern exhausted, __first is the answer (works for 1 element pattern)
                return __first;
            if (++__m == __last)  // Otherwise if source exhaused, pattern not found
                return __last;
            if (!__pred(*__m, __value_))  // if there is a mismatch, restart with a new __first
            {
                __first = __m;
                ++__first;
                break;
            }  // else there is a match, check next elements
        }
    }
}

template <class _BinaryPredicate, class _RandomAccessIterator, class _Size, class _Tp>
_LIBCPP_CONSTEXPR_AFTER_CXX17 _RandomAccessIterator
__search_n(_RandomAccessIterator __first, _RandomAccessIterator __last,
           _Size __count, const _Tp& __value_, _BinaryPredicate __pred, random_access_iterator_tag)
{
    if (__count <= 0)
        return __first;
    _Size __len = static_cast<_Size>(__last - __first);
    if (__len < __count)
        return __last;
    const _RandomAccessIterator __s = __last - (__count - 1);  // Start of pattern match can't go beyond here
    while (true)
    {
        // Find first element in sequence that matchs __value_, with a mininum of loop checks
        while (true)
        {
            if (__first >= __s)  // return __last if no element matches __value_
                return __last;
            if (__pred(*__first, __value_))
                break;
            ++__first;
        }
        // *__first matches __value_, now match elements after here
        _RandomAccessIterator __m = __first;
        _Size __c(0);
        while (true)
        {
            if (++__c == __count)  // If pattern exhausted, __first is the answer (works for 1 element pattern)
                return __first;
             ++__m;          // no need to check range on __m because __s guarantees we have enough source
            if (!__pred(*__m, __value_))  // if there is a mismatch, restart with a new __first
            {
                __first = __m;
                ++__first;
                break;
            }  // else there is a match, check next elements
        }
    }
}

template <class _ForwardIterator, class _Size, class _Tp, class _BinaryPredicate>
_LIBCPP_NODISCARD_EXT inline
_LIBCPP_INLINE_VISIBILITY _LIBCPP_CONSTEXPR_AFTER_CXX17
_ForwardIterator
search_n(_ForwardIterator __first, _ForwardIterator __last,
         _Size __count, const _Tp& __value_, _BinaryPredicate __pred)
{
    return _VSTD::__search_n<typename add_lvalue_reference<_BinaryPredicate>::type>
           (__first, __last, _VSTD::__convert_to_integral(__count), __value_, __pred,
           typename iterator_traits<_ForwardIterator>::iterator_category());
}

template <class _ForwardIterator, class _Size, class _Tp>
_LIBCPP_NODISCARD_EXT inline
_LIBCPP_INLINE_VISIBILITY _LIBCPP_CONSTEXPR_AFTER_CXX17
_ForwardIterator
search_n(_ForwardIterator __first, _ForwardIterator __last, _Size __count, const _Tp& __value_)
{
    typedef typename iterator_traits<_ForwardIterator>::value_type __v;
    return _VSTD::search_n(__first, __last, _VSTD::__convert_to_integral(__count),
                           __value_, __equal_to<__v, _Tp>());
}

// copy
template <class _Iter>
inline _LIBCPP_INLINE_VISIBILITY _LIBCPP_CONSTEXPR
_Iter
__unwrap_iter(_Iter __i)
{
    return __i;
}

template <class _Tp>
inline _LIBCPP_INLINE_VISIBILITY _LIBCPP_CONSTEXPR
typename enable_if
<
    is_trivially_copy_assignable<_Tp>::value,
    _Tp*
>::type
__unwrap_iter(move_iterator<_Tp*> __i)
{
    return __i.base();
}

#if _LIBCPP_DEBUG_LEVEL < 2

template <class _Tp>
inline _LIBCPP_INLINE_VISIBILITY _LIBCPP_CONSTEXPR
typename enable_if
<
    is_trivially_copy_assignable<_Tp>::value,
    _Tp*
>::type
__unwrap_iter(__wrap_iter<_Tp*> __i)
{
    return __i.base();
}

template <class _Tp>
inline _LIBCPP_INLINE_VISIBILITY _LIBCPP_CONSTEXPR
typename enable_if
<
    is_trivially_copy_assignable<_Tp>::value,
    const _Tp*
>::type
__unwrap_iter(__wrap_iter<const _Tp*> __i)
{
    return __i.base();
}

#else

template <class _Tp>
inline _LIBCPP_INLINE_VISIBILITY _LIBCPP_CONSTEXPR
typename enable_if
<
    is_trivially_copy_assignable<_Tp>::value,
    __wrap_iter<_Tp*>
>::type
__unwrap_iter(__wrap_iter<_Tp*> __i)
{
    return __i;
}

#endif  // _LIBCPP_DEBUG_LEVEL < 2

template <class _InputIterator, class _OutputIterator>
inline _LIBCPP_INLINE_VISIBILITY _LIBCPP_CONSTEXPR_AFTER_CXX17
_OutputIterator
__copy_constexpr(_InputIterator __first, _InputIterator __last, _OutputIterator __result)
{
    for (; __first != __last; ++__first, (void) ++__result)
        *__result = *__first;
    return __result;
}

template <class _InputIterator, class _OutputIterator>
inline _LIBCPP_INLINE_VISIBILITY
_OutputIterator
__copy(_InputIterator __first, _InputIterator __last, _OutputIterator __result)
{
    return _VSTD::__copy_constexpr(__first, __last, __result);
}

template <class _Tp, class _Up>
inline _LIBCPP_INLINE_VISIBILITY
typename enable_if
<
    is_same<typename remove_const<_Tp>::type, _Up>::value &&
    is_trivially_copy_assignable<_Up>::value,
    _Up*
>::type
__copy(_Tp* __first, _Tp* __last, _Up* __result)
{
    const size_t __n = static_cast<size_t>(__last - __first);
    if (__n > 0)
        _VSTD::memmove(__result, __first, __n * sizeof(_Up));
    return __result + __n;
}

template <class _InputIterator, class _OutputIterator>
inline _LIBCPP_INLINE_VISIBILITY _LIBCPP_CONSTEXPR_AFTER_CXX17
_OutputIterator
copy(_InputIterator __first, _InputIterator __last, _OutputIterator __result)
{
    if (__libcpp_is_constant_evaluated()) {
        return _VSTD::__copy_constexpr(
            _VSTD::__unwrap_iter(__first), _VSTD::__unwrap_iter(__last), _VSTD::__unwrap_iter(__result));
    } else {
        return _VSTD::__copy(
            _VSTD::__unwrap_iter(__first), _VSTD::__unwrap_iter(__last), _VSTD::__unwrap_iter(__result));
    }
}

// copy_backward

template <class _BidirectionalIterator, class _OutputIterator>
inline _LIBCPP_INLINE_VISIBILITY _LIBCPP_CONSTEXPR_AFTER_CXX17
_OutputIterator
__copy_backward_constexpr(_BidirectionalIterator __first, _BidirectionalIterator __last, _OutputIterator __result)
{
    while (__first != __last)
        *--__result = *--__last;
    return __result;
}

template <class _BidirectionalIterator, class _OutputIterator>
inline _LIBCPP_INLINE_VISIBILITY
_OutputIterator
__copy_backward(_BidirectionalIterator __first, _BidirectionalIterator __last, _OutputIterator __result)
{
    return _VSTD::__copy_backward_constexpr(__first, __last, __result);
}

template <class _Tp, class _Up>
inline _LIBCPP_INLINE_VISIBILITY
typename enable_if
<
    is_same<typename remove_const<_Tp>::type, _Up>::value &&
    is_trivially_copy_assignable<_Up>::value,
    _Up*
>::type
__copy_backward(_Tp* __first, _Tp* __last, _Up* __result)
{
    const size_t __n = static_cast<size_t>(__last - __first);
    if (__n > 0)
    {
        __result -= __n;
        _VSTD::memmove(__result, __first, __n * sizeof(_Up));
    }
    return __result;
}

template <class _BidirectionalIterator1, class _BidirectionalIterator2>
inline _LIBCPP_INLINE_VISIBILITY _LIBCPP_CONSTEXPR_AFTER_CXX17
_BidirectionalIterator2
copy_backward(_BidirectionalIterator1 __first, _BidirectionalIterator1 __last,
              _BidirectionalIterator2 __result)
{
    if (__libcpp_is_constant_evaluated()) {
        return _VSTD::__copy_backward_constexpr(_VSTD::__unwrap_iter(__first),
                                                _VSTD::__unwrap_iter(__last),
                                                _VSTD::__unwrap_iter(__result));
    } else {
        return _VSTD::__copy_backward(_VSTD::__unwrap_iter(__first),
                                      _VSTD::__unwrap_iter(__last),
                                      _VSTD::__unwrap_iter(__result));
    }
}

// copy_if

template<class _InputIterator, class _OutputIterator, class _Predicate>
inline _LIBCPP_INLINE_VISIBILITY _LIBCPP_CONSTEXPR_AFTER_CXX17
_OutputIterator
copy_if(_InputIterator __first, _InputIterator __last,
        _OutputIterator __result, _Predicate __pred)
{
    for (; __first != __last; ++__first)
    {
        if (__pred(*__first))
        {
            *__result = *__first;
            ++__result;
        }
    }
    return __result;
}

// copy_n

template<class _InputIterator, class _Size, class _OutputIterator>
inline _LIBCPP_INLINE_VISIBILITY _LIBCPP_CONSTEXPR_AFTER_CXX17
typename enable_if
<
    __is_cpp17_input_iterator<_InputIterator>::value &&
   !__is_cpp17_random_access_iterator<_InputIterator>::value,
    _OutputIterator
>::type
copy_n(_InputIterator __first, _Size __orig_n, _OutputIterator __result)
{
    typedef decltype(_VSTD::__convert_to_integral(__orig_n)) _IntegralSize;
    _IntegralSize __n = __orig_n;
    if (__n > 0)
    {
        *__result = *__first;
        ++__result;
        for (--__n; __n > 0; --__n)
        {
            ++__first;
            *__result = *__first;
            ++__result;
        }
    }
    return __result;
}

template<class _InputIterator, class _Size, class _OutputIterator>
inline _LIBCPP_INLINE_VISIBILITY _LIBCPP_CONSTEXPR_AFTER_CXX17
typename enable_if
<
    __is_cpp17_random_access_iterator<_InputIterator>::value,
    _OutputIterator
>::type
copy_n(_InputIterator __first, _Size __orig_n, _OutputIterator __result)
{
    typedef decltype(_VSTD::__convert_to_integral(__orig_n)) _IntegralSize;
    _IntegralSize __n = __orig_n;
    return _VSTD::copy(__first, __first + __n, __result);
}

// move

// __move_constexpr exists so that __move doesn't call itself when delegating to the constexpr
// version of __move.
template <class _InputIterator, class _OutputIterator>
inline _LIBCPP_INLINE_VISIBILITY _LIBCPP_CONSTEXPR_AFTER_CXX14
_OutputIterator
__move_constexpr(_InputIterator __first, _InputIterator __last, _OutputIterator __result)
{
    for (; __first != __last; ++__first, (void) ++__result)
        *__result = _VSTD::move(*__first);
    return __result;
}

template <class _InputIterator, class _OutputIterator>
inline _LIBCPP_INLINE_VISIBILITY _LIBCPP_CONSTEXPR_AFTER_CXX14
_OutputIterator
__move(_InputIterator __first, _InputIterator __last, _OutputIterator __result)
{
    return _VSTD::__move_constexpr(__first, __last, __result);
}

template <class _Tp, class _Up>
inline _LIBCPP_INLINE_VISIBILITY _LIBCPP_CONSTEXPR_AFTER_CXX14
typename enable_if
<
    is_same<typename remove_const<_Tp>::type, _Up>::value &&
    is_trivially_copy_assignable<_Up>::value,
    _Up*
>::type
__move(_Tp* __first, _Tp* __last, _Up* __result)
{
    if (__libcpp_is_constant_evaluated())
        return _VSTD::__move_constexpr(__first, __last, __result);
    const size_t __n = static_cast<size_t>(__last - __first);
    if (__n > 0)
        _VSTD::memmove(__result, __first, __n * sizeof(_Up));
    return __result + __n;
}

template <class _InputIterator, class _OutputIterator>
inline _LIBCPP_INLINE_VISIBILITY _LIBCPP_CONSTEXPR_AFTER_CXX17
_OutputIterator
move(_InputIterator __first, _InputIterator __last, _OutputIterator __result)
{
    return _VSTD::__move(_VSTD::__unwrap_iter(__first), _VSTD::__unwrap_iter(__last), _VSTD::__unwrap_iter(__result));
}

// move_backward

// __move_backward_constexpr exists so that __move_backward doesn't call itself when delegating to
// the constexpr version of __move_backward.
template <class _InputIterator, class _OutputIterator>
inline _LIBCPP_INLINE_VISIBILITY _LIBCPP_CONSTEXPR_AFTER_CXX14
_OutputIterator
__move_backward_constexpr(_InputIterator __first, _InputIterator __last, _OutputIterator __result)
{
    while (__first != __last)
        *--__result = _VSTD::move(*--__last);
    return __result;
}

template <class _InputIterator, class _OutputIterator>
inline _LIBCPP_INLINE_VISIBILITY _LIBCPP_CONSTEXPR_AFTER_CXX14
_OutputIterator
__move_backward(_InputIterator __first, _InputIterator __last, _OutputIterator __result)
{
    return _VSTD::__move_backward_constexpr(__first, __last, __result);
}

template <class _Tp, class _Up>
inline _LIBCPP_INLINE_VISIBILITY _LIBCPP_CONSTEXPR_AFTER_CXX14
typename enable_if
<
    is_same<typename remove_const<_Tp>::type, _Up>::value &&
    is_trivially_copy_assignable<_Up>::value,
    _Up*
>::type
__move_backward(_Tp* __first, _Tp* __last, _Up* __result)
{
    if (__libcpp_is_constant_evaluated())
        return _VSTD::__move_backward_constexpr(__first, __last, __result);
    const size_t __n = static_cast<size_t>(__last - __first);
    if (__n > 0)
    {
        __result -= __n;
        _VSTD::memmove(__result, __first, __n * sizeof(_Up));
    }
    return __result;
}

template <class _BidirectionalIterator1, class _BidirectionalIterator2>
inline _LIBCPP_INLINE_VISIBILITY _LIBCPP_CONSTEXPR_AFTER_CXX17
_BidirectionalIterator2
move_backward(_BidirectionalIterator1 __first, _BidirectionalIterator1 __last,
              _BidirectionalIterator2 __result)
{
    return _VSTD::__move_backward(_VSTD::__unwrap_iter(__first), _VSTD::__unwrap_iter(__last), _VSTD::__unwrap_iter(__result));
}

// iter_swap

// moved to <type_traits> for better swap / noexcept support

// transform

template <class _InputIterator, class _OutputIterator, class _UnaryOperation>
inline _LIBCPP_INLINE_VISIBILITY _LIBCPP_CONSTEXPR_AFTER_CXX17
_OutputIterator
transform(_InputIterator __first, _InputIterator __last, _OutputIterator __result, _UnaryOperation __op)
{
    for (; __first != __last; ++__first, (void) ++__result)
        *__result = __op(*__first);
    return __result;
}

template <class _InputIterator1, class _InputIterator2, class _OutputIterator, class _BinaryOperation>
inline _LIBCPP_INLINE_VISIBILITY _LIBCPP_CONSTEXPR_AFTER_CXX17
_OutputIterator
transform(_InputIterator1 __first1, _InputIterator1 __last1, _InputIterator2 __first2,
          _OutputIterator __result, _BinaryOperation __binary_op)
{
    for (; __first1 != __last1; ++__first1, (void) ++__first2, ++__result)
        *__result = __binary_op(*__first1, *__first2);
    return __result;
}

// replace

template <class _ForwardIterator, class _Tp>
inline _LIBCPP_INLINE_VISIBILITY _LIBCPP_CONSTEXPR_AFTER_CXX17
void
replace(_ForwardIterator __first, _ForwardIterator __last, const _Tp& __old_value, const _Tp& __new_value)
{
    for (; __first != __last; ++__first)
        if (*__first == __old_value)
            *__first = __new_value;
}

// replace_if

template <class _ForwardIterator, class _Predicate, class _Tp>
inline _LIBCPP_INLINE_VISIBILITY _LIBCPP_CONSTEXPR_AFTER_CXX17
void
replace_if(_ForwardIterator __first, _ForwardIterator __last, _Predicate __pred, const _Tp& __new_value)
{
    for (; __first != __last; ++__first)
        if (__pred(*__first))
            *__first = __new_value;
}

// replace_copy

template <class _InputIterator, class _OutputIterator, class _Tp>
inline _LIBCPP_INLINE_VISIBILITY _LIBCPP_CONSTEXPR_AFTER_CXX17
_OutputIterator
replace_copy(_InputIterator __first, _InputIterator __last, _OutputIterator __result,
             const _Tp& __old_value, const _Tp& __new_value)
{
    for (; __first != __last; ++__first, (void) ++__result)
        if (*__first == __old_value)
            *__result = __new_value;
        else
            *__result = *__first;
    return __result;
}

// replace_copy_if

template <class _InputIterator, class _OutputIterator, class _Predicate, class _Tp>
inline _LIBCPP_INLINE_VISIBILITY _LIBCPP_CONSTEXPR_AFTER_CXX17
_OutputIterator
replace_copy_if(_InputIterator __first, _InputIterator __last, _OutputIterator __result,
                _Predicate __pred, const _Tp& __new_value)
{
    for (; __first != __last; ++__first, (void) ++__result)
        if (__pred(*__first))
            *__result = __new_value;
        else
            *__result = *__first;
    return __result;
}

// fill_n

template <class _OutputIterator, class _Size, class _Tp>
inline _LIBCPP_INLINE_VISIBILITY _LIBCPP_CONSTEXPR_AFTER_CXX17
_OutputIterator
__fill_n(_OutputIterator __first, _Size __n, const _Tp& __value_)
{
    for (; __n > 0; ++__first, (void) --__n)
        *__first = __value_;
    return __first;
}

template <class _OutputIterator, class _Size, class _Tp>
inline _LIBCPP_INLINE_VISIBILITY _LIBCPP_CONSTEXPR_AFTER_CXX17
_OutputIterator
fill_n(_OutputIterator __first, _Size __n, const _Tp& __value_)
{
   return _VSTD::__fill_n(__first, _VSTD::__convert_to_integral(__n), __value_);
}

// fill

template <class _ForwardIterator, class _Tp>
inline _LIBCPP_INLINE_VISIBILITY _LIBCPP_CONSTEXPR_AFTER_CXX17
void
__fill(_ForwardIterator __first, _ForwardIterator __last, const _Tp& __value_, forward_iterator_tag)
{
    for (; __first != __last; ++__first)
        *__first = __value_;
}

template <class _RandomAccessIterator, class _Tp>
inline _LIBCPP_INLINE_VISIBILITY _LIBCPP_CONSTEXPR_AFTER_CXX17
void
__fill(_RandomAccessIterator __first, _RandomAccessIterator __last, const _Tp& __value_, random_access_iterator_tag)
{
    _VSTD::fill_n(__first, __last - __first, __value_);
}

template <class _ForwardIterator, class _Tp>
inline _LIBCPP_INLINE_VISIBILITY _LIBCPP_CONSTEXPR_AFTER_CXX17
void
fill(_ForwardIterator __first, _ForwardIterator __last, const _Tp& __value_)
{
    _VSTD::__fill(__first, __last, __value_, typename iterator_traits<_ForwardIterator>::iterator_category());
}

// generate

template <class _ForwardIterator, class _Generator>
inline _LIBCPP_INLINE_VISIBILITY _LIBCPP_CONSTEXPR_AFTER_CXX17
void
generate(_ForwardIterator __first, _ForwardIterator __last, _Generator __gen)
{
    for (; __first != __last; ++__first)
        *__first = __gen();
}

// generate_n

template <class _OutputIterator, class _Size, class _Generator>
inline _LIBCPP_INLINE_VISIBILITY _LIBCPP_CONSTEXPR_AFTER_CXX17
_OutputIterator
generate_n(_OutputIterator __first, _Size __orig_n, _Generator __gen)
{
    typedef decltype(_VSTD::__convert_to_integral(__orig_n)) _IntegralSize;
    _IntegralSize __n = __orig_n;
    for (; __n > 0; ++__first, (void) --__n)
        *__first = __gen();
    return __first;
}

// remove

template <class _ForwardIterator, class _Tp>
_LIBCPP_NODISCARD_EXT _LIBCPP_CONSTEXPR_AFTER_CXX17 _ForwardIterator
remove(_ForwardIterator __first, _ForwardIterator __last, const _Tp& __value_)
{
    __first = _VSTD::find(__first, __last, __value_);
    if (__first != __last)
    {
        _ForwardIterator __i = __first;
        while (++__i != __last)
        {
            if (!(*__i == __value_))
            {
                *__first = _VSTD::move(*__i);
                ++__first;
            }
        }
    }
    return __first;
}

// remove_if

template <class _ForwardIterator, class _Predicate>
_LIBCPP_NODISCARD_EXT _LIBCPP_CONSTEXPR_AFTER_CXX17 _ForwardIterator
remove_if(_ForwardIterator __first, _ForwardIterator __last, _Predicate __pred)
{
    __first = _VSTD::find_if<_ForwardIterator, typename add_lvalue_reference<_Predicate>::type>
                           (__first, __last, __pred);
    if (__first != __last)
    {
        _ForwardIterator __i = __first;
        while (++__i != __last)
        {
            if (!__pred(*__i))
            {
                *__first = _VSTD::move(*__i);
                ++__first;
            }
        }
    }
    return __first;
}

// remove_copy

template <class _InputIterator, class _OutputIterator, class _Tp>
inline _LIBCPP_INLINE_VISIBILITY _LIBCPP_CONSTEXPR_AFTER_CXX17
_OutputIterator
remove_copy(_InputIterator __first, _InputIterator __last, _OutputIterator __result, const _Tp& __value_)
{
    for (; __first != __last; ++__first)
    {
        if (!(*__first == __value_))
        {
            *__result = *__first;
            ++__result;
        }
    }
    return __result;
}

// remove_copy_if

template <class _InputIterator, class _OutputIterator, class _Predicate>
inline _LIBCPP_INLINE_VISIBILITY _LIBCPP_CONSTEXPR_AFTER_CXX17
_OutputIterator
remove_copy_if(_InputIterator __first, _InputIterator __last, _OutputIterator __result, _Predicate __pred)
{
    for (; __first != __last; ++__first)
    {
        if (!__pred(*__first))
        {
            *__result = *__first;
            ++__result;
        }
    }
    return __result;
}

// unique

template <class _ForwardIterator, class _BinaryPredicate>
_LIBCPP_NODISCARD_EXT _LIBCPP_CONSTEXPR_AFTER_CXX17 _ForwardIterator
unique(_ForwardIterator __first, _ForwardIterator __last, _BinaryPredicate __pred)
{
    __first = _VSTD::adjacent_find<_ForwardIterator, typename add_lvalue_reference<_BinaryPredicate>::type>
                                 (__first, __last, __pred);
    if (__first != __last)
    {
        // ...  a  a  ?  ...
        //      f     i
        _ForwardIterator __i = __first;
        for (++__i; ++__i != __last;)
            if (!__pred(*__first, *__i))
                *++__first = _VSTD::move(*__i);
        ++__first;
    }
    return __first;
}

template <class _ForwardIterator>
_LIBCPP_NODISCARD_EXT inline
_LIBCPP_INLINE_VISIBILITY _LIBCPP_CONSTEXPR_AFTER_CXX17
_ForwardIterator
unique(_ForwardIterator __first, _ForwardIterator __last)
{
    typedef typename iterator_traits<_ForwardIterator>::value_type __v;
    return _VSTD::unique(__first, __last, __equal_to<__v>());
}

// unique_copy

template <class _BinaryPredicate, class _InputIterator, class _OutputIterator>
_LIBCPP_CONSTEXPR_AFTER_CXX17 _OutputIterator
__unique_copy(_InputIterator __first, _InputIterator __last, _OutputIterator __result, _BinaryPredicate __pred,
              input_iterator_tag, output_iterator_tag)
{
    if (__first != __last)
    {
        typename iterator_traits<_InputIterator>::value_type __t(*__first);
        *__result = __t;
        ++__result;
        while (++__first != __last)
        {
            if (!__pred(__t, *__first))
            {
                __t = *__first;
                *__result = __t;
                ++__result;
            }
        }
    }
    return __result;
}

template <class _BinaryPredicate, class _ForwardIterator, class _OutputIterator>
_LIBCPP_CONSTEXPR_AFTER_CXX17 _OutputIterator
__unique_copy(_ForwardIterator __first, _ForwardIterator __last, _OutputIterator __result, _BinaryPredicate __pred,
              forward_iterator_tag, output_iterator_tag)
{
    if (__first != __last)
    {
        _ForwardIterator __i = __first;
        *__result = *__i;
        ++__result;
        while (++__first != __last)
        {
            if (!__pred(*__i, *__first))
            {
                *__result = *__first;
                ++__result;
                __i = __first;
            }
        }
    }
    return __result;
}

template <class _BinaryPredicate, class _InputIterator, class _ForwardIterator>
_LIBCPP_CONSTEXPR_AFTER_CXX17 _ForwardIterator
__unique_copy(_InputIterator __first, _InputIterator __last, _ForwardIterator __result, _BinaryPredicate __pred,
              input_iterator_tag, forward_iterator_tag)
{
    if (__first != __last)
    {
        *__result = *__first;
        while (++__first != __last)
            if (!__pred(*__result, *__first))
                *++__result = *__first;
        ++__result;
    }
    return __result;
}

template <class _InputIterator, class _OutputIterator, class _BinaryPredicate>
inline _LIBCPP_INLINE_VISIBILITY _LIBCPP_CONSTEXPR_AFTER_CXX17
_OutputIterator
unique_copy(_InputIterator __first, _InputIterator __last, _OutputIterator __result, _BinaryPredicate __pred)
{
    return _VSTD::__unique_copy<typename add_lvalue_reference<_BinaryPredicate>::type>
                              (__first, __last, __result, __pred,
                               typename iterator_traits<_InputIterator>::iterator_category(),
                               typename iterator_traits<_OutputIterator>::iterator_category());
}

template <class _InputIterator, class _OutputIterator>
inline _LIBCPP_INLINE_VISIBILITY _LIBCPP_CONSTEXPR_AFTER_CXX17
_OutputIterator
unique_copy(_InputIterator __first, _InputIterator __last, _OutputIterator __result)
{
    typedef typename iterator_traits<_InputIterator>::value_type __v;
    return _VSTD::unique_copy(__first, __last, __result, __equal_to<__v>());
}

// reverse

template <class _BidirectionalIterator>
inline _LIBCPP_INLINE_VISIBILITY
void
__reverse(_BidirectionalIterator __first, _BidirectionalIterator __last, bidirectional_iterator_tag)
{
    while (__first != __last)
    {
        if (__first == --__last)
            break;
        _VSTD::iter_swap(__first, __last);
        ++__first;
    }
}

template <class _RandomAccessIterator>
inline _LIBCPP_INLINE_VISIBILITY
void
__reverse(_RandomAccessIterator __first, _RandomAccessIterator __last, random_access_iterator_tag)
{
    if (__first != __last)
        for (; __first < --__last; ++__first)
            _VSTD::iter_swap(__first, __last);
}

template <class _BidirectionalIterator>
inline _LIBCPP_INLINE_VISIBILITY
void
reverse(_BidirectionalIterator __first, _BidirectionalIterator __last)
{
    _VSTD::__reverse(__first, __last, typename iterator_traits<_BidirectionalIterator>::iterator_category());
}

// reverse_copy

template <class _BidirectionalIterator, class _OutputIterator>
inline _LIBCPP_INLINE_VISIBILITY _LIBCPP_CONSTEXPR_AFTER_CXX17
_OutputIterator
reverse_copy(_BidirectionalIterator __first, _BidirectionalIterator __last, _OutputIterator __result)
{
    for (; __first != __last; ++__result)
        *__result = *--__last;
    return __result;
}

// rotate

template <class _ForwardIterator>
_LIBCPP_CONSTEXPR_AFTER_CXX11 _ForwardIterator
__rotate_left(_ForwardIterator __first, _ForwardIterator __last)
{
    typedef typename iterator_traits<_ForwardIterator>::value_type value_type;
    value_type __tmp = _VSTD::move(*__first);
    _ForwardIterator __lm1 = _VSTD::move(_VSTD::next(__first), __last, __first);
    *__lm1 = _VSTD::move(__tmp);
    return __lm1;
}

template <class _BidirectionalIterator>
_LIBCPP_CONSTEXPR_AFTER_CXX11 _BidirectionalIterator
__rotate_right(_BidirectionalIterator __first, _BidirectionalIterator __last)
{
    typedef typename iterator_traits<_BidirectionalIterator>::value_type value_type;
    _BidirectionalIterator __lm1 = _VSTD::prev(__last);
    value_type __tmp = _VSTD::move(*__lm1);
    _BidirectionalIterator __fp1 = _VSTD::move_backward(__first, __lm1, __last);
    *__first = _VSTD::move(__tmp);
    return __fp1;
}

template <class _ForwardIterator>
_LIBCPP_CONSTEXPR_AFTER_CXX14 _ForwardIterator
__rotate_forward(_ForwardIterator __first, _ForwardIterator __middle, _ForwardIterator __last)
{
    _ForwardIterator __i = __middle;
    while (true)
    {
        swap(*__first, *__i);
        ++__first;
        if (++__i == __last)
            break;
        if (__first == __middle)
            __middle = __i;
    }
    _ForwardIterator __r = __first;
    if (__first != __middle)
    {
        __i = __middle;
        while (true)
        {
            swap(*__first, *__i);
            ++__first;
            if (++__i == __last)
            {
                if (__first == __middle)
                    break;
                __i = __middle;
            }
            else if (__first == __middle)
                __middle = __i;
        }
    }
    return __r;
}

template<typename _Integral>
inline _LIBCPP_INLINE_VISIBILITY
_LIBCPP_CONSTEXPR_AFTER_CXX14 _Integral
__algo_gcd(_Integral __x, _Integral __y)
{
    do
    {
        _Integral __t = __x % __y;
        __x = __y;
        __y = __t;
    } while (__y);
    return __x;
}

template<typename _RandomAccessIterator>
_LIBCPP_CONSTEXPR_AFTER_CXX14 _RandomAccessIterator
__rotate_gcd(_RandomAccessIterator __first, _RandomAccessIterator __middle, _RandomAccessIterator __last)
{
    typedef typename iterator_traits<_RandomAccessIterator>::difference_type difference_type;
    typedef typename iterator_traits<_RandomAccessIterator>::value_type value_type;

    const difference_type __m1 = __middle - __first;
    const difference_type __m2 = __last - __middle;
    if (__m1 == __m2)
    {
        _VSTD::swap_ranges(__first, __middle, __middle);
        return __middle;
    }
    const difference_type __g = _VSTD::__algo_gcd(__m1, __m2);
    for (_RandomAccessIterator __p = __first + __g; __p != __first;)
    {
        value_type __t(_VSTD::move(*--__p));
        _RandomAccessIterator __p1 = __p;
        _RandomAccessIterator __p2 = __p1 + __m1;
        do
        {
            *__p1 = _VSTD::move(*__p2);
            __p1 = __p2;
            const difference_type __d = __last - __p2;
            if (__m1 < __d)
                __p2 += __m1;
            else
                __p2 = __first + (__m1 - __d);
        } while (__p2 != __p);
        *__p1 = _VSTD::move(__t);
    }
    return __first + __m2;
}

template <class _ForwardIterator>
inline _LIBCPP_INLINE_VISIBILITY
_LIBCPP_CONSTEXPR_AFTER_CXX11 _ForwardIterator
__rotate(_ForwardIterator __first, _ForwardIterator __middle, _ForwardIterator __last,
         _VSTD::forward_iterator_tag)
{
    typedef typename _VSTD::iterator_traits<_ForwardIterator>::value_type value_type;
    if (_VSTD::is_trivially_move_assignable<value_type>::value)
    {
        if (_VSTD::next(__first) == __middle)
            return _VSTD::__rotate_left(__first, __last);
    }
    return _VSTD::__rotate_forward(__first, __middle, __last);
}

template <class _BidirectionalIterator>
inline _LIBCPP_INLINE_VISIBILITY
_LIBCPP_CONSTEXPR_AFTER_CXX11 _BidirectionalIterator
__rotate(_BidirectionalIterator __first, _BidirectionalIterator __middle, _BidirectionalIterator __last,
         _VSTD::bidirectional_iterator_tag)
{
    typedef typename _VSTD::iterator_traits<_BidirectionalIterator>::value_type value_type;
    if (_VSTD::is_trivially_move_assignable<value_type>::value)
    {
        if (_VSTD::next(__first) == __middle)
            return _VSTD::__rotate_left(__first, __last);
        if (_VSTD::next(__middle) == __last)
            return _VSTD::__rotate_right(__first, __last);
    }
    return _VSTD::__rotate_forward(__first, __middle, __last);
}

template <class _RandomAccessIterator>
inline _LIBCPP_INLINE_VISIBILITY
_LIBCPP_CONSTEXPR_AFTER_CXX11 _RandomAccessIterator
__rotate(_RandomAccessIterator __first, _RandomAccessIterator __middle, _RandomAccessIterator __last,
         _VSTD::random_access_iterator_tag)
{
    typedef typename _VSTD::iterator_traits<_RandomAccessIterator>::value_type value_type;
    if (_VSTD::is_trivially_move_assignable<value_type>::value)
    {
        if (_VSTD::next(__first) == __middle)
            return _VSTD::__rotate_left(__first, __last);
        if (_VSTD::next(__middle) == __last)
            return _VSTD::__rotate_right(__first, __last);
        return _VSTD::__rotate_gcd(__first, __middle, __last);
    }
    return _VSTD::__rotate_forward(__first, __middle, __last);
}

template <class _ForwardIterator>
inline _LIBCPP_INLINE_VISIBILITY
_LIBCPP_CONSTEXPR_AFTER_CXX17 _ForwardIterator
rotate(_ForwardIterator __first, _ForwardIterator __middle, _ForwardIterator __last)
{
    if (__first == __middle)
        return __last;
    if (__middle == __last)
        return __first;
    return _VSTD::__rotate(__first, __middle, __last,
                           typename _VSTD::iterator_traits<_ForwardIterator>::iterator_category());
}

// rotate_copy

template <class _ForwardIterator, class _OutputIterator>
inline _LIBCPP_INLINE_VISIBILITY _LIBCPP_CONSTEXPR_AFTER_CXX17
_OutputIterator
rotate_copy(_ForwardIterator __first, _ForwardIterator __middle, _ForwardIterator __last, _OutputIterator __result)
{
    return _VSTD::copy(__first, __middle, _VSTD::copy(__middle, __last, __result));
}

// min_element

template <class _ForwardIterator, class _Compare>
_LIBCPP_NODISCARD_EXT inline
_LIBCPP_INLINE_VISIBILITY _LIBCPP_CONSTEXPR_AFTER_CXX11
_ForwardIterator
min_element(_ForwardIterator __first, _ForwardIterator __last, _Compare __comp)
{
    static_assert(__is_cpp17_forward_iterator<_ForwardIterator>::value,
        "std::min_element requires a ForwardIterator");
    if (__first != __last)
    {
        _ForwardIterator __i = __first;
        while (++__i != __last)
            if (__comp(*__i, *__first))
                __first = __i;
    }
    return __first;
}

template <class _ForwardIterator>
_LIBCPP_NODISCARD_EXT inline
_LIBCPP_INLINE_VISIBILITY _LIBCPP_CONSTEXPR_AFTER_CXX11
_ForwardIterator
min_element(_ForwardIterator __first, _ForwardIterator __last)
{
    return _VSTD::min_element(__first, __last,
              __less<typename iterator_traits<_ForwardIterator>::value_type>());
}

// min

template <class _Tp, class _Compare>
_LIBCPP_NODISCARD_EXT inline
_LIBCPP_INLINE_VISIBILITY _LIBCPP_CONSTEXPR_AFTER_CXX11
const _Tp&
min(const _Tp& __a, const _Tp& __b, _Compare __comp)
{
    return __comp(__b, __a) ? __b : __a;
}

template <class _Tp>
_LIBCPP_NODISCARD_EXT inline
_LIBCPP_INLINE_VISIBILITY _LIBCPP_CONSTEXPR_AFTER_CXX11
const _Tp&
min(const _Tp& __a, const _Tp& __b)
{
    return _VSTD::min(__a, __b, __less<_Tp>());
}

#ifndef _LIBCPP_CXX03_LANG

template<class _Tp, class _Compare>
_LIBCPP_NODISCARD_EXT inline
_LIBCPP_INLINE_VISIBILITY _LIBCPP_CONSTEXPR_AFTER_CXX11
_Tp
min(initializer_list<_Tp> __t, _Compare __comp)
{
    return *_VSTD::min_element(__t.begin(), __t.end(), __comp);
}

template<class _Tp>
_LIBCPP_NODISCARD_EXT inline
_LIBCPP_INLINE_VISIBILITY _LIBCPP_CONSTEXPR_AFTER_CXX11
_Tp
min(initializer_list<_Tp> __t)
{
    return *_VSTD::min_element(__t.begin(), __t.end(), __less<_Tp>());
}

#endif  // _LIBCPP_CXX03_LANG

// max_element

template <class _ForwardIterator, class _Compare>
_LIBCPP_NODISCARD_EXT inline
_LIBCPP_INLINE_VISIBILITY _LIBCPP_CONSTEXPR_AFTER_CXX11
_ForwardIterator
max_element(_ForwardIterator __first, _ForwardIterator __last, _Compare __comp)
{
    static_assert(__is_cpp17_forward_iterator<_ForwardIterator>::value,
        "std::max_element requires a ForwardIterator");
    if (__first != __last)
    {
        _ForwardIterator __i = __first;
        while (++__i != __last)
            if (__comp(*__first, *__i))
                __first = __i;
    }
    return __first;
}


template <class _ForwardIterator>
_LIBCPP_NODISCARD_EXT inline
_LIBCPP_INLINE_VISIBILITY _LIBCPP_CONSTEXPR_AFTER_CXX11
_ForwardIterator
max_element(_ForwardIterator __first, _ForwardIterator __last)
{
    return _VSTD::max_element(__first, __last,
              __less<typename iterator_traits<_ForwardIterator>::value_type>());
}

// max

template <class _Tp, class _Compare>
_LIBCPP_NODISCARD_EXT inline
_LIBCPP_INLINE_VISIBILITY _LIBCPP_CONSTEXPR_AFTER_CXX11
const _Tp&
max(const _Tp& __a, const _Tp& __b, _Compare __comp)
{
    return __comp(__a, __b) ? __b : __a;
}

template <class _Tp>
_LIBCPP_NODISCARD_EXT inline
_LIBCPP_INLINE_VISIBILITY _LIBCPP_CONSTEXPR_AFTER_CXX11
const _Tp&
max(const _Tp& __a, const _Tp& __b)
{
    return _VSTD::max(__a, __b, __less<_Tp>());
}

#ifndef _LIBCPP_CXX03_LANG

template<class _Tp, class _Compare>
_LIBCPP_NODISCARD_EXT inline
_LIBCPP_INLINE_VISIBILITY _LIBCPP_CONSTEXPR_AFTER_CXX11
_Tp
max(initializer_list<_Tp> __t, _Compare __comp)
{
    return *_VSTD::max_element(__t.begin(), __t.end(), __comp);
}

template<class _Tp>
_LIBCPP_NODISCARD_EXT inline
_LIBCPP_INLINE_VISIBILITY _LIBCPP_CONSTEXPR_AFTER_CXX11
_Tp
max(initializer_list<_Tp> __t)
{
    return *_VSTD::max_element(__t.begin(), __t.end(), __less<_Tp>());
}

#endif  // _LIBCPP_CXX03_LANG

#if _LIBCPP_STD_VER > 14
// clamp
template<class _Tp, class _Compare>
_LIBCPP_NODISCARD_EXT inline
_LIBCPP_INLINE_VISIBILITY _LIBCPP_CONSTEXPR
const _Tp&
clamp(const _Tp& __v, const _Tp& __lo, const _Tp& __hi, _Compare __comp)
{
    _LIBCPP_ASSERT(!__comp(__hi, __lo), "Bad bounds passed to std::clamp");
    return __comp(__v, __lo) ? __lo : __comp(__hi, __v) ? __hi : __v;

}

template<class _Tp>
_LIBCPP_NODISCARD_EXT inline
_LIBCPP_INLINE_VISIBILITY _LIBCPP_CONSTEXPR
const _Tp&
clamp(const _Tp& __v, const _Tp& __lo, const _Tp& __hi)
{
    return _VSTD::clamp(__v, __lo, __hi, __less<_Tp>());
}
#endif

// minmax_element

template <class _ForwardIterator, class _Compare>
_LIBCPP_NODISCARD_EXT _LIBCPP_CONSTEXPR_AFTER_CXX11
pair<_ForwardIterator, _ForwardIterator>
minmax_element(_ForwardIterator __first, _ForwardIterator __last, _Compare __comp)
{
  static_assert(__is_cpp17_forward_iterator<_ForwardIterator>::value,
        "std::minmax_element requires a ForwardIterator");
  pair<_ForwardIterator, _ForwardIterator> __result(__first, __first);
  if (__first != __last)
  {
      if (++__first != __last)
      {
          if (__comp(*__first, *__result.first))
              __result.first = __first;
          else
              __result.second = __first;
          while (++__first != __last)
          {
              _ForwardIterator __i = __first;
              if (++__first == __last)
              {
                  if (__comp(*__i, *__result.first))
                      __result.first = __i;
                  else if (!__comp(*__i, *__result.second))
                      __result.second = __i;
                  break;
              }
              else
              {
                  if (__comp(*__first, *__i))
                  {
                      if (__comp(*__first, *__result.first))
                          __result.first = __first;
                      if (!__comp(*__i, *__result.second))
                          __result.second = __i;
                  }
                  else
                  {
                      if (__comp(*__i, *__result.first))
                          __result.first = __i;
                      if (!__comp(*__first, *__result.second))
                          __result.second = __first;
                  }
              }
          }
      }
  }
  return __result;
}

template <class _ForwardIterator>
_LIBCPP_NODISCARD_EXT inline
_LIBCPP_INLINE_VISIBILITY _LIBCPP_CONSTEXPR_AFTER_CXX11
pair<_ForwardIterator, _ForwardIterator>
minmax_element(_ForwardIterator __first, _ForwardIterator __last)
{
    return _VSTD::minmax_element(__first, __last,
              __less<typename iterator_traits<_ForwardIterator>::value_type>());
}

// minmax

template<class _Tp, class _Compare>
_LIBCPP_NODISCARD_EXT inline
_LIBCPP_INLINE_VISIBILITY _LIBCPP_CONSTEXPR_AFTER_CXX11
pair<const _Tp&, const _Tp&>
minmax(const _Tp& __a, const _Tp& __b, _Compare __comp)
{
    return __comp(__b, __a) ? pair<const _Tp&, const _Tp&>(__b, __a) :
                              pair<const _Tp&, const _Tp&>(__a, __b);
}

template<class _Tp>
_LIBCPP_NODISCARD_EXT inline
_LIBCPP_INLINE_VISIBILITY _LIBCPP_CONSTEXPR_AFTER_CXX11
pair<const _Tp&, const _Tp&>
minmax(const _Tp& __a, const _Tp& __b)
{
    return _VSTD::minmax(__a, __b, __less<_Tp>());
}

#ifndef _LIBCPP_CXX03_LANG

template<class _Tp, class _Compare>
_LIBCPP_NODISCARD_EXT inline
_LIBCPP_INLINE_VISIBILITY _LIBCPP_CONSTEXPR_AFTER_CXX11
pair<_Tp, _Tp>
minmax(initializer_list<_Tp> __t, _Compare __comp)
{
    typedef typename initializer_list<_Tp>::const_iterator _Iter;
    _Iter __first = __t.begin();
    _Iter __last  = __t.end();
    pair<_Tp, _Tp> __result(*__first, *__first);

    ++__first;
    if (__t.size() % 2 == 0)
    {
        if (__comp(*__first,  __result.first))
            __result.first  = *__first;
        else
            __result.second = *__first;
        ++__first;
    }

    while (__first != __last)
    {
        _Tp __prev = *__first++;
        if (__comp(*__first, __prev)) {
            if ( __comp(*__first, __result.first)) __result.first  = *__first;
            if (!__comp(__prev, __result.second))  __result.second = __prev;
            }
        else {
            if ( __comp(__prev, __result.first))    __result.first  = __prev;
            if (!__comp(*__first, __result.second)) __result.second = *__first;
            }

        __first++;
    }
    return __result;
}

template<class _Tp>
_LIBCPP_NODISCARD_EXT inline
_LIBCPP_INLINE_VISIBILITY _LIBCPP_CONSTEXPR_AFTER_CXX11
pair<_Tp, _Tp>
minmax(initializer_list<_Tp> __t)
{
    return _VSTD::minmax(__t, __less<_Tp>());
}

#endif  // _LIBCPP_CXX03_LANG

// random_shuffle

// __independent_bits_engine

template <unsigned long long _Xp, size_t _Rp>
struct __log2_imp
{
    static const size_t value = _Xp & ((unsigned long long)(1) << _Rp) ? _Rp
                                           : __log2_imp<_Xp, _Rp - 1>::value;
};

template <unsigned long long _Xp>
struct __log2_imp<_Xp, 0>
{
    static const size_t value = 0;
};

template <size_t _Rp>
struct __log2_imp<0, _Rp>
{
    static const size_t value = _Rp + 1;
};

template <class _UIntType, _UIntType _Xp>
struct __log2
{
    static const size_t value = __log2_imp<_Xp,
                                         sizeof(_UIntType) * __CHAR_BIT__ - 1>::value;
};

template<class _Engine, class _UIntType>
class __independent_bits_engine
{
public:
    // types
    typedef _UIntType result_type;

private:
    typedef typename _Engine::result_type _Engine_result_type;
    typedef typename conditional
        <
            sizeof(_Engine_result_type) <= sizeof(result_type),
                result_type,
                _Engine_result_type
        >::type _Working_result_type;

    _Engine& __e_;
    size_t __w_;
    size_t __w0_;
    size_t __n_;
    size_t __n0_;
    _Working_result_type __y0_;
    _Working_result_type __y1_;
    _Engine_result_type __mask0_;
    _Engine_result_type __mask1_;

#ifdef _LIBCPP_CXX03_LANG
    static const _Working_result_type _Rp = _Engine::_Max - _Engine::_Min
                                          + _Working_result_type(1);
#else
    static _LIBCPP_CONSTEXPR const _Working_result_type _Rp = _Engine::max() - _Engine::min()
                                                      + _Working_result_type(1);
#endif
    static _LIBCPP_CONSTEXPR const size_t __m = __log2<_Working_result_type, _Rp>::value;
    static _LIBCPP_CONSTEXPR const size_t _WDt = numeric_limits<_Working_result_type>::digits;
    static _LIBCPP_CONSTEXPR const size_t _EDt = numeric_limits<_Engine_result_type>::digits;

public:
    // constructors and seeding functions
    __independent_bits_engine(_Engine& __e, size_t __w);

    // generating functions
    result_type operator()() {return __eval(integral_constant<bool, _Rp != 0>());}

private:
    result_type __eval(false_type);
    result_type __eval(true_type);
};

template<class _Engine, class _UIntType>
__independent_bits_engine<_Engine, _UIntType>
    ::__independent_bits_engine(_Engine& __e, size_t __w)
        : __e_(__e),
          __w_(__w)
{
    __n_ = __w_ / __m + (__w_ % __m != 0);
    __w0_ = __w_ / __n_;
    if (_Rp == 0)
        __y0_ = _Rp;
    else if (__w0_ < _WDt)
        __y0_ = (_Rp >> __w0_) << __w0_;
    else
        __y0_ = 0;
    if (_Rp - __y0_ > __y0_ / __n_)
    {
        ++__n_;
        __w0_ = __w_ / __n_;
        if (__w0_ < _WDt)
            __y0_ = (_Rp >> __w0_) << __w0_;
        else
            __y0_ = 0;
    }
    __n0_ = __n_ - __w_ % __n_;
    if (__w0_ < _WDt - 1)
        __y1_ = (_Rp >> (__w0_ + 1)) << (__w0_ + 1);
    else
        __y1_ = 0;
    __mask0_ = __w0_ > 0 ? _Engine_result_type(~0) >> (_EDt - __w0_) :
                          _Engine_result_type(0);
    __mask1_ = __w0_ < _EDt - 1 ?
                               _Engine_result_type(~0) >> (_EDt - (__w0_ + 1)) :
                               _Engine_result_type(~0);
}

template<class _Engine, class _UIntType>
inline
_UIntType
__independent_bits_engine<_Engine, _UIntType>::__eval(false_type)
{
    return static_cast<result_type>(__e_() & __mask0_);
}

template<class _Engine, class _UIntType>
_UIntType
__independent_bits_engine<_Engine, _UIntType>::__eval(true_type)
{
    const size_t _WRt = numeric_limits<result_type>::digits;
    result_type _Sp = 0;
    for (size_t __k = 0; __k < __n0_; ++__k)
    {
        _Engine_result_type __u;
        do
        {
            __u = __e_() - _Engine::min();
        } while (__u >= __y0_);
        if (__w0_ < _WRt)
            _Sp <<= __w0_;
        else
            _Sp = 0;
        _Sp += __u & __mask0_;
    }
    for (size_t __k = __n0_; __k < __n_; ++__k)
    {
        _Engine_result_type __u;
        do
        {
            __u = __e_() - _Engine::min();
        } while (__u >= __y1_);
        if (__w0_ < _WRt - 1)
            _Sp <<= __w0_ + 1;
        else
            _Sp = 0;
        _Sp += __u & __mask1_;
    }
    return _Sp;
}

// uniform_int_distribution

template<class _IntType = int>
class uniform_int_distribution
{
public:
    // types
    typedef _IntType result_type;

    class param_type
    {
        result_type __a_;
        result_type __b_;
    public:
        typedef uniform_int_distribution distribution_type;

        explicit param_type(result_type __a = 0,
                            result_type __b = numeric_limits<result_type>::max())
            : __a_(__a), __b_(__b) {}

        result_type a() const {return __a_;}
        result_type b() const {return __b_;}

        friend bool operator==(const param_type& __x, const param_type& __y)
            {return __x.__a_ == __y.__a_ && __x.__b_ == __y.__b_;}
        friend bool operator!=(const param_type& __x, const param_type& __y)
            {return !(__x == __y);}
    };

private:
    param_type __p_;

public:
    // constructors and reset functions
    explicit uniform_int_distribution(result_type __a = 0,
                                      result_type __b = numeric_limits<result_type>::max())
        : __p_(param_type(__a, __b)) {}
    explicit uniform_int_distribution(const param_type& __p) : __p_(__p) {}
    void reset() {}

    // generating functions
    template<class _URNG> result_type operator()(_URNG& __g)
        {return (*this)(__g, __p_);}
    template<class _URNG> result_type operator()(_URNG& __g, const param_type& __p);

    // property functions
    result_type a() const {return __p_.a();}
    result_type b() const {return __p_.b();}

    param_type param() const {return __p_;}
    void param(const param_type& __p) {__p_ = __p;}

    result_type min() const {return a();}
    result_type max() const {return b();}

    friend bool operator==(const uniform_int_distribution& __x,
                           const uniform_int_distribution& __y)
        {return __x.__p_ == __y.__p_;}
    friend bool operator!=(const uniform_int_distribution& __x,
                           const uniform_int_distribution& __y)
            {return !(__x == __y);}
};

template<class _IntType>
template<class _URNG>
typename uniform_int_distribution<_IntType>::result_type
uniform_int_distribution<_IntType>::operator()(_URNG& __g, const param_type& __p)
_LIBCPP_DISABLE_UBSAN_UNSIGNED_INTEGER_CHECK
{
    typedef typename conditional<sizeof(result_type) <= sizeof(uint32_t),
                                            uint32_t, uint64_t>::type _UIntType;
    const _UIntType _Rp = _UIntType(__p.b()) - _UIntType(__p.a()) + _UIntType(1);
    if (_Rp == 1)
        return __p.a();
    const size_t _Dt = numeric_limits<_UIntType>::digits;
    typedef __independent_bits_engine<_URNG, _UIntType> _Eng;
    if (_Rp == 0)
        return static_cast<result_type>(_Eng(__g, _Dt)());
    size_t __w = _Dt - __libcpp_clz(_Rp) - 1;
    if ((_Rp & (numeric_limits<_UIntType>::max() >> (_Dt - __w))) != 0)
        ++__w;
    _Eng __e(__g, __w);
    _UIntType __u;
    do
    {
        __u = __e();
    } while (__u >= _Rp);
    return static_cast<result_type>(__u + __p.a());
}

#if _LIBCPP_STD_VER <= 14 || defined(_LIBCPP_ENABLE_CXX17_REMOVED_RANDOM_SHUFFLE) \
  || defined(_LIBCPP_BUILDING_LIBRARY)
class _LIBCPP_TYPE_VIS __rs_default;

_LIBCPP_FUNC_VIS __rs_default __rs_get();

class _LIBCPP_TYPE_VIS __rs_default
{
    static unsigned __c_;

    __rs_default();
public:
    typedef uint_fast32_t result_type;

    static const result_type _Min = 0;
    static const result_type _Max = 0xFFFFFFFF;

    __rs_default(const __rs_default&);
    ~__rs_default();

    result_type operator()();

    static _LIBCPP_CONSTEXPR result_type min() {return _Min;}
    static _LIBCPP_CONSTEXPR result_type max() {return _Max;}

    friend _LIBCPP_FUNC_VIS __rs_default __rs_get();
};

_LIBCPP_FUNC_VIS __rs_default __rs_get();

template <class _RandomAccessIterator>
_LIBCPP_DEPRECATED_IN_CXX14 void
random_shuffle(_RandomAccessIterator __first, _RandomAccessIterator __last)
{
    typedef typename iterator_traits<_RandomAccessIterator>::difference_type difference_type;
    typedef uniform_int_distribution<ptrdiff_t> _Dp;
    typedef typename _Dp::param_type _Pp;
    difference_type __d = __last - __first;
    if (__d > 1)
    {
        _Dp __uid;
        __rs_default __g = __rs_get();
        for (--__last, (void) --__d; __first < __last; ++__first, (void) --__d)
        {
            difference_type __i = __uid(__g, _Pp(0, __d));
            if (__i != difference_type(0))
                swap(*__first, *(__first + __i));
        }
    }
}

template <class _RandomAccessIterator, class _RandomNumberGenerator>
_LIBCPP_DEPRECATED_IN_CXX14 void
random_shuffle(_RandomAccessIterator __first, _RandomAccessIterator __last,
#ifndef _LIBCPP_CXX03_LANG
               _RandomNumberGenerator&& __rand)
#else
               _RandomNumberGenerator& __rand)
#endif
{
    typedef typename iterator_traits<_RandomAccessIterator>::difference_type difference_type;
    difference_type __d = __last - __first;
    if (__d > 1)
    {
        for (--__last; __first < __last; ++__first, (void) --__d)
        {
            difference_type __i = __rand(__d);
            if (__i != difference_type(0))
              swap(*__first, *(__first + __i));
        }
    }
}
#endif

template <class _PopulationIterator, class _SampleIterator, class _Distance,
          class _UniformRandomNumberGenerator>
_LIBCPP_INLINE_VISIBILITY
_SampleIterator __sample(_PopulationIterator __first,
                         _PopulationIterator __last, _SampleIterator __output_iter,
                         _Distance __n,
                         _UniformRandomNumberGenerator & __g,
                         input_iterator_tag) {

  _Distance __k = 0;
  for (; __first != __last && __k < __n; ++__first, (void) ++__k)
    __output_iter[__k] = *__first;
  _Distance __sz = __k;
  for (; __first != __last; ++__first, (void) ++__k) {
    _Distance __r = _VSTD::uniform_int_distribution<_Distance>(0, __k)(__g);
    if (__r < __sz)
      __output_iter[__r] = *__first;
  }
  return __output_iter + _VSTD::min(__n, __k);
}

template <class _PopulationIterator, class _SampleIterator, class _Distance,
          class _UniformRandomNumberGenerator>
_LIBCPP_INLINE_VISIBILITY
_SampleIterator __sample(_PopulationIterator __first,
                         _PopulationIterator __last, _SampleIterator __output_iter,
                         _Distance __n,
                         _UniformRandomNumberGenerator& __g,
                         forward_iterator_tag) {
  _Distance __unsampled_sz = _VSTD::distance(__first, __last);
  for (__n = _VSTD::min(__n, __unsampled_sz); __n != 0; ++__first) {
    _Distance __r =
        _VSTD::uniform_int_distribution<_Distance>(0, --__unsampled_sz)(__g);
    if (__r < __n) {
      *__output_iter++ = *__first;
      --__n;
    }
  }
  return __output_iter;
}

template <class _PopulationIterator, class _SampleIterator, class _Distance,
          class _UniformRandomNumberGenerator>
_LIBCPP_INLINE_VISIBILITY
_SampleIterator __sample(_PopulationIterator __first,
                         _PopulationIterator __last, _SampleIterator __output_iter,
                         _Distance __n, _UniformRandomNumberGenerator& __g) {
  typedef typename iterator_traits<_PopulationIterator>::iterator_category
        _PopCategory;
  typedef typename iterator_traits<_PopulationIterator>::difference_type
        _Difference;
  static_assert(__is_cpp17_forward_iterator<_PopulationIterator>::value ||
                __is_cpp17_random_access_iterator<_SampleIterator>::value,
                "SampleIterator must meet the requirements of RandomAccessIterator");
  typedef typename common_type<_Distance, _Difference>::type _CommonType;
  _LIBCPP_ASSERT(__n >= 0, "N must be a positive number.");
  return _VSTD::__sample(
      __first, __last, __output_iter, _CommonType(__n),
      __g, _PopCategory());
}

#if _LIBCPP_STD_VER > 14
template <class _PopulationIterator, class _SampleIterator, class _Distance,
          class _UniformRandomNumberGenerator>
inline _LIBCPP_INLINE_VISIBILITY
_SampleIterator sample(_PopulationIterator __first,
                       _PopulationIterator __last, _SampleIterator __output_iter,
                       _Distance __n, _UniformRandomNumberGenerator&& __g) {
    return _VSTD::__sample(__first, __last, __output_iter, __n, __g);
}
#endif // _LIBCPP_STD_VER > 14

template<class _RandomAccessIterator, class _UniformRandomNumberGenerator>
    void shuffle(_RandomAccessIterator __first, _RandomAccessIterator __last,
                 _UniformRandomNumberGenerator&& __g)
{
    typedef typename iterator_traits<_RandomAccessIterator>::difference_type difference_type;
    typedef uniform_int_distribution<ptrdiff_t> _Dp;
    typedef typename _Dp::param_type _Pp;
    difference_type __d = __last - __first;
    if (__d > 1)
    {
        _Dp __uid;
        for (--__last, (void) --__d; __first < __last; ++__first, (void) --__d)
        {
            difference_type __i = __uid(__g, _Pp(0, __d));
            if (__i != difference_type(0))
                swap(*__first, *(__first + __i));
        }
    }
}

template <class _InputIterator, class _Predicate>
_LIBCPP_NODISCARD_EXT _LIBCPP_CONSTEXPR_AFTER_CXX17 bool
is_partitioned(_InputIterator __first, _InputIterator __last, _Predicate __pred)
{
    for (; __first != __last; ++__first)
        if (!__pred(*__first))
            break;
    if ( __first == __last )
        return true;
    ++__first;
    for (; __first != __last; ++__first)
        if (__pred(*__first))
            return false;
    return true;
}

// partition

template <class _Predicate, class _ForwardIterator>
_ForwardIterator
__partition(_ForwardIterator __first, _ForwardIterator __last, _Predicate __pred, forward_iterator_tag)
{
    while (true)
    {
        if (__first == __last)
            return __first;
        if (!__pred(*__first))
            break;
        ++__first;
    }
    for (_ForwardIterator __p = __first; ++__p != __last;)
    {
        if (__pred(*__p))
        {
            swap(*__first, *__p);
            ++__first;
        }
    }
    return __first;
}

template <class _Predicate, class _BidirectionalIterator>
_BidirectionalIterator
__partition(_BidirectionalIterator __first, _BidirectionalIterator __last, _Predicate __pred,
            bidirectional_iterator_tag)
{
    while (true)
    {
        while (true)
        {
            if (__first == __last)
                return __first;
            if (!__pred(*__first))
                break;
            ++__first;
        }
        do
        {
            if (__first == --__last)
                return __first;
        } while (!__pred(*__last));
        swap(*__first, *__last);
        ++__first;
    }
}

template <class _ForwardIterator, class _Predicate>
inline _LIBCPP_INLINE_VISIBILITY
_ForwardIterator
partition(_ForwardIterator __first, _ForwardIterator __last, _Predicate __pred)
{
    return _VSTD::__partition<typename add_lvalue_reference<_Predicate>::type>
                            (__first, __last, __pred, typename iterator_traits<_ForwardIterator>::iterator_category());
}

// partition_copy

template <class _InputIterator, class _OutputIterator1,
          class _OutputIterator2, class _Predicate>
_LIBCPP_CONSTEXPR_AFTER_CXX17 pair<_OutputIterator1, _OutputIterator2>
partition_copy(_InputIterator __first, _InputIterator __last,
               _OutputIterator1 __out_true, _OutputIterator2 __out_false,
               _Predicate __pred)
{
    for (; __first != __last; ++__first)
    {
        if (__pred(*__first))
        {
            *__out_true = *__first;
            ++__out_true;
        }
        else
        {
            *__out_false = *__first;
            ++__out_false;
        }
    }
    return pair<_OutputIterator1, _OutputIterator2>(__out_true, __out_false);
}

// partition_point

template<class _ForwardIterator, class _Predicate>
_LIBCPP_CONSTEXPR_AFTER_CXX17 _ForwardIterator
partition_point(_ForwardIterator __first, _ForwardIterator __last, _Predicate __pred)
{
    typedef typename iterator_traits<_ForwardIterator>::difference_type difference_type;
    difference_type __len = _VSTD::distance(__first, __last);
    while (__len != 0)
    {
        difference_type __l2 = _VSTD::__half_positive(__len);
        _ForwardIterator __m = __first;
        _VSTD::advance(__m, __l2);
        if (__pred(*__m))
        {
            __first = ++__m;
            __len -= __l2 + 1;
        }
        else
            __len = __l2;
    }
    return __first;
}

// stable_partition

template <class _Predicate, class _ForwardIterator, class _Distance, class _Pair>
_ForwardIterator
__stable_partition(_ForwardIterator __first, _ForwardIterator __last, _Predicate __pred,
                   _Distance __len, _Pair __p, forward_iterator_tag __fit)
{
    // *__first is known to be false
    // __len >= 1
    if (__len == 1)
        return __first;
    if (__len == 2)
    {
        _ForwardIterator __m = __first;
        if (__pred(*++__m))
        {
            swap(*__first, *__m);
            return __m;
        }
        return __first;
    }
    if (__len <= __p.second)
    {   // The buffer is big enough to use
        typedef typename iterator_traits<_ForwardIterator>::value_type value_type;
        __destruct_n __d(0);
        unique_ptr<value_type, __destruct_n&> __h(__p.first, __d);
        // Move the falses into the temporary buffer, and the trues to the front of the line
        // Update __first to always point to the end of the trues
        value_type* __t = __p.first;
        ::new ((void*)__t) value_type(_VSTD::move(*__first));
        __d.template __incr<value_type>();
        ++__t;
        _ForwardIterator __i = __first;
        while (++__i != __last)
        {
            if (__pred(*__i))
            {
                *__first = _VSTD::move(*__i);
                ++__first;
            }
            else
            {
                ::new ((void*)__t) value_type(_VSTD::move(*__i));
                __d.template __incr<value_type>();
                ++__t;
            }
        }
        // All trues now at start of range, all falses in buffer
        // Move falses back into range, but don't mess up __first which points to first false
        __i = __first;
        for (value_type* __t2 = __p.first; __t2 < __t; ++__t2, (void) ++__i)
            *__i = _VSTD::move(*__t2);
        // __h destructs moved-from values out of the temp buffer, but doesn't deallocate buffer
        return __first;
    }
    // Else not enough buffer, do in place
    // __len >= 3
    _ForwardIterator __m = __first;
    _Distance __len2 = __len / 2;  // __len2 >= 2
    _VSTD::advance(__m, __len2);
    // recurse on [__first, __m), *__first know to be false
    // F?????????????????
    // f       m         l
    typedef typename add_lvalue_reference<_Predicate>::type _PredRef;
    _ForwardIterator __first_false = _VSTD::__stable_partition<_PredRef>(__first, __m, __pred, __len2, __p, __fit);
    // TTTFFFFF??????????
    // f  ff   m         l
    // recurse on [__m, __last], except increase __m until *(__m) is false, *__last know to be true
    _ForwardIterator __m1 = __m;
    _ForwardIterator __second_false = __last;
    _Distance __len_half = __len - __len2;
    while (__pred(*__m1))
    {
        if (++__m1 == __last)
            goto __second_half_done;
        --__len_half;
    }
    // TTTFFFFFTTTF??????
    // f  ff   m  m1     l
    __second_false = _VSTD::__stable_partition<_PredRef>(__m1, __last, __pred, __len_half, __p, __fit);
__second_half_done:
    // TTTFFFFFTTTTTFFFFF
    // f  ff   m    sf   l
    return _VSTD::rotate(__first_false, __m, __second_false);
    // TTTTTTTTFFFFFFFFFF
    //         |
}

struct __return_temporary_buffer
{
    template <class _Tp>
    _LIBCPP_INLINE_VISIBILITY void operator()(_Tp* __p) const {_VSTD::return_temporary_buffer(__p);}
};

template <class _Predicate, class _ForwardIterator>
_ForwardIterator
__stable_partition(_ForwardIterator __first, _ForwardIterator __last, _Predicate __pred,
                   forward_iterator_tag)
{
    const unsigned __alloc_limit = 3;  // might want to make this a function of trivial assignment
    // Either prove all true and return __first or point to first false
    while (true)
    {
        if (__first == __last)
            return __first;
        if (!__pred(*__first))
            break;
        ++__first;
    }
    // We now have a reduced range [__first, __last)
    // *__first is known to be false
    typedef typename iterator_traits<_ForwardIterator>::difference_type difference_type;
    typedef typename iterator_traits<_ForwardIterator>::value_type value_type;
    difference_type __len = _VSTD::distance(__first, __last);
    pair<value_type*, ptrdiff_t> __p(0, 0);
    unique_ptr<value_type, __return_temporary_buffer> __h;
    if (__len >= __alloc_limit)
    {
        __p = _VSTD::get_temporary_buffer<value_type>(__len);
        __h.reset(__p.first);
    }
    return _VSTD::__stable_partition<typename add_lvalue_reference<_Predicate>::type>
                             (__first, __last, __pred, __len, __p, forward_iterator_tag());
}

template <class _Predicate, class _BidirectionalIterator, class _Distance, class _Pair>
_BidirectionalIterator
__stable_partition(_BidirectionalIterator __first, _BidirectionalIterator __last, _Predicate __pred,
                   _Distance __len, _Pair __p, bidirectional_iterator_tag __bit)
{
    // *__first is known to be false
    // *__last is known to be true
    // __len >= 2
    if (__len == 2)
    {
        swap(*__first, *__last);
        return __last;
    }
    if (__len == 3)
    {
        _BidirectionalIterator __m = __first;
        if (__pred(*++__m))
        {
            swap(*__first, *__m);
            swap(*__m, *__last);
            return __last;
        }
        swap(*__m, *__last);
        swap(*__first, *__m);
        return __m;
    }
    if (__len <= __p.second)
    {   // The buffer is big enough to use
        typedef typename iterator_traits<_BidirectionalIterator>::value_type value_type;
        __destruct_n __d(0);
        unique_ptr<value_type, __destruct_n&> __h(__p.first, __d);
        // Move the falses into the temporary buffer, and the trues to the front of the line
        // Update __first to always point to the end of the trues
        value_type* __t = __p.first;
        ::new ((void*)__t) value_type(_VSTD::move(*__first));
        __d.template __incr<value_type>();
        ++__t;
        _BidirectionalIterator __i = __first;
        while (++__i != __last)
        {
            if (__pred(*__i))
            {
                *__first = _VSTD::move(*__i);
                ++__first;
            }
            else
            {
                ::new ((void*)__t) value_type(_VSTD::move(*__i));
                __d.template __incr<value_type>();
                ++__t;
            }
        }
        // move *__last, known to be true
        *__first = _VSTD::move(*__i);
        __i = ++__first;
        // All trues now at start of range, all falses in buffer
        // Move falses back into range, but don't mess up __first which points to first false
        for (value_type* __t2 = __p.first; __t2 < __t; ++__t2, (void) ++__i)
            *__i = _VSTD::move(*__t2);
        // __h destructs moved-from values out of the temp buffer, but doesn't deallocate buffer
        return __first;
    }
    // Else not enough buffer, do in place
    // __len >= 4
    _BidirectionalIterator __m = __first;
    _Distance __len2 = __len / 2;  // __len2 >= 2
    _VSTD::advance(__m, __len2);
    // recurse on [__first, __m-1], except reduce __m-1 until *(__m-1) is true, *__first know to be false
    // F????????????????T
    // f       m        l
    _BidirectionalIterator __m1 = __m;
    _BidirectionalIterator __first_false = __first;
    _Distance __len_half = __len2;
    while (!__pred(*--__m1))
    {
        if (__m1 == __first)
            goto __first_half_done;
        --__len_half;
    }
    // F???TFFF?????????T
    // f   m1  m        l
    typedef typename add_lvalue_reference<_Predicate>::type _PredRef;
    __first_false = _VSTD::__stable_partition<_PredRef>(__first, __m1, __pred, __len_half, __p, __bit);
__first_half_done:
    // TTTFFFFF?????????T
    // f  ff   m        l
    // recurse on [__m, __last], except increase __m until *(__m) is false, *__last know to be true
    __m1 = __m;
    _BidirectionalIterator __second_false = __last;
    ++__second_false;
    __len_half = __len - __len2;
    while (__pred(*__m1))
    {
        if (++__m1 == __last)
            goto __second_half_done;
        --__len_half;
    }
    // TTTFFFFFTTTF?????T
    // f  ff   m  m1    l
    __second_false = _VSTD::__stable_partition<_PredRef>(__m1, __last, __pred, __len_half, __p, __bit);
__second_half_done:
    // TTTFFFFFTTTTTFFFFF
    // f  ff   m    sf  l
    return _VSTD::rotate(__first_false, __m, __second_false);
    // TTTTTTTTFFFFFFFFFF
    //         |
}

template <class _Predicate, class _BidirectionalIterator>
_BidirectionalIterator
__stable_partition(_BidirectionalIterator __first, _BidirectionalIterator __last, _Predicate __pred,
                   bidirectional_iterator_tag)
{
    typedef typename iterator_traits<_BidirectionalIterator>::difference_type difference_type;
    typedef typename iterator_traits<_BidirectionalIterator>::value_type value_type;
    const difference_type __alloc_limit = 4;  // might want to make this a function of trivial assignment
    // Either prove all true and return __first or point to first false
    while (true)
    {
        if (__first == __last)
            return __first;
        if (!__pred(*__first))
            break;
        ++__first;
    }
    // __first points to first false, everything prior to __first is already set.
    // Either prove [__first, __last) is all false and return __first, or point __last to last true
    do
    {
        if (__first == --__last)
            return __first;
    } while (!__pred(*__last));
    // We now have a reduced range [__first, __last]
    // *__first is known to be false
    // *__last is known to be true
    // __len >= 2
    difference_type __len = _VSTD::distance(__first, __last) + 1;
    pair<value_type*, ptrdiff_t> __p(0, 0);
    unique_ptr<value_type, __return_temporary_buffer> __h;
    if (__len >= __alloc_limit)
    {
        __p = _VSTD::get_temporary_buffer<value_type>(__len);
        __h.reset(__p.first);
    }
    return _VSTD::__stable_partition<typename add_lvalue_reference<_Predicate>::type>
                             (__first, __last, __pred, __len, __p, bidirectional_iterator_tag());
}

template <class _ForwardIterator, class _Predicate>
inline _LIBCPP_INLINE_VISIBILITY
_ForwardIterator
stable_partition(_ForwardIterator __first, _ForwardIterator __last, _Predicate __pred)
{
    return _VSTD::__stable_partition<typename add_lvalue_reference<_Predicate>::type>
                             (__first, __last, __pred, typename iterator_traits<_ForwardIterator>::iterator_category());
}

// is_sorted_until

template <class _ForwardIterator, class _Compare>
_LIBCPP_NODISCARD_EXT _LIBCPP_CONSTEXPR_AFTER_CXX17 _ForwardIterator
is_sorted_until(_ForwardIterator __first, _ForwardIterator __last, _Compare __comp)
{
    if (__first != __last)
    {
        _ForwardIterator __i = __first;
        while (++__i != __last)
        {
            if (__comp(*__i, *__first))
                return __i;
            __first = __i;
        }
    }
    return __last;
}

template<class _ForwardIterator>
_LIBCPP_NODISCARD_EXT inline
_LIBCPP_INLINE_VISIBILITY _LIBCPP_CONSTEXPR_AFTER_CXX17
_ForwardIterator
is_sorted_until(_ForwardIterator __first, _ForwardIterator __last)
{
    return _VSTD::is_sorted_until(__first, __last, __less<typename iterator_traits<_ForwardIterator>::value_type>());
}

// is_sorted

template <class _ForwardIterator, class _Compare>
_LIBCPP_NODISCARD_EXT inline
_LIBCPP_INLINE_VISIBILITY _LIBCPP_CONSTEXPR_AFTER_CXX17
bool
is_sorted(_ForwardIterator __first, _ForwardIterator __last, _Compare __comp)
{
    return _VSTD::is_sorted_until(__first, __last, __comp) == __last;
}

template<class _ForwardIterator>
_LIBCPP_NODISCARD_EXT inline
_LIBCPP_INLINE_VISIBILITY _LIBCPP_CONSTEXPR_AFTER_CXX17
bool
is_sorted(_ForwardIterator __first, _ForwardIterator __last)
{
    return _VSTD::is_sorted(__first, __last, __less<typename iterator_traits<_ForwardIterator>::value_type>());
}

// sort

// stable, 2-3 compares, 0-2 swaps

template <class _Compare, class _ForwardIterator>
unsigned
__sort3(_ForwardIterator __x, _ForwardIterator __y, _ForwardIterator __z, _Compare __c)
{
    unsigned __r = 0;
    if (!__c(*__y, *__x))          // if x <= y
    {
        if (!__c(*__z, *__y))      // if y <= z
            return __r;            // x <= y && y <= z
                                   // x <= y && y > z
        swap(*__y, *__z);          // x <= z && y < z
        __r = 1;
        if (__c(*__y, *__x))       // if x > y
        {
            swap(*__x, *__y);      // x < y && y <= z
            __r = 2;
        }
        return __r;                // x <= y && y < z
    }
    if (__c(*__z, *__y))           // x > y, if y > z
    {
        swap(*__x, *__z);          // x < y && y < z
        __r = 1;
        return __r;
    }
    swap(*__x, *__y);              // x > y && y <= z
    __r = 1;                       // x < y && x <= z
    if (__c(*__z, *__y))           // if y > z
    {
        swap(*__y, *__z);          // x <= y && y < z
        __r = 2;
    }
    return __r;
}                                  // x <= y && y <= z

// stable, 3-6 compares, 0-5 swaps

template <class _Compare, class _ForwardIterator>
unsigned
__sort4(_ForwardIterator __x1, _ForwardIterator __x2, _ForwardIterator __x3,
            _ForwardIterator __x4, _Compare __c)
{
    unsigned __r = _VSTD::__sort3<_Compare>(__x1, __x2, __x3, __c);
    if (__c(*__x4, *__x3))
    {
        swap(*__x3, *__x4);
        ++__r;
        if (__c(*__x3, *__x2))
        {
            swap(*__x2, *__x3);
            ++__r;
            if (__c(*__x2, *__x1))
            {
                swap(*__x1, *__x2);
                ++__r;
            }
        }
    }
    return __r;
}

// stable, 4-10 compares, 0-9 swaps

template <class _Compare, class _ForwardIterator>
_LIBCPP_HIDDEN
unsigned
__sort5(_ForwardIterator __x1, _ForwardIterator __x2, _ForwardIterator __x3,
            _ForwardIterator __x4, _ForwardIterator __x5, _Compare __c)
{
    unsigned __r = _VSTD::__sort4<_Compare>(__x1, __x2, __x3, __x4, __c);
    if (__c(*__x5, *__x4))
    {
        swap(*__x4, *__x5);
        ++__r;
        if (__c(*__x4, *__x3))
        {
            swap(*__x3, *__x4);
            ++__r;
            if (__c(*__x3, *__x2))
            {
                swap(*__x2, *__x3);
                ++__r;
                if (__c(*__x2, *__x1))
                {
                    swap(*__x1, *__x2);
                    ++__r;
                }
            }
        }
    }
    return __r;
}

// Assumes size > 0
template <class _Compare, class _BidirectionalIterator>
void
__selection_sort(_BidirectionalIterator __first, _BidirectionalIterator __last, _Compare __comp)
{
    _BidirectionalIterator __lm1 = __last;
    for (--__lm1; __first != __lm1; ++__first)
    {
        _BidirectionalIterator __i = _VSTD::min_element<_BidirectionalIterator,
                                                        typename add_lvalue_reference<_Compare>::type>
                                                       (__first, __last, __comp);
        if (__i != __first)
            swap(*__first, *__i);
    }
}

template <class _Compare, class _BidirectionalIterator>
void
__insertion_sort(_BidirectionalIterator __first, _BidirectionalIterator __last, _Compare __comp)
{
    typedef typename iterator_traits<_BidirectionalIterator>::value_type value_type;
    if (__first != __last)
    {
        _BidirectionalIterator __i = __first;
        for (++__i; __i != __last; ++__i)
        {
            _BidirectionalIterator __j = __i;
            value_type __t(_VSTD::move(*__j));
            for (_BidirectionalIterator __k = __i; __k != __first && __comp(__t,  *--__k); --__j)
                *__j = _VSTD::move(*__k);
            *__j = _VSTD::move(__t);
        }
    }
}

template <class _Compare, class _RandomAccessIterator>
void
__insertion_sort_3(_RandomAccessIterator __first, _RandomAccessIterator __last, _Compare __comp)
{
    typedef typename iterator_traits<_RandomAccessIterator>::value_type value_type;
    _RandomAccessIterator __j = __first+2;
    _VSTD::__sort3<_Compare>(__first, __first+1, __j, __comp);
    for (_RandomAccessIterator __i = __j+1; __i != __last; ++__i)
    {
        if (__comp(*__i, *__j))
        {
            value_type __t(_VSTD::move(*__i));
            _RandomAccessIterator __k = __j;
            __j = __i;
            do
            {
                *__j = _VSTD::move(*__k);
                __j = __k;
            } while (__j != __first && __comp(__t, *--__k));
            *__j = _VSTD::move(__t);
        }
        __j = __i;
    }
}

template <class _Compare, class _RandomAccessIterator>
bool
__insertion_sort_incomplete(_RandomAccessIterator __first, _RandomAccessIterator __last, _Compare __comp)
{
    switch (__last - __first)
    {
    case 0:
    case 1:
        return true;
    case 2:
        if (__comp(*--__last, *__first))
            swap(*__first, *__last);
        return true;
    case 3:
        _VSTD::__sort3<_Compare>(__first, __first+1, --__last, __comp);
        return true;
    case 4:
        _VSTD::__sort4<_Compare>(__first, __first+1, __first+2, --__last, __comp);
        return true;
    case 5:
        _VSTD::__sort5<_Compare>(__first, __first+1, __first+2, __first+3, --__last, __comp);
        return true;
    }
    typedef typename iterator_traits<_RandomAccessIterator>::value_type value_type;
    _RandomAccessIterator __j = __first+2;
    _VSTD::__sort3<_Compare>(__first, __first+1, __j, __comp);
    const unsigned __limit = 8;
    unsigned __count = 0;
    for (_RandomAccessIterator __i = __j+1; __i != __last; ++__i)
    {
        if (__comp(*__i, *__j))
        {
            value_type __t(_VSTD::move(*__i));
            _RandomAccessIterator __k = __j;
            __j = __i;
            do
            {
                *__j = _VSTD::move(*__k);
                __j = __k;
            } while (__j != __first && __comp(__t, *--__k));
            *__j = _VSTD::move(__t);
            if (++__count == __limit)
                return ++__i == __last;
        }
        __j = __i;
    }
    return true;
}

template <class _Compare, class _BidirectionalIterator>
void
__insertion_sort_move(_BidirectionalIterator __first1, _BidirectionalIterator __last1,
                      typename iterator_traits<_BidirectionalIterator>::value_type* __first2, _Compare __comp)
{
    typedef typename iterator_traits<_BidirectionalIterator>::value_type value_type;
    if (__first1 != __last1)
    {
        __destruct_n __d(0);
        unique_ptr<value_type, __destruct_n&> __h(__first2, __d);
        value_type* __last2 = __first2;
        ::new ((void*)__last2) value_type(_VSTD::move(*__first1));
        __d.template __incr<value_type>();
        for (++__last2; ++__first1 != __last1; ++__last2)
        {
            value_type* __j2 = __last2;
            value_type* __i2 = __j2;
            if (__comp(*__first1, *--__i2))
            {
                ::new ((void*)__j2) value_type(_VSTD::move(*__i2));
                __d.template __incr<value_type>();
                for (--__j2; __i2 != __first2 && __comp(*__first1,  *--__i2); --__j2)
                    *__j2 = _VSTD::move(*__i2);
                *__j2 = _VSTD::move(*__first1);
            }
            else
            {
                ::new ((void*)__j2) value_type(_VSTD::move(*__first1));
                __d.template __incr<value_type>();
            }
        }
        __h.release();
    }
}

template <class _Compare, class _RandomAccessIterator>
void
__sort(_RandomAccessIterator __first, _RandomAccessIterator __last, _Compare __comp)
{
    // _Compare is known to be a reference type
    typedef typename iterator_traits<_RandomAccessIterator>::difference_type difference_type;
    typedef typename iterator_traits<_RandomAccessIterator>::value_type value_type;
    const difference_type __limit = is_trivially_copy_constructible<value_type>::value &&
                                    is_trivially_copy_assignable<value_type>::value ? 30 : 6;
    while (true)
    {
    __restart:
        difference_type __len = __last - __first;
        switch (__len)
        {
        case 0:
        case 1:
            return;
        case 2:
            if (__comp(*--__last, *__first))
                swap(*__first, *__last);
            return;
        case 3:
            _VSTD::__sort3<_Compare>(__first, __first+1, --__last, __comp);
            return;
        case 4:
            _VSTD::__sort4<_Compare>(__first, __first+1, __first+2, --__last, __comp);
            return;
        case 5:
            _VSTD::__sort5<_Compare>(__first, __first+1, __first+2, __first+3, --__last, __comp);
            return;
        }
        if (__len <= __limit)
        {
            _VSTD::__insertion_sort_3<_Compare>(__first, __last, __comp);
            return;
        }
        // __len > 5
        _RandomAccessIterator __m = __first;
        _RandomAccessIterator __lm1 = __last;
        --__lm1;
        unsigned __n_swaps;
        {
        difference_type __delta;
        if (__len >= 1000)
        {
            __delta = __len/2;
            __m += __delta;
            __delta /= 2;
            __n_swaps = _VSTD::__sort5<_Compare>(__first, __first + __delta, __m, __m+__delta, __lm1, __comp);
        }
        else
        {
            __delta = __len/2;
            __m += __delta;
            __n_swaps = _VSTD::__sort3<_Compare>(__first, __m, __lm1, __comp);
        }
        }
        // *__m is median
        // partition [__first, __m) < *__m and *__m <= [__m, __last)
        // (this inhibits tossing elements equivalent to __m around unnecessarily)
        _RandomAccessIterator __i = __first;
        _RandomAccessIterator __j = __lm1;
        // j points beyond range to be tested, *__m is known to be <= *__lm1
        // The search going up is known to be guarded but the search coming down isn't.
        // Prime the downward search with a guard.
        if (!__comp(*__i, *__m))  // if *__first == *__m
        {
            // *__first == *__m, *__first doesn't go in first part
            // manually guard downward moving __j against __i
            while (true)
            {
                if (__i == --__j)
                {
                    // *__first == *__m, *__m <= all other elements
                    // Parition instead into [__first, __i) == *__first and *__first < [__i, __last)
                    ++__i;  // __first + 1
                    __j = __last;
                    if (!__comp(*__first, *--__j))  // we need a guard if *__first == *(__last-1)
                    {
                        while (true)
                        {
                            if (__i == __j)
                                return;  // [__first, __last) all equivalent elements
                            if (__comp(*__first, *__i))
                            {
                                swap(*__i, *__j);
                                ++__n_swaps;
                                ++__i;
                                break;
                            }
                            ++__i;
                        }
                    }
                    // [__first, __i) == *__first and *__first < [__j, __last) and __j == __last - 1
                    if (__i == __j)
                        return;
                    while (true)
                    {
                        while (!__comp(*__first, *__i))
                            ++__i;
                        while (__comp(*__first, *--__j))
                            ;
                        if (__i >= __j)
                            break;
                        swap(*__i, *__j);
                        ++__n_swaps;
                        ++__i;
                    }
                    // [__first, __i) == *__first and *__first < [__i, __last)
                    // The first part is sorted, sort the second part
                    // _VSTD::__sort<_Compare>(__i, __last, __comp);
                    __first = __i;
                    goto __restart;
                }
                if (__comp(*__j, *__m))
                {
                    swap(*__i, *__j);
                    ++__n_swaps;
                    break;  // found guard for downward moving __j, now use unguarded partition
                }
            }
        }
        // It is known that *__i < *__m
        ++__i;
        // j points beyond range to be tested, *__m is known to be <= *__lm1
        // if not yet partitioned...
        if (__i < __j)
        {
            // known that *(__i - 1) < *__m
            // known that __i <= __m
            while (true)
            {
                // __m still guards upward moving __i
                while (__comp(*__i, *__m))
                    ++__i;
                // It is now known that a guard exists for downward moving __j
                while (!__comp(*--__j, *__m))
                    ;
                if (__i > __j)
                    break;
                swap(*__i, *__j);
                ++__n_swaps;
                // It is known that __m != __j
                // If __m just moved, follow it
                if (__m == __i)
                    __m = __j;
                ++__i;
            }
        }
        // [__first, __i) < *__m and *__m <= [__i, __last)
        if (__i != __m && __comp(*__m, *__i))
        {
            swap(*__i, *__m);
            ++__n_swaps;
        }
        // [__first, __i) < *__i and *__i <= [__i+1, __last)
        // If we were given a perfect partition, see if insertion sort is quick...
        if (__n_swaps == 0)
        {
            bool __fs = _VSTD::__insertion_sort_incomplete<_Compare>(__first, __i, __comp);
            if (_VSTD::__insertion_sort_incomplete<_Compare>(__i+1, __last, __comp))
            {
                if (__fs)
                    return;
                __last = __i;
                continue;
            }
            else
            {
                if (__fs)
                {
                    __first = ++__i;
                    continue;
                }
            }
        }
        // sort smaller range with recursive call and larger with tail recursion elimination
        if (__i - __first < __last - __i)
        {
            _VSTD::__sort<_Compare>(__first, __i, __comp);
            // _VSTD::__sort<_Compare>(__i+1, __last, __comp);
            __first = ++__i;
        }
        else
        {
            _VSTD::__sort<_Compare>(__i+1, __last, __comp);
            // _VSTD::__sort<_Compare>(__first, __i, __comp);
            __last = __i;
        }
    }
}

// This forwarder keeps the top call and the recursive calls using the same instantiation, forcing a reference _Compare
template <class _RandomAccessIterator, class _Compare>
inline _LIBCPP_INLINE_VISIBILITY
void
sort(_RandomAccessIterator __first, _RandomAccessIterator __last, _Compare __comp)
{
    typedef typename __comp_ref_type<_Compare>::type _Comp_ref;
    _VSTD::__sort<_Comp_ref>(__first, __last, _Comp_ref(__comp));
}

template <class _RandomAccessIterator>
inline _LIBCPP_INLINE_VISIBILITY
void
sort(_RandomAccessIterator __first, _RandomAccessIterator __last)
{
    _VSTD::sort(__first, __last, __less<typename iterator_traits<_RandomAccessIterator>::value_type>());
}

template <class _Tp>
inline _LIBCPP_INLINE_VISIBILITY
void
sort(_Tp** __first, _Tp** __last)
{
    _VSTD::sort((uintptr_t*)__first, (uintptr_t*)__last, __less<uintptr_t>());
}

template <class _Tp>
inline _LIBCPP_INLINE_VISIBILITY
void
sort(__wrap_iter<_Tp*> __first, __wrap_iter<_Tp*> __last)
{
    _VSTD::sort(__first.base(), __last.base());
}

template <class _Tp, class _Compare>
inline _LIBCPP_INLINE_VISIBILITY
void
sort(__wrap_iter<_Tp*> __first, __wrap_iter<_Tp*> __last, _Compare __comp)
{
    typedef typename add_lvalue_reference<_Compare>::type _Comp_ref;
    _VSTD::sort<_Tp*, _Comp_ref>(__first.base(), __last.base(), __comp);
}

_LIBCPP_EXTERN_TEMPLATE(_LIBCPP_FUNC_VIS void __sort<__less<char>&, char*>(char*, char*, __less<char>&))
_LIBCPP_EXTERN_TEMPLATE(_LIBCPP_FUNC_VIS void __sort<__less<wchar_t>&, wchar_t*>(wchar_t*, wchar_t*, __less<wchar_t>&))
_LIBCPP_EXTERN_TEMPLATE(_LIBCPP_FUNC_VIS void __sort<__less<signed char>&, signed char*>(signed char*, signed char*, __less<signed char>&))
_LIBCPP_EXTERN_TEMPLATE(_LIBCPP_FUNC_VIS void __sort<__less<unsigned char>&, unsigned char*>(unsigned char*, unsigned char*, __less<unsigned char>&))
_LIBCPP_EXTERN_TEMPLATE(_LIBCPP_FUNC_VIS void __sort<__less<short>&, short*>(short*, short*, __less<short>&))
_LIBCPP_EXTERN_TEMPLATE(_LIBCPP_FUNC_VIS void __sort<__less<unsigned short>&, unsigned short*>(unsigned short*, unsigned short*, __less<unsigned short>&))
_LIBCPP_EXTERN_TEMPLATE(_LIBCPP_FUNC_VIS void __sort<__less<int>&, int*>(int*, int*, __less<int>&))
_LIBCPP_EXTERN_TEMPLATE(_LIBCPP_FUNC_VIS void __sort<__less<unsigned>&, unsigned*>(unsigned*, unsigned*, __less<unsigned>&))
_LIBCPP_EXTERN_TEMPLATE(_LIBCPP_FUNC_VIS void __sort<__less<long>&, long*>(long*, long*, __less<long>&))
_LIBCPP_EXTERN_TEMPLATE(_LIBCPP_FUNC_VIS void __sort<__less<unsigned long>&, unsigned long*>(unsigned long*, unsigned long*, __less<unsigned long>&))
_LIBCPP_EXTERN_TEMPLATE(_LIBCPP_FUNC_VIS void __sort<__less<long long>&, long long*>(long long*, long long*, __less<long long>&))
_LIBCPP_EXTERN_TEMPLATE(_LIBCPP_FUNC_VIS void __sort<__less<unsigned long long>&, unsigned long long*>(unsigned long long*, unsigned long long*, __less<unsigned long long>&))
_LIBCPP_EXTERN_TEMPLATE(_LIBCPP_FUNC_VIS void __sort<__less<float>&, float*>(float*, float*, __less<float>&))
_LIBCPP_EXTERN_TEMPLATE(_LIBCPP_FUNC_VIS void __sort<__less<double>&, double*>(double*, double*, __less<double>&))
_LIBCPP_EXTERN_TEMPLATE(_LIBCPP_FUNC_VIS void __sort<__less<long double>&, long double*>(long double*, long double*, __less<long double>&))

_LIBCPP_EXTERN_TEMPLATE(_LIBCPP_FUNC_VIS bool __insertion_sort_incomplete<__less<char>&, char*>(char*, char*, __less<char>&))
_LIBCPP_EXTERN_TEMPLATE(_LIBCPP_FUNC_VIS bool __insertion_sort_incomplete<__less<wchar_t>&, wchar_t*>(wchar_t*, wchar_t*, __less<wchar_t>&))
_LIBCPP_EXTERN_TEMPLATE(_LIBCPP_FUNC_VIS bool __insertion_sort_incomplete<__less<signed char>&, signed char*>(signed char*, signed char*, __less<signed char>&))
_LIBCPP_EXTERN_TEMPLATE(_LIBCPP_FUNC_VIS bool __insertion_sort_incomplete<__less<unsigned char>&, unsigned char*>(unsigned char*, unsigned char*, __less<unsigned char>&))
_LIBCPP_EXTERN_TEMPLATE(_LIBCPP_FUNC_VIS bool __insertion_sort_incomplete<__less<short>&, short*>(short*, short*, __less<short>&))
_LIBCPP_EXTERN_TEMPLATE(_LIBCPP_FUNC_VIS bool __insertion_sort_incomplete<__less<unsigned short>&, unsigned short*>(unsigned short*, unsigned short*, __less<unsigned short>&))
_LIBCPP_EXTERN_TEMPLATE(_LIBCPP_FUNC_VIS bool __insertion_sort_incomplete<__less<int>&, int*>(int*, int*, __less<int>&))
_LIBCPP_EXTERN_TEMPLATE(_LIBCPP_FUNC_VIS bool __insertion_sort_incomplete<__less<unsigned>&, unsigned*>(unsigned*, unsigned*, __less<unsigned>&))
_LIBCPP_EXTERN_TEMPLATE(_LIBCPP_FUNC_VIS bool __insertion_sort_incomplete<__less<long>&, long*>(long*, long*, __less<long>&))
_LIBCPP_EXTERN_TEMPLATE(_LIBCPP_FUNC_VIS bool __insertion_sort_incomplete<__less<unsigned long>&, unsigned long*>(unsigned long*, unsigned long*, __less<unsigned long>&))
_LIBCPP_EXTERN_TEMPLATE(_LIBCPP_FUNC_VIS bool __insertion_sort_incomplete<__less<long long>&, long long*>(long long*, long long*, __less<long long>&))
_LIBCPP_EXTERN_TEMPLATE(_LIBCPP_FUNC_VIS bool __insertion_sort_incomplete<__less<unsigned long long>&, unsigned long long*>(unsigned long long*, unsigned long long*, __less<unsigned long long>&))
_LIBCPP_EXTERN_TEMPLATE(_LIBCPP_FUNC_VIS bool __insertion_sort_incomplete<__less<float>&, float*>(float*, float*, __less<float>&))
_LIBCPP_EXTERN_TEMPLATE(_LIBCPP_FUNC_VIS bool __insertion_sort_incomplete<__less<double>&, double*>(double*, double*, __less<double>&))
_LIBCPP_EXTERN_TEMPLATE(_LIBCPP_FUNC_VIS bool __insertion_sort_incomplete<__less<long double>&, long double*>(long double*, long double*, __less<long double>&))

_LIBCPP_EXTERN_TEMPLATE(_LIBCPP_FUNC_VIS unsigned __sort5<__less<long double>&, long double*>(long double*, long double*, long double*, long double*, long double*, __less<long double>&))

// lower_bound

template <class _Compare, class _ForwardIterator, class _Tp>
_LIBCPP_CONSTEXPR_AFTER_CXX17 _ForwardIterator
__lower_bound(_ForwardIterator __first, _ForwardIterator __last, const _Tp& __value_, _Compare __comp)
{
    typedef typename iterator_traits<_ForwardIterator>::difference_type difference_type;
    difference_type __len = _VSTD::distance(__first, __last);
    while (__len != 0)
    {
        difference_type __l2 = _VSTD::__half_positive(__len);
        _ForwardIterator __m = __first;
        _VSTD::advance(__m, __l2);
        if (__comp(*__m, __value_))
        {
            __first = ++__m;
            __len -= __l2 + 1;
        }
        else
            __len = __l2;
    }
    return __first;
}

template <class _ForwardIterator, class _Tp, class _Compare>
_LIBCPP_NODISCARD_EXT inline
_LIBCPP_INLINE_VISIBILITY _LIBCPP_CONSTEXPR_AFTER_CXX17
_ForwardIterator
lower_bound(_ForwardIterator __first, _ForwardIterator __last, const _Tp& __value_, _Compare __comp)
{
    typedef typename add_lvalue_reference<_Compare>::type _Comp_ref;
    return _VSTD::__lower_bound<_Comp_ref>(__first, __last, __value_, __comp);
}

template <class _ForwardIterator, class _Tp>
_LIBCPP_NODISCARD_EXT inline
_LIBCPP_INLINE_VISIBILITY _LIBCPP_CONSTEXPR_AFTER_CXX17
_ForwardIterator
lower_bound(_ForwardIterator __first, _ForwardIterator __last, const _Tp& __value_)
{
    return _VSTD::lower_bound(__first, __last, __value_,
                             __less<typename iterator_traits<_ForwardIterator>::value_type, _Tp>());
}

// upper_bound

template <class _Compare, class _ForwardIterator, class _Tp>
_LIBCPP_CONSTEXPR_AFTER_CXX17 _ForwardIterator
__upper_bound(_ForwardIterator __first, _ForwardIterator __last, const _Tp& __value_, _Compare __comp)
{
    typedef typename iterator_traits<_ForwardIterator>::difference_type difference_type;
    difference_type __len = _VSTD::distance(__first, __last);
    while (__len != 0)
    {
        difference_type __l2 = _VSTD::__half_positive(__len);
        _ForwardIterator __m = __first;
        _VSTD::advance(__m, __l2);
        if (__comp(__value_, *__m))
            __len = __l2;
        else
        {
            __first = ++__m;
            __len -= __l2 + 1;
        }
    }
    return __first;
}

template <class _ForwardIterator, class _Tp, class _Compare>
_LIBCPP_NODISCARD_EXT inline
_LIBCPP_INLINE_VISIBILITY _LIBCPP_CONSTEXPR_AFTER_CXX17
_ForwardIterator
upper_bound(_ForwardIterator __first, _ForwardIterator __last, const _Tp& __value_, _Compare __comp)
{
    typedef typename add_lvalue_reference<_Compare>::type _Comp_ref;
    return _VSTD::__upper_bound<_Comp_ref>(__first, __last, __value_, __comp);
}

template <class _ForwardIterator, class _Tp>
_LIBCPP_NODISCARD_EXT inline
_LIBCPP_INLINE_VISIBILITY _LIBCPP_CONSTEXPR_AFTER_CXX17
_ForwardIterator
upper_bound(_ForwardIterator __first, _ForwardIterator __last, const _Tp& __value_)
{
    return _VSTD::upper_bound(__first, __last, __value_,
                             __less<_Tp, typename iterator_traits<_ForwardIterator>::value_type>());
}

// equal_range

template <class _Compare, class _ForwardIterator, class _Tp>
_LIBCPP_CONSTEXPR_AFTER_CXX17 pair<_ForwardIterator, _ForwardIterator>
__equal_range(_ForwardIterator __first, _ForwardIterator __last, const _Tp& __value_, _Compare __comp)
{
    typedef typename iterator_traits<_ForwardIterator>::difference_type difference_type;
    difference_type __len = _VSTD::distance(__first, __last);
    while (__len != 0)
    {
        difference_type __l2 = _VSTD::__half_positive(__len);
        _ForwardIterator __m = __first;
        _VSTD::advance(__m, __l2);
        if (__comp(*__m, __value_))
        {
            __first = ++__m;
            __len -= __l2 + 1;
        }
        else if (__comp(__value_, *__m))
        {
            __last = __m;
            __len = __l2;
        }
        else
        {
            _ForwardIterator __mp1 = __m;
            return pair<_ForwardIterator, _ForwardIterator>
                   (
                      _VSTD::__lower_bound<_Compare>(__first, __m, __value_, __comp),
                      _VSTD::__upper_bound<_Compare>(++__mp1, __last, __value_, __comp)
                   );
        }
    }
    return pair<_ForwardIterator, _ForwardIterator>(__first, __first);
}

template <class _ForwardIterator, class _Tp, class _Compare>
_LIBCPP_NODISCARD_EXT inline
_LIBCPP_INLINE_VISIBILITY _LIBCPP_CONSTEXPR_AFTER_CXX17
pair<_ForwardIterator, _ForwardIterator>
equal_range(_ForwardIterator __first, _ForwardIterator __last, const _Tp& __value_, _Compare __comp)
{
    typedef typename __comp_ref_type<_Compare>::type _Comp_ref;
    return _VSTD::__equal_range<_Comp_ref>(__first, __last, __value_, __comp);
}

template <class _ForwardIterator, class _Tp>
_LIBCPP_NODISCARD_EXT inline
_LIBCPP_INLINE_VISIBILITY _LIBCPP_CONSTEXPR_AFTER_CXX17
pair<_ForwardIterator, _ForwardIterator>
equal_range(_ForwardIterator __first, _ForwardIterator __last, const _Tp& __value_)
{
    return _VSTD::equal_range(__first, __last, __value_,
                             __less<typename iterator_traits<_ForwardIterator>::value_type, _Tp>());
}

// binary_search

template <class _Compare, class _ForwardIterator, class _Tp>
inline _LIBCPP_INLINE_VISIBILITY _LIBCPP_CONSTEXPR_AFTER_CXX17
bool
__binary_search(_ForwardIterator __first, _ForwardIterator __last, const _Tp& __value_, _Compare __comp)
{
    __first = _VSTD::__lower_bound<_Compare>(__first, __last, __value_, __comp);
    return __first != __last && !__comp(__value_, *__first);
}

template <class _ForwardIterator, class _Tp, class _Compare>
_LIBCPP_NODISCARD_EXT inline
_LIBCPP_INLINE_VISIBILITY _LIBCPP_CONSTEXPR_AFTER_CXX17
bool
binary_search(_ForwardIterator __first, _ForwardIterator __last, const _Tp& __value_, _Compare __comp)
{
    typedef typename __comp_ref_type<_Compare>::type _Comp_ref;
    return _VSTD::__binary_search<_Comp_ref>(__first, __last, __value_, __comp);
}

template <class _ForwardIterator, class _Tp>
_LIBCPP_NODISCARD_EXT inline
_LIBCPP_INLINE_VISIBILITY _LIBCPP_CONSTEXPR_AFTER_CXX17
bool
binary_search(_ForwardIterator __first, _ForwardIterator __last, const _Tp& __value_)
{
    return _VSTD::binary_search(__first, __last, __value_,
                             __less<typename iterator_traits<_ForwardIterator>::value_type, _Tp>());
}

// merge

template <class _Compare, class _InputIterator1, class _InputIterator2, class _OutputIterator>
_LIBCPP_CONSTEXPR_AFTER_CXX17
_OutputIterator
__merge(_InputIterator1 __first1, _InputIterator1 __last1,
        _InputIterator2 __first2, _InputIterator2 __last2, _OutputIterator __result, _Compare __comp)
{
    for (; __first1 != __last1; ++__result)
    {
        if (__first2 == __last2)
            return _VSTD::copy(__first1, __last1, __result);
        if (__comp(*__first2, *__first1))
        {
            *__result = *__first2;
            ++__first2;
        }
        else
        {
            *__result = *__first1;
            ++__first1;
        }
    }
    return _VSTD::copy(__first2, __last2, __result);
}

template <class _InputIterator1, class _InputIterator2, class _OutputIterator, class _Compare>
inline _LIBCPP_INLINE_VISIBILITY _LIBCPP_CONSTEXPR_AFTER_CXX17
_OutputIterator
merge(_InputIterator1 __first1, _InputIterator1 __last1,
      _InputIterator2 __first2, _InputIterator2 __last2, _OutputIterator __result, _Compare __comp)
{
    typedef typename __comp_ref_type<_Compare>::type _Comp_ref;
    return _VSTD::__merge<_Comp_ref>(__first1, __last1, __first2, __last2, __result, __comp);
}

template <class _InputIterator1, class _InputIterator2, class _OutputIterator>
inline _LIBCPP_INLINE_VISIBILITY _LIBCPP_CONSTEXPR_AFTER_CXX17
_OutputIterator
merge(_InputIterator1 __first1, _InputIterator1 __last1,
      _InputIterator2 __first2, _InputIterator2 __last2, _OutputIterator __result)
{
    typedef typename iterator_traits<_InputIterator1>::value_type __v1;
    typedef typename iterator_traits<_InputIterator2>::value_type __v2;
    return _VSTD::merge(__first1, __last1, __first2, __last2, __result, __less<__v1, __v2>());
}

// inplace_merge

template <class _Compare, class _InputIterator1, class _InputIterator2,
          class _OutputIterator>
void __half_inplace_merge(_InputIterator1 __first1, _InputIterator1 __last1,
                          _InputIterator2 __first2, _InputIterator2 __last2,
                          _OutputIterator __result, _Compare __comp)
{
    for (; __first1 != __last1; ++__result)
    {
        if (__first2 == __last2)
        {
            _VSTD::move(__first1, __last1, __result);
            return;
        }

        if (__comp(*__first2, *__first1))
        {
            *__result = _VSTD::move(*__first2);
            ++__first2;
        }
        else
        {
            *__result = _VSTD::move(*__first1);
            ++__first1;
        }
    }
    // __first2 through __last2 are already in the right spot.
}

template <class _Compare, class _BidirectionalIterator>
void
__buffered_inplace_merge(_BidirectionalIterator __first, _BidirectionalIterator __middle, _BidirectionalIterator __last,
                _Compare __comp, typename iterator_traits<_BidirectionalIterator>::difference_type __len1,
                                 typename iterator_traits<_BidirectionalIterator>::difference_type __len2,
                typename iterator_traits<_BidirectionalIterator>::value_type* __buff)
{
    typedef typename iterator_traits<_BidirectionalIterator>::value_type value_type;
    __destruct_n __d(0);
    unique_ptr<value_type, __destruct_n&> __h2(__buff, __d);
    if (__len1 <= __len2)
    {
        value_type* __p = __buff;
        for (_BidirectionalIterator __i = __first; __i != __middle; __d.template __incr<value_type>(), (void) ++__i, (void) ++__p)
<<<<<<< HEAD
            ::new(__p) value_type(_VSTD::move(*__i));
=======
            ::new ((void*)__p) value_type(_VSTD::move(*__i));
>>>>>>> e1e3308f
        _VSTD::__half_inplace_merge(__buff, __p, __middle, __last, __first, __comp);
    }
    else
    {
        value_type* __p = __buff;
        for (_BidirectionalIterator __i = __middle; __i != __last; __d.template __incr<value_type>(), (void) ++__i, (void) ++__p)
            ::new ((void*)__p) value_type(_VSTD::move(*__i));
        typedef reverse_iterator<_BidirectionalIterator> _RBi;
        typedef reverse_iterator<value_type*> _Rv;
        _VSTD::__half_inplace_merge(_Rv(__p), _Rv(__buff),
                                    _RBi(__middle), _RBi(__first),
                                    _RBi(__last), _VSTD::__invert<_Compare>(__comp));
    }
}

template <class _Compare, class _BidirectionalIterator>
void
__inplace_merge(_BidirectionalIterator __first, _BidirectionalIterator __middle, _BidirectionalIterator __last,
                _Compare __comp, typename iterator_traits<_BidirectionalIterator>::difference_type __len1,
                                 typename iterator_traits<_BidirectionalIterator>::difference_type __len2,
                typename iterator_traits<_BidirectionalIterator>::value_type* __buff, ptrdiff_t __buff_size)
{
    typedef typename iterator_traits<_BidirectionalIterator>::difference_type difference_type;
    while (true)
    {
        // if __middle == __last, we're done
        if (__len2 == 0)
            return;
        if (__len1 <= __buff_size || __len2 <= __buff_size)
            return _VSTD::__buffered_inplace_merge<_Compare>
                   (__first, __middle, __last, __comp, __len1, __len2, __buff);
        // shrink [__first, __middle) as much as possible (with no moves), returning if it shrinks to 0
        for (; true; ++__first, (void) --__len1)
        {
            if (__len1 == 0)
                return;
            if (__comp(*__middle, *__first))
                break;
        }
        // __first < __middle < __last
        // *__first > *__middle
        // partition [__first, __m1) [__m1, __middle) [__middle, __m2) [__m2, __last) such that
        //     all elements in:
        //         [__first, __m1)  <= [__middle, __m2)
        //         [__middle, __m2) <  [__m1, __middle)
        //         [__m1, __middle) <= [__m2, __last)
        //     and __m1 or __m2 is in the middle of its range
        _BidirectionalIterator __m1;  // "median" of [__first, __middle)
        _BidirectionalIterator __m2;  // "median" of [__middle, __last)
        difference_type __len11;      // distance(__first, __m1)
        difference_type __len21;      // distance(__middle, __m2)
        // binary search smaller range
        if (__len1 < __len2)
        {   // __len >= 1, __len2 >= 2
            __len21 = __len2 / 2;
            __m2 = __middle;
            _VSTD::advance(__m2, __len21);
            __m1 = _VSTD::__upper_bound<_Compare>(__first, __middle, *__m2, __comp);
            __len11 = _VSTD::distance(__first, __m1);
        }
        else
        {
            if (__len1 == 1)
            {   // __len1 >= __len2 && __len2 > 0, therefore __len2 == 1
                // It is known *__first > *__middle
                swap(*__first, *__middle);
                return;
            }
            // __len1 >= 2, __len2 >= 1
            __len11 = __len1 / 2;
            __m1 = __first;
            _VSTD::advance(__m1, __len11);
            __m2 = _VSTD::__lower_bound<_Compare>(__middle, __last, *__m1, __comp);
            __len21 = _VSTD::distance(__middle, __m2);
        }
        difference_type __len12 = __len1 - __len11;  // distance(__m1, __middle)
        difference_type __len22 = __len2 - __len21;  // distance(__m2, __last)
        // [__first, __m1) [__m1, __middle) [__middle, __m2) [__m2, __last)
        // swap middle two partitions
        __middle = _VSTD::rotate(__m1, __middle, __m2);
        // __len12 and __len21 now have swapped meanings
        // merge smaller range with recursive call and larger with tail recursion elimination
        if (__len11 + __len21 < __len12 + __len22)
        {
            _VSTD::__inplace_merge<_Compare>(__first, __m1, __middle, __comp, __len11, __len21, __buff, __buff_size);
//          _VSTD::__inplace_merge<_Compare>(__middle, __m2, __last, __comp, __len12, __len22, __buff, __buff_size);
            __first = __middle;
            __middle = __m2;
            __len1 = __len12;
            __len2 = __len22;
        }
        else
        {
            _VSTD::__inplace_merge<_Compare>(__middle, __m2, __last, __comp, __len12, __len22, __buff, __buff_size);
//          _VSTD::__inplace_merge<_Compare>(__first, __m1, __middle, __comp, __len11, __len21, __buff, __buff_size);
            __last = __middle;
            __middle = __m1;
            __len1 = __len11;
            __len2 = __len21;
        }
    }
}

template <class _BidirectionalIterator, class _Compare>
inline _LIBCPP_INLINE_VISIBILITY
void
inplace_merge(_BidirectionalIterator __first, _BidirectionalIterator __middle, _BidirectionalIterator __last,
              _Compare __comp)
{
    typedef typename iterator_traits<_BidirectionalIterator>::value_type value_type;
    typedef typename iterator_traits<_BidirectionalIterator>::difference_type difference_type;
    difference_type __len1 = _VSTD::distance(__first, __middle);
    difference_type __len2 = _VSTD::distance(__middle, __last);
    difference_type __buf_size = _VSTD::min(__len1, __len2);
    pair<value_type*, ptrdiff_t> __buf = _VSTD::get_temporary_buffer<value_type>(__buf_size);
    unique_ptr<value_type, __return_temporary_buffer> __h(__buf.first);
    typedef typename __comp_ref_type<_Compare>::type _Comp_ref;
    return _VSTD::__inplace_merge<_Comp_ref>(__first, __middle, __last, __comp, __len1, __len2,
                                            __buf.first, __buf.second);
}

template <class _BidirectionalIterator>
inline _LIBCPP_INLINE_VISIBILITY
void
inplace_merge(_BidirectionalIterator __first, _BidirectionalIterator __middle, _BidirectionalIterator __last)
{
    _VSTD::inplace_merge(__first, __middle, __last,
                        __less<typename iterator_traits<_BidirectionalIterator>::value_type>());
}

// stable_sort

template <class _Compare, class _InputIterator1, class _InputIterator2>
void
__merge_move_construct(_InputIterator1 __first1, _InputIterator1 __last1,
        _InputIterator2 __first2, _InputIterator2 __last2,
        typename iterator_traits<_InputIterator1>::value_type* __result, _Compare __comp)
{
    typedef typename iterator_traits<_InputIterator1>::value_type value_type;
    __destruct_n __d(0);
    unique_ptr<value_type, __destruct_n&> __h(__result, __d);
    for (; true; ++__result)
    {
        if (__first1 == __last1)
        {
            for (; __first2 != __last2; ++__first2, ++__result, (void)__d.template __incr<value_type>())
                ::new ((void*)__result) value_type(_VSTD::move(*__first2));
            __h.release();
            return;
        }
        if (__first2 == __last2)
        {
            for (; __first1 != __last1; ++__first1, ++__result, (void)__d.template __incr<value_type>())
                ::new ((void*)__result) value_type(_VSTD::move(*__first1));
            __h.release();
            return;
        }
        if (__comp(*__first2, *__first1))
        {
            ::new ((void*)__result) value_type(_VSTD::move(*__first2));
            __d.template __incr<value_type>();
            ++__first2;
        }
        else
        {
            ::new ((void*)__result) value_type(_VSTD::move(*__first1));
            __d.template __incr<value_type>();
            ++__first1;
        }
    }
}

template <class _Compare, class _InputIterator1, class _InputIterator2, class _OutputIterator>
void
__merge_move_assign(_InputIterator1 __first1, _InputIterator1 __last1,
        _InputIterator2 __first2, _InputIterator2 __last2,
        _OutputIterator __result, _Compare __comp)
{
    for (; __first1 != __last1; ++__result)
    {
        if (__first2 == __last2)
        {
            for (; __first1 != __last1; ++__first1, (void) ++__result)
                *__result = _VSTD::move(*__first1);
            return;
        }
        if (__comp(*__first2, *__first1))
        {
            *__result = _VSTD::move(*__first2);
            ++__first2;
        }
        else
        {
            *__result = _VSTD::move(*__first1);
            ++__first1;
        }
    }
    for (; __first2 != __last2; ++__first2, (void) ++__result)
        *__result = _VSTD::move(*__first2);
}

template <class _Compare, class _RandomAccessIterator>
void
__stable_sort(_RandomAccessIterator __first, _RandomAccessIterator __last, _Compare __comp,
              typename iterator_traits<_RandomAccessIterator>::difference_type __len,
              typename iterator_traits<_RandomAccessIterator>::value_type* __buff, ptrdiff_t __buff_size);

template <class _Compare, class _RandomAccessIterator>
void
__stable_sort_move(_RandomAccessIterator __first1, _RandomAccessIterator __last1, _Compare __comp,
                   typename iterator_traits<_RandomAccessIterator>::difference_type __len,
                   typename iterator_traits<_RandomAccessIterator>::value_type* __first2)
{
    typedef typename iterator_traits<_RandomAccessIterator>::value_type value_type;
    switch (__len)
    {
    case 0:
        return;
    case 1:
        ::new ((void*)__first2) value_type(_VSTD::move(*__first1));
        return;
    case 2:
        __destruct_n __d(0);
        unique_ptr<value_type, __destruct_n&> __h2(__first2, __d);
        if (__comp(*--__last1, *__first1))
        {
            ::new ((void*)__first2) value_type(_VSTD::move(*__last1));
            __d.template __incr<value_type>();
            ++__first2;
            ::new ((void*)__first2) value_type(_VSTD::move(*__first1));
        }
        else
        {
            ::new ((void*)__first2) value_type(_VSTD::move(*__first1));
            __d.template __incr<value_type>();
            ++__first2;
            ::new ((void*)__first2) value_type(_VSTD::move(*__last1));
        }
        __h2.release();
        return;
    }
    if (__len <= 8)
    {
        _VSTD::__insertion_sort_move<_Compare>(__first1, __last1, __first2, __comp);
        return;
    }
    typename iterator_traits<_RandomAccessIterator>::difference_type __l2 = __len / 2;
    _RandomAccessIterator __m = __first1 + __l2;
    _VSTD::__stable_sort<_Compare>(__first1, __m, __comp, __l2, __first2, __l2);
    _VSTD::__stable_sort<_Compare>(__m, __last1, __comp, __len - __l2, __first2 + __l2, __len - __l2);
    _VSTD::__merge_move_construct<_Compare>(__first1, __m, __m, __last1, __first2, __comp);
}

template <class _Tp>
struct __stable_sort_switch
{
    static const unsigned value = 128*is_trivially_copy_assignable<_Tp>::value;
};

template <class _Compare, class _RandomAccessIterator>
void
__stable_sort(_RandomAccessIterator __first, _RandomAccessIterator __last, _Compare __comp,
              typename iterator_traits<_RandomAccessIterator>::difference_type __len,
              typename iterator_traits<_RandomAccessIterator>::value_type* __buff, ptrdiff_t __buff_size)
{
    typedef typename iterator_traits<_RandomAccessIterator>::value_type value_type;
    typedef typename iterator_traits<_RandomAccessIterator>::difference_type difference_type;
    switch (__len)
    {
    case 0:
    case 1:
        return;
    case 2:
        if (__comp(*--__last, *__first))
            swap(*__first, *__last);
        return;
    }
    if (__len <= static_cast<difference_type>(__stable_sort_switch<value_type>::value))
    {
        _VSTD::__insertion_sort<_Compare>(__first, __last, __comp);
        return;
    }
    typename iterator_traits<_RandomAccessIterator>::difference_type __l2 = __len / 2;
    _RandomAccessIterator __m = __first + __l2;
    if (__len <= __buff_size)
    {
        __destruct_n __d(0);
        unique_ptr<value_type, __destruct_n&> __h2(__buff, __d);
        _VSTD::__stable_sort_move<_Compare>(__first, __m, __comp, __l2, __buff);
        __d.__set(__l2, (value_type*)nullptr);
        _VSTD::__stable_sort_move<_Compare>(__m, __last, __comp, __len - __l2, __buff + __l2);
        __d.__set(__len, (value_type*)nullptr);
        _VSTD::__merge_move_assign<_Compare>(__buff, __buff + __l2, __buff + __l2, __buff + __len, __first, __comp);
//         _VSTD::__merge<_Compare>(move_iterator<value_type*>(__buff),
//                                  move_iterator<value_type*>(__buff + __l2),
//                                  move_iterator<_RandomAccessIterator>(__buff + __l2),
//                                  move_iterator<_RandomAccessIterator>(__buff + __len),
//                                  __first, __comp);
        return;
    }
    _VSTD::__stable_sort<_Compare>(__first, __m, __comp, __l2, __buff, __buff_size);
    _VSTD::__stable_sort<_Compare>(__m, __last, __comp, __len - __l2, __buff, __buff_size);
    _VSTD::__inplace_merge<_Compare>(__first, __m, __last, __comp, __l2, __len - __l2, __buff, __buff_size);
}

template <class _RandomAccessIterator, class _Compare>
inline _LIBCPP_INLINE_VISIBILITY
void
stable_sort(_RandomAccessIterator __first, _RandomAccessIterator __last, _Compare __comp)
{
    typedef typename iterator_traits<_RandomAccessIterator>::value_type value_type;
    typedef typename iterator_traits<_RandomAccessIterator>::difference_type difference_type;
    difference_type __len = __last - __first;
    pair<value_type*, ptrdiff_t> __buf(0, 0);
    unique_ptr<value_type, __return_temporary_buffer> __h;
    if (__len > static_cast<difference_type>(__stable_sort_switch<value_type>::value))
    {
        __buf = _VSTD::get_temporary_buffer<value_type>(__len);
        __h.reset(__buf.first);
    }
    typedef typename __comp_ref_type<_Compare>::type _Comp_ref;
    _VSTD::__stable_sort<_Comp_ref>(__first, __last, __comp, __len, __buf.first, __buf.second);
}

template <class _RandomAccessIterator>
inline _LIBCPP_INLINE_VISIBILITY
void
stable_sort(_RandomAccessIterator __first, _RandomAccessIterator __last)
{
    _VSTD::stable_sort(__first, __last, __less<typename iterator_traits<_RandomAccessIterator>::value_type>());
}

// is_heap_until

template <class _RandomAccessIterator, class _Compare>
_LIBCPP_NODISCARD_EXT _LIBCPP_CONSTEXPR_AFTER_CXX17 _RandomAccessIterator
is_heap_until(_RandomAccessIterator __first, _RandomAccessIterator __last, _Compare __comp)
{
    typedef typename _VSTD::iterator_traits<_RandomAccessIterator>::difference_type difference_type;
    difference_type __len = __last - __first;
    difference_type __p = 0;
    difference_type __c = 1;
    _RandomAccessIterator __pp = __first;
    while (__c < __len)
    {
        _RandomAccessIterator __cp = __first + __c;
        if (__comp(*__pp, *__cp))
            return __cp;
        ++__c;
        ++__cp;
        if (__c == __len)
            return __last;
        if (__comp(*__pp, *__cp))
            return __cp;
        ++__p;
        ++__pp;
        __c = 2 * __p + 1;
    }
    return __last;
}

template<class _RandomAccessIterator>
_LIBCPP_NODISCARD_EXT inline
_LIBCPP_INLINE_VISIBILITY _LIBCPP_CONSTEXPR_AFTER_CXX17
_RandomAccessIterator
is_heap_until(_RandomAccessIterator __first, _RandomAccessIterator __last)
{
    return _VSTD::is_heap_until(__first, __last, __less<typename iterator_traits<_RandomAccessIterator>::value_type>());
}

// is_heap

template <class _RandomAccessIterator, class _Compare>
_LIBCPP_NODISCARD_EXT inline
_LIBCPP_INLINE_VISIBILITY _LIBCPP_CONSTEXPR_AFTER_CXX17
bool
is_heap(_RandomAccessIterator __first, _RandomAccessIterator __last, _Compare __comp)
{
    return _VSTD::is_heap_until(__first, __last, __comp) == __last;
}

template<class _RandomAccessIterator>
_LIBCPP_NODISCARD_EXT inline
_LIBCPP_INLINE_VISIBILITY _LIBCPP_CONSTEXPR_AFTER_CXX17
bool
is_heap(_RandomAccessIterator __first, _RandomAccessIterator __last)
{
    return _VSTD::is_heap(__first, __last, __less<typename iterator_traits<_RandomAccessIterator>::value_type>());
}

// push_heap

template <class _Compare, class _RandomAccessIterator>
void
__sift_up(_RandomAccessIterator __first, _RandomAccessIterator __last, _Compare __comp,
          typename iterator_traits<_RandomAccessIterator>::difference_type __len)
{
    typedef typename iterator_traits<_RandomAccessIterator>::value_type value_type;
    if (__len > 1)
    {
        __len = (__len - 2) / 2;
        _RandomAccessIterator __ptr = __first + __len;
        if (__comp(*__ptr, *--__last))
        {
            value_type __t(_VSTD::move(*__last));
            do
            {
                *__last = _VSTD::move(*__ptr);
                __last = __ptr;
                if (__len == 0)
                    break;
                __len = (__len - 1) / 2;
                __ptr = __first + __len;
            } while (__comp(*__ptr, __t));
            *__last = _VSTD::move(__t);
        }
    }
}

template <class _RandomAccessIterator, class _Compare>
inline _LIBCPP_INLINE_VISIBILITY
void
push_heap(_RandomAccessIterator __first, _RandomAccessIterator __last, _Compare __comp)
{
    typedef typename __comp_ref_type<_Compare>::type _Comp_ref;
    _VSTD::__sift_up<_Comp_ref>(__first, __last, __comp, __last - __first);
}

template <class _RandomAccessIterator>
inline _LIBCPP_INLINE_VISIBILITY
void
push_heap(_RandomAccessIterator __first, _RandomAccessIterator __last)
{
    _VSTD::push_heap(__first, __last, __less<typename iterator_traits<_RandomAccessIterator>::value_type>());
}

// pop_heap

template <class _Compare, class _RandomAccessIterator>
void
__sift_down(_RandomAccessIterator __first, _RandomAccessIterator /*__last*/,
            _Compare __comp,
            typename iterator_traits<_RandomAccessIterator>::difference_type __len,
            _RandomAccessIterator __start)
{
    typedef typename iterator_traits<_RandomAccessIterator>::difference_type difference_type;
    typedef typename iterator_traits<_RandomAccessIterator>::value_type value_type;
    // left-child of __start is at 2 * __start + 1
    // right-child of __start is at 2 * __start + 2
    difference_type __child = __start - __first;

    if (__len < 2 || (__len - 2) / 2 < __child)
        return;

    __child = 2 * __child + 1;
    _RandomAccessIterator __child_i = __first + __child;

    if ((__child + 1) < __len && __comp(*__child_i, *(__child_i + 1))) {
        // right-child exists and is greater than left-child
        ++__child_i;
        ++__child;
    }

    // check if we are in heap-order
    if (__comp(*__child_i, *__start))
        // we are, __start is larger than it's largest child
        return;

    value_type __top(_VSTD::move(*__start));
    do
    {
        // we are not in heap-order, swap the parent with it's largest child
        *__start = _VSTD::move(*__child_i);
        __start = __child_i;

        if ((__len - 2) / 2 < __child)
            break;

        // recompute the child based off of the updated parent
        __child = 2 * __child + 1;
        __child_i = __first + __child;

        if ((__child + 1) < __len && __comp(*__child_i, *(__child_i + 1))) {
            // right-child exists and is greater than left-child
            ++__child_i;
            ++__child;
        }

        // check if we are in heap-order
    } while (!__comp(*__child_i, __top));
    *__start = _VSTD::move(__top);
}

template <class _Compare, class _RandomAccessIterator>
inline _LIBCPP_INLINE_VISIBILITY
void
__pop_heap(_RandomAccessIterator __first, _RandomAccessIterator __last, _Compare __comp,
           typename iterator_traits<_RandomAccessIterator>::difference_type __len)
{
    if (__len > 1)
    {
        swap(*__first, *--__last);
        _VSTD::__sift_down<_Compare>(__first, __last, __comp, __len - 1, __first);
    }
}

template <class _RandomAccessIterator, class _Compare>
inline _LIBCPP_INLINE_VISIBILITY
void
pop_heap(_RandomAccessIterator __first, _RandomAccessIterator __last, _Compare __comp)
{
    typedef typename __comp_ref_type<_Compare>::type _Comp_ref;
    _VSTD::__pop_heap<_Comp_ref>(__first, __last, __comp, __last - __first);
}

template <class _RandomAccessIterator>
inline _LIBCPP_INLINE_VISIBILITY
void
pop_heap(_RandomAccessIterator __first, _RandomAccessIterator __last)
{
    _VSTD::pop_heap(__first, __last, __less<typename iterator_traits<_RandomAccessIterator>::value_type>());
}

// make_heap

template <class _Compare, class _RandomAccessIterator>
void
__make_heap(_RandomAccessIterator __first, _RandomAccessIterator __last, _Compare __comp)
{
    typedef typename iterator_traits<_RandomAccessIterator>::difference_type difference_type;
    difference_type __n = __last - __first;
    if (__n > 1)
    {
        // start from the first parent, there is no need to consider children
        for (difference_type __start = (__n - 2) / 2; __start >= 0; --__start)
        {
            _VSTD::__sift_down<_Compare>(__first, __last, __comp, __n, __first + __start);
        }
    }
}

template <class _RandomAccessIterator, class _Compare>
inline _LIBCPP_INLINE_VISIBILITY
void
make_heap(_RandomAccessIterator __first, _RandomAccessIterator __last, _Compare __comp)
{
    typedef typename __comp_ref_type<_Compare>::type _Comp_ref;
    _VSTD::__make_heap<_Comp_ref>(__first, __last, __comp);
}

template <class _RandomAccessIterator>
inline _LIBCPP_INLINE_VISIBILITY
void
make_heap(_RandomAccessIterator __first, _RandomAccessIterator __last)
{
    _VSTD::make_heap(__first, __last, __less<typename iterator_traits<_RandomAccessIterator>::value_type>());
}

// sort_heap

template <class _Compare, class _RandomAccessIterator>
void
__sort_heap(_RandomAccessIterator __first, _RandomAccessIterator __last, _Compare __comp)
{
    typedef typename iterator_traits<_RandomAccessIterator>::difference_type difference_type;
    for (difference_type __n = __last - __first; __n > 1; --__last, (void) --__n)
        _VSTD::__pop_heap<_Compare>(__first, __last, __comp, __n);
}

template <class _RandomAccessIterator, class _Compare>
inline _LIBCPP_INLINE_VISIBILITY
void
sort_heap(_RandomAccessIterator __first, _RandomAccessIterator __last, _Compare __comp)
{
    typedef typename __comp_ref_type<_Compare>::type _Comp_ref;
    _VSTD::__sort_heap<_Comp_ref>(__first, __last, __comp);
}

template <class _RandomAccessIterator>
inline _LIBCPP_INLINE_VISIBILITY
void
sort_heap(_RandomAccessIterator __first, _RandomAccessIterator __last)
{
    _VSTD::sort_heap(__first, __last, __less<typename iterator_traits<_RandomAccessIterator>::value_type>());
}

// partial_sort

template <class _Compare, class _RandomAccessIterator>
void
__partial_sort(_RandomAccessIterator __first, _RandomAccessIterator __middle, _RandomAccessIterator __last,
             _Compare __comp)
{
    _VSTD::__make_heap<_Compare>(__first, __middle, __comp);
    typename iterator_traits<_RandomAccessIterator>::difference_type __len = __middle - __first;
    for (_RandomAccessIterator __i = __middle; __i != __last; ++__i)
    {
        if (__comp(*__i, *__first))
        {
            swap(*__i, *__first);
            _VSTD::__sift_down<_Compare>(__first, __middle, __comp, __len, __first);
        }
    }
    _VSTD::__sort_heap<_Compare>(__first, __middle, __comp);
}

template <class _RandomAccessIterator, class _Compare>
inline _LIBCPP_INLINE_VISIBILITY
void
partial_sort(_RandomAccessIterator __first, _RandomAccessIterator __middle, _RandomAccessIterator __last,
             _Compare __comp)
{
    typedef typename __comp_ref_type<_Compare>::type _Comp_ref;
    _VSTD::__partial_sort<_Comp_ref>(__first, __middle, __last, __comp);
}

template <class _RandomAccessIterator>
inline _LIBCPP_INLINE_VISIBILITY
void
partial_sort(_RandomAccessIterator __first, _RandomAccessIterator __middle, _RandomAccessIterator __last)
{
    _VSTD::partial_sort(__first, __middle, __last,
                       __less<typename iterator_traits<_RandomAccessIterator>::value_type>());
}

// partial_sort_copy

template <class _Compare, class _InputIterator, class _RandomAccessIterator>
_RandomAccessIterator
__partial_sort_copy(_InputIterator __first, _InputIterator __last,
                    _RandomAccessIterator __result_first, _RandomAccessIterator __result_last, _Compare __comp)
{
    _RandomAccessIterator __r = __result_first;
    if (__r != __result_last)
    {
        for (; __first != __last && __r != __result_last; ++__first, (void) ++__r)
            *__r = *__first;
        _VSTD::__make_heap<_Compare>(__result_first, __r, __comp);
        typename iterator_traits<_RandomAccessIterator>::difference_type __len = __r - __result_first;
        for (; __first != __last; ++__first)
            if (__comp(*__first, *__result_first))
            {
                *__result_first = *__first;
                _VSTD::__sift_down<_Compare>(__result_first, __r, __comp, __len, __result_first);
            }
        _VSTD::__sort_heap<_Compare>(__result_first, __r, __comp);
    }
    return __r;
}

template <class _InputIterator, class _RandomAccessIterator, class _Compare>
inline _LIBCPP_INLINE_VISIBILITY
_RandomAccessIterator
partial_sort_copy(_InputIterator __first, _InputIterator __last,
                  _RandomAccessIterator __result_first, _RandomAccessIterator __result_last, _Compare __comp)
{
    typedef typename __comp_ref_type<_Compare>::type _Comp_ref;
    return _VSTD::__partial_sort_copy<_Comp_ref>(__first, __last, __result_first, __result_last, __comp);
}

template <class _InputIterator, class _RandomAccessIterator>
inline _LIBCPP_INLINE_VISIBILITY
_RandomAccessIterator
partial_sort_copy(_InputIterator __first, _InputIterator __last,
                  _RandomAccessIterator __result_first, _RandomAccessIterator __result_last)
{
    return _VSTD::partial_sort_copy(__first, __last, __result_first, __result_last,
                                   __less<typename iterator_traits<_RandomAccessIterator>::value_type>());
}

// nth_element

template <class _Compare, class _RandomAccessIterator>
void
__nth_element(_RandomAccessIterator __first, _RandomAccessIterator __nth, _RandomAccessIterator __last, _Compare __comp)
{
    // _Compare is known to be a reference type
    typedef typename iterator_traits<_RandomAccessIterator>::difference_type difference_type;
    const difference_type __limit = 7;
    while (true)
    {
    __restart:
        if (__nth == __last)
            return;
        difference_type __len = __last - __first;
        switch (__len)
        {
        case 0:
        case 1:
            return;
        case 2:
            if (__comp(*--__last, *__first))
                swap(*__first, *__last);
            return;
        case 3:
            {
            _RandomAccessIterator __m = __first;
            _VSTD::__sort3<_Compare>(__first, ++__m, --__last, __comp);
            return;
            }
        }
        if (__len <= __limit)
        {
            _VSTD::__selection_sort<_Compare>(__first, __last, __comp);
            return;
        }
        // __len > __limit >= 3
        _RandomAccessIterator __m = __first + __len/2;
        _RandomAccessIterator __lm1 = __last;
        unsigned __n_swaps = _VSTD::__sort3<_Compare>(__first, __m, --__lm1, __comp);
        // *__m is median
        // partition [__first, __m) < *__m and *__m <= [__m, __last)
        // (this inhibits tossing elements equivalent to __m around unnecessarily)
        _RandomAccessIterator __i = __first;
        _RandomAccessIterator __j = __lm1;
        // j points beyond range to be tested, *__lm1 is known to be <= *__m
        // The search going up is known to be guarded but the search coming down isn't.
        // Prime the downward search with a guard.
        if (!__comp(*__i, *__m))  // if *__first == *__m
        {
            // *__first == *__m, *__first doesn't go in first part
            // manually guard downward moving __j against __i
            while (true)
            {
                if (__i == --__j)
                {
                    // *__first == *__m, *__m <= all other elements
                    // Partition instead into [__first, __i) == *__first and *__first < [__i, __last)
                    ++__i;  // __first + 1
                    __j = __last;
                    if (!__comp(*__first, *--__j))  // we need a guard if *__first == *(__last-1)
                    {
                        while (true)
                        {
                            if (__i == __j)
                                return;  // [__first, __last) all equivalent elements
                            if (__comp(*__first, *__i))
                            {
                                swap(*__i, *__j);
                                ++__n_swaps;
                                ++__i;
                                break;
                            }
                            ++__i;
                        }
                    }
                    // [__first, __i) == *__first and *__first < [__j, __last) and __j == __last - 1
                    if (__i == __j)
                        return;
                    while (true)
                    {
                        while (!__comp(*__first, *__i))
                            ++__i;
                        while (__comp(*__first, *--__j))
                            ;
                        if (__i >= __j)
                            break;
                        swap(*__i, *__j);
                        ++__n_swaps;
                        ++__i;
                    }
                    // [__first, __i) == *__first and *__first < [__i, __last)
                    // The first part is sorted,
                    if (__nth < __i)
                        return;
                    // __nth_element the second part
                    // _VSTD::__nth_element<_Compare>(__i, __nth, __last, __comp);
                    __first = __i;
                    goto __restart;
                }
                if (__comp(*__j, *__m))
                {
                    swap(*__i, *__j);
                    ++__n_swaps;
                    break;  // found guard for downward moving __j, now use unguarded partition
                }
            }
        }
        ++__i;
        // j points beyond range to be tested, *__lm1 is known to be <= *__m
        // if not yet partitioned...
        if (__i < __j)
        {
            // known that *(__i - 1) < *__m
            while (true)
            {
                // __m still guards upward moving __i
                while (__comp(*__i, *__m))
                    ++__i;
                // It is now known that a guard exists for downward moving __j
                while (!__comp(*--__j, *__m))
                    ;
                if (__i >= __j)
                    break;
                swap(*__i, *__j);
                ++__n_swaps;
                // It is known that __m != __j
                // If __m just moved, follow it
                if (__m == __i)
                    __m = __j;
                ++__i;
            }
        }
        // [__first, __i) < *__m and *__m <= [__i, __last)
        if (__i != __m && __comp(*__m, *__i))
        {
            swap(*__i, *__m);
            ++__n_swaps;
        }
        // [__first, __i) < *__i and *__i <= [__i+1, __last)
        if (__nth == __i)
            return;
        if (__n_swaps == 0)
        {
            // We were given a perfectly partitioned sequence.  Coincidence?
            if (__nth < __i)
            {
                // Check for [__first, __i) already sorted
                __j = __m = __first;
                while (++__j != __i)
                {
                    if (__comp(*__j, *__m))
                        // not yet sorted, so sort
                        goto not_sorted;
                    __m = __j;
                }
                // [__first, __i) sorted
                return;
            }
            else
            {
                // Check for [__i, __last) already sorted
                __j = __m = __i;
                while (++__j != __last)
                {
                    if (__comp(*__j, *__m))
                        // not yet sorted, so sort
                        goto not_sorted;
                    __m = __j;
                }
                // [__i, __last) sorted
                return;
            }
        }
not_sorted:
        // __nth_element on range containing __nth
        if (__nth < __i)
        {
            // _VSTD::__nth_element<_Compare>(__first, __nth, __i, __comp);
            __last = __i;
        }
        else
        {
            // _VSTD::__nth_element<_Compare>(__i+1, __nth, __last, __comp);
            __first = ++__i;
        }
    }
}

template <class _RandomAccessIterator, class _Compare>
inline _LIBCPP_INLINE_VISIBILITY
void
nth_element(_RandomAccessIterator __first, _RandomAccessIterator __nth, _RandomAccessIterator __last, _Compare __comp)
{
    typedef typename __comp_ref_type<_Compare>::type _Comp_ref;
    _VSTD::__nth_element<_Comp_ref>(__first, __nth, __last, __comp);
}

template <class _RandomAccessIterator>
inline _LIBCPP_INLINE_VISIBILITY
void
nth_element(_RandomAccessIterator __first, _RandomAccessIterator __nth, _RandomAccessIterator __last)
{
    _VSTD::nth_element(__first, __nth, __last, __less<typename iterator_traits<_RandomAccessIterator>::value_type>());
}

// includes

template <class _Compare, class _InputIterator1, class _InputIterator2>
_LIBCPP_CONSTEXPR_AFTER_CXX17 bool
__includes(_InputIterator1 __first1, _InputIterator1 __last1, _InputIterator2 __first2, _InputIterator2 __last2,
           _Compare __comp)
{
    for (; __first2 != __last2; ++__first1)
    {
        if (__first1 == __last1 || __comp(*__first2, *__first1))
            return false;
        if (!__comp(*__first1, *__first2))
            ++__first2;
    }
    return true;
}

template <class _InputIterator1, class _InputIterator2, class _Compare>
_LIBCPP_NODISCARD_EXT inline
_LIBCPP_INLINE_VISIBILITY _LIBCPP_CONSTEXPR_AFTER_CXX17
bool
includes(_InputIterator1 __first1, _InputIterator1 __last1, _InputIterator2 __first2, _InputIterator2 __last2,
         _Compare __comp)
{
    typedef typename __comp_ref_type<_Compare>::type _Comp_ref;
    return _VSTD::__includes<_Comp_ref>(__first1, __last1, __first2, __last2, __comp);
}

template <class _InputIterator1, class _InputIterator2>
_LIBCPP_NODISCARD_EXT inline
_LIBCPP_INLINE_VISIBILITY _LIBCPP_CONSTEXPR_AFTER_CXX17
bool
includes(_InputIterator1 __first1, _InputIterator1 __last1, _InputIterator2 __first2, _InputIterator2 __last2)
{
    return _VSTD::includes(__first1, __last1, __first2, __last2,
                          __less<typename iterator_traits<_InputIterator1>::value_type,
                                 typename iterator_traits<_InputIterator2>::value_type>());
}

// set_union

template <class _Compare, class _InputIterator1, class _InputIterator2, class _OutputIterator>
_LIBCPP_CONSTEXPR_AFTER_CXX17 _OutputIterator
__set_union(_InputIterator1 __first1, _InputIterator1 __last1,
            _InputIterator2 __first2, _InputIterator2 __last2, _OutputIterator __result, _Compare __comp)
{
    for (; __first1 != __last1; ++__result)
    {
        if (__first2 == __last2)
            return _VSTD::copy(__first1, __last1, __result);
        if (__comp(*__first2, *__first1))
        {
            *__result = *__first2;
            ++__first2;
        }
        else
        {
            if (!__comp(*__first1, *__first2))
                ++__first2;
            *__result = *__first1;
            ++__first1;
        }
    }
    return _VSTD::copy(__first2, __last2, __result);
}

template <class _InputIterator1, class _InputIterator2, class _OutputIterator, class _Compare>
inline _LIBCPP_INLINE_VISIBILITY _LIBCPP_CONSTEXPR_AFTER_CXX17
_OutputIterator
set_union(_InputIterator1 __first1, _InputIterator1 __last1,
          _InputIterator2 __first2, _InputIterator2 __last2, _OutputIterator __result, _Compare __comp)
{
    typedef typename __comp_ref_type<_Compare>::type _Comp_ref;
    return _VSTD::__set_union<_Comp_ref>(__first1, __last1, __first2, __last2, __result, __comp);
}

template <class _InputIterator1, class _InputIterator2, class _OutputIterator>
inline _LIBCPP_INLINE_VISIBILITY _LIBCPP_CONSTEXPR_AFTER_CXX17
_OutputIterator
set_union(_InputIterator1 __first1, _InputIterator1 __last1,
          _InputIterator2 __first2, _InputIterator2 __last2, _OutputIterator __result)
{
    return _VSTD::set_union(__first1, __last1, __first2, __last2, __result,
                          __less<typename iterator_traits<_InputIterator1>::value_type,
                                 typename iterator_traits<_InputIterator2>::value_type>());
}

// set_intersection

template <class _Compare, class _InputIterator1, class _InputIterator2, class _OutputIterator>
_LIBCPP_CONSTEXPR_AFTER_CXX17 _OutputIterator
__set_intersection(_InputIterator1 __first1, _InputIterator1 __last1,
                   _InputIterator2 __first2, _InputIterator2 __last2, _OutputIterator __result, _Compare __comp)
{
    while (__first1 != __last1 && __first2 != __last2)
    {
        if (__comp(*__first1, *__first2))
            ++__first1;
        else
        {
            if (!__comp(*__first2, *__first1))
            {
                *__result = *__first1;
                ++__result;
                ++__first1;
            }
            ++__first2;
        }
    }
    return __result;
}

template <class _InputIterator1, class _InputIterator2, class _OutputIterator, class _Compare>
inline _LIBCPP_INLINE_VISIBILITY _LIBCPP_CONSTEXPR_AFTER_CXX17
_OutputIterator
set_intersection(_InputIterator1 __first1, _InputIterator1 __last1,
                 _InputIterator2 __first2, _InputIterator2 __last2, _OutputIterator __result, _Compare __comp)
{
    typedef typename __comp_ref_type<_Compare>::type _Comp_ref;
    return _VSTD::__set_intersection<_Comp_ref>(__first1, __last1, __first2, __last2, __result, __comp);
}

template <class _InputIterator1, class _InputIterator2, class _OutputIterator>
inline _LIBCPP_INLINE_VISIBILITY _LIBCPP_CONSTEXPR_AFTER_CXX17
_OutputIterator
set_intersection(_InputIterator1 __first1, _InputIterator1 __last1,
                 _InputIterator2 __first2, _InputIterator2 __last2, _OutputIterator __result)
{
    return _VSTD::set_intersection(__first1, __last1, __first2, __last2, __result,
                                  __less<typename iterator_traits<_InputIterator1>::value_type,
                                         typename iterator_traits<_InputIterator2>::value_type>());
}

// set_difference

template <class _Compare, class _InputIterator1, class _InputIterator2, class _OutputIterator>
_LIBCPP_CONSTEXPR_AFTER_CXX17 _OutputIterator
__set_difference(_InputIterator1 __first1, _InputIterator1 __last1,
                 _InputIterator2 __first2, _InputIterator2 __last2, _OutputIterator __result, _Compare __comp)
{
    while (__first1 != __last1)
    {
        if (__first2 == __last2)
            return _VSTD::copy(__first1, __last1, __result);
        if (__comp(*__first1, *__first2))
        {
            *__result = *__first1;
            ++__result;
            ++__first1;
        }
        else
        {
            if (!__comp(*__first2, *__first1))
                ++__first1;
            ++__first2;
        }
    }
    return __result;
}

template <class _InputIterator1, class _InputIterator2, class _OutputIterator, class _Compare>
inline _LIBCPP_INLINE_VISIBILITY _LIBCPP_CONSTEXPR_AFTER_CXX17
_OutputIterator
set_difference(_InputIterator1 __first1, _InputIterator1 __last1,
               _InputIterator2 __first2, _InputIterator2 __last2, _OutputIterator __result, _Compare __comp)
{
    typedef typename __comp_ref_type<_Compare>::type _Comp_ref;
    return _VSTD::__set_difference<_Comp_ref>(__first1, __last1, __first2, __last2, __result, __comp);
}

template <class _InputIterator1, class _InputIterator2, class _OutputIterator>
inline _LIBCPP_INLINE_VISIBILITY _LIBCPP_CONSTEXPR_AFTER_CXX17
_OutputIterator
set_difference(_InputIterator1 __first1, _InputIterator1 __last1,
               _InputIterator2 __first2, _InputIterator2 __last2, _OutputIterator __result)
{
    return _VSTD::set_difference(__first1, __last1, __first2, __last2, __result,
                                __less<typename iterator_traits<_InputIterator1>::value_type,
                                       typename iterator_traits<_InputIterator2>::value_type>());
}

// set_symmetric_difference

template <class _Compare, class _InputIterator1, class _InputIterator2, class _OutputIterator>
_LIBCPP_CONSTEXPR_AFTER_CXX17 _OutputIterator
__set_symmetric_difference(_InputIterator1 __first1, _InputIterator1 __last1,
                           _InputIterator2 __first2, _InputIterator2 __last2, _OutputIterator __result, _Compare __comp)
{
    while (__first1 != __last1)
    {
        if (__first2 == __last2)
            return _VSTD::copy(__first1, __last1, __result);
        if (__comp(*__first1, *__first2))
        {
            *__result = *__first1;
            ++__result;
            ++__first1;
        }
        else
        {
            if (__comp(*__first2, *__first1))
            {
                *__result = *__first2;
                ++__result;
            }
            else
                ++__first1;
            ++__first2;
        }
    }
    return _VSTD::copy(__first2, __last2, __result);
}

template <class _InputIterator1, class _InputIterator2, class _OutputIterator, class _Compare>
inline _LIBCPP_INLINE_VISIBILITY _LIBCPP_CONSTEXPR_AFTER_CXX17
_OutputIterator
set_symmetric_difference(_InputIterator1 __first1, _InputIterator1 __last1,
                         _InputIterator2 __first2, _InputIterator2 __last2, _OutputIterator __result, _Compare __comp)
{
    typedef typename __comp_ref_type<_Compare>::type _Comp_ref;
    return _VSTD::__set_symmetric_difference<_Comp_ref>(__first1, __last1, __first2, __last2, __result, __comp);
}

template <class _InputIterator1, class _InputIterator2, class _OutputIterator>
inline _LIBCPP_INLINE_VISIBILITY _LIBCPP_CONSTEXPR_AFTER_CXX17
_OutputIterator
set_symmetric_difference(_InputIterator1 __first1, _InputIterator1 __last1,
                         _InputIterator2 __first2, _InputIterator2 __last2, _OutputIterator __result)
{
    return _VSTD::set_symmetric_difference(__first1, __last1, __first2, __last2, __result,
                                          __less<typename iterator_traits<_InputIterator1>::value_type,
                                                 typename iterator_traits<_InputIterator2>::value_type>());
}

// lexicographical_compare

template <class _Compare, class _InputIterator1, class _InputIterator2>
_LIBCPP_CONSTEXPR_AFTER_CXX17 bool
__lexicographical_compare(_InputIterator1 __first1, _InputIterator1 __last1,
                          _InputIterator2 __first2, _InputIterator2 __last2, _Compare __comp)
{
    for (; __first2 != __last2; ++__first1, (void) ++__first2)
    {
        if (__first1 == __last1 || __comp(*__first1, *__first2))
            return true;
        if (__comp(*__first2, *__first1))
            return false;
    }
    return false;
}

template <class _InputIterator1, class _InputIterator2, class _Compare>
_LIBCPP_NODISCARD_EXT inline
_LIBCPP_INLINE_VISIBILITY _LIBCPP_CONSTEXPR_AFTER_CXX17
bool
lexicographical_compare(_InputIterator1 __first1, _InputIterator1 __last1,
                        _InputIterator2 __first2, _InputIterator2 __last2, _Compare __comp)
{
    typedef typename __comp_ref_type<_Compare>::type _Comp_ref;
    return _VSTD::__lexicographical_compare<_Comp_ref>(__first1, __last1, __first2, __last2, __comp);
}

template <class _InputIterator1, class _InputIterator2>
_LIBCPP_NODISCARD_EXT inline
_LIBCPP_INLINE_VISIBILITY _LIBCPP_CONSTEXPR_AFTER_CXX17
bool
lexicographical_compare(_InputIterator1 __first1, _InputIterator1 __last1,
                        _InputIterator2 __first2, _InputIterator2 __last2)
{
    return _VSTD::lexicographical_compare(__first1, __last1, __first2, __last2,
                                         __less<typename iterator_traits<_InputIterator1>::value_type,
                                                typename iterator_traits<_InputIterator2>::value_type>());
}

// next_permutation

template <class _Compare, class _BidirectionalIterator>
bool
__next_permutation(_BidirectionalIterator __first, _BidirectionalIterator __last, _Compare __comp)
{
    _BidirectionalIterator __i = __last;
    if (__first == __last || __first == --__i)
        return false;
    while (true)
    {
        _BidirectionalIterator __ip1 = __i;
        if (__comp(*--__i, *__ip1))
        {
            _BidirectionalIterator __j = __last;
            while (!__comp(*__i, *--__j))
                ;
            swap(*__i, *__j);
            _VSTD::reverse(__ip1, __last);
            return true;
        }
        if (__i == __first)
        {
            _VSTD::reverse(__first, __last);
            return false;
        }
    }
}

template <class _BidirectionalIterator, class _Compare>
inline _LIBCPP_INLINE_VISIBILITY
bool
next_permutation(_BidirectionalIterator __first, _BidirectionalIterator __last, _Compare __comp)
{
    typedef typename __comp_ref_type<_Compare>::type _Comp_ref;
    return _VSTD::__next_permutation<_Comp_ref>(__first, __last, __comp);
}

template <class _BidirectionalIterator>
inline _LIBCPP_INLINE_VISIBILITY
bool
next_permutation(_BidirectionalIterator __first, _BidirectionalIterator __last)
{
    return _VSTD::next_permutation(__first, __last,
                                  __less<typename iterator_traits<_BidirectionalIterator>::value_type>());
}

// prev_permutation

template <class _Compare, class _BidirectionalIterator>
bool
__prev_permutation(_BidirectionalIterator __first, _BidirectionalIterator __last, _Compare __comp)
{
    _BidirectionalIterator __i = __last;
    if (__first == __last || __first == --__i)
        return false;
    while (true)
    {
        _BidirectionalIterator __ip1 = __i;
        if (__comp(*__ip1, *--__i))
        {
            _BidirectionalIterator __j = __last;
            while (!__comp(*--__j, *__i))
                ;
            swap(*__i, *__j);
            _VSTD::reverse(__ip1, __last);
            return true;
        }
        if (__i == __first)
        {
            _VSTD::reverse(__first, __last);
            return false;
        }
    }
}

template <class _BidirectionalIterator, class _Compare>
inline _LIBCPP_INLINE_VISIBILITY
bool
prev_permutation(_BidirectionalIterator __first, _BidirectionalIterator __last, _Compare __comp)
{
    typedef typename __comp_ref_type<_Compare>::type _Comp_ref;
    return _VSTD::__prev_permutation<_Comp_ref>(__first, __last, __comp);
}

template <class _BidirectionalIterator>
inline _LIBCPP_INLINE_VISIBILITY
bool
prev_permutation(_BidirectionalIterator __first, _BidirectionalIterator __last)
{
    return _VSTD::prev_permutation(__first, __last,
                                  __less<typename iterator_traits<_BidirectionalIterator>::value_type>());
}

_LIBCPP_END_NAMESPACE_STD

_LIBCPP_POP_MACROS

#if defined(_LIBCPP_HAS_PARALLEL_ALGORITHMS) && _LIBCPP_STD_VER >= 17
#   include <__pstl_algorithm>
#endif

#endif  // _LIBCPP_ALGORITHM<|MERGE_RESOLUTION|>--- conflicted
+++ resolved
@@ -4482,11 +4482,7 @@
     {
         value_type* __p = __buff;
         for (_BidirectionalIterator __i = __first; __i != __middle; __d.template __incr<value_type>(), (void) ++__i, (void) ++__p)
-<<<<<<< HEAD
-            ::new(__p) value_type(_VSTD::move(*__i));
-=======
             ::new ((void*)__p) value_type(_VSTD::move(*__i));
->>>>>>> e1e3308f
         _VSTD::__half_inplace_merge(__buff, __p, __middle, __last, __first, __comp);
     }
     else
