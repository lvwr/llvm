//===-- linux.cpp -----------------------------------------------*- C++ -*-===//
//
// Part of the LLVM Project, under the Apache License v2.0 with LLVM Exceptions.
// See https://llvm.org/LICENSE.txt for license information.
// SPDX-License-Identifier: Apache-2.0 WITH LLVM-exception
//
//===----------------------------------------------------------------------===//

#include "platform.h"

#if SCUDO_LINUX

#include "atomic_helpers.h"
#include "common.h"
#include "linux.h"
#include "mutex.h"
#include "string_utils.h"

#include <errno.h>
#include <fcntl.h>
#include <linux/futex.h>
#include <sched.h>
#include <stdlib.h>
#include <string.h>
#include <sys/mman.h>
#include <sys/stat.h>
#include <sys/syscall.h>
#include <sys/time.h>
#include <time.h>
#include <unistd.h>

#if SCUDO_ANDROID
#include <sys/prctl.h>
// Definitions of prctl arguments to set a vma name in Android kernels.
#define ANDROID_PR_SET_VMA 0x53564d41
#define ANDROID_PR_SET_VMA_ANON_NAME 0
#endif

namespace scudo {

uptr getPageSize() { return static_cast<uptr>(sysconf(_SC_PAGESIZE)); }

void NORETURN die() { abort(); }

void *map(void *Addr, uptr Size, UNUSED const char *Name, uptr Flags,
          UNUSED MapPlatformData *Data) {
  int MmapFlags = MAP_PRIVATE | MAP_ANONYMOUS;
  int MmapProt;
  if (Flags & MAP_NOACCESS) {
    MmapFlags |= MAP_NORESERVE;
    MmapProt = PROT_NONE;
  } else {
    MmapProt = PROT_READ | PROT_WRITE;
  }
#if defined(__aarch64__)
#ifndef PROT_MTE
#define PROT_MTE 0x20
#endif
  if (Flags & MAP_MEMTAG)
    MmapProt |= PROT_MTE;
#endif
  if (Addr) {
    // Currently no scenario for a noaccess mapping with a fixed address.
    DCHECK_EQ(Flags & MAP_NOACCESS, 0);
    MmapFlags |= MAP_FIXED;
  }
  void *P = mmap(Addr, Size, MmapProt, MmapFlags, -1, 0);
  if (P == MAP_FAILED) {
    if (!(Flags & MAP_ALLOWNOMEM) || errno != ENOMEM)
      dieOnMapUnmapError(errno == ENOMEM);
    return nullptr;
  }
#if SCUDO_ANDROID
  if (Name)
    prctl(ANDROID_PR_SET_VMA, ANDROID_PR_SET_VMA_ANON_NAME, P, Size, Name);
#endif
  return P;
}

void unmap(void *Addr, uptr Size, UNUSED uptr Flags,
           UNUSED MapPlatformData *Data) {
  if (munmap(Addr, Size) != 0)
    dieOnMapUnmapError();
}

void setMemoryPermission(uptr Addr, uptr Size, uptr Flags,
                         UNUSED MapPlatformData *Data) {
  int Prot = (Flags & MAP_NOACCESS) ? PROT_NONE : (PROT_READ | PROT_WRITE);
  if (mprotect(reinterpret_cast<void *>(Addr), Size, Prot) != 0)
    dieOnMapUnmapError();
}

static bool madviseNeedsMemset() {
  uptr Size = getPageSizeCached();
  char *P = (char *)mmap(0, Size, PROT_READ | PROT_WRITE,
                         MAP_PRIVATE | MAP_ANONYMOUS, -1, 0);
  if (!P)
    dieOnMapUnmapError(errno == ENOMEM);
<<<<<<< HEAD
  *P = -1;
=======
  *P = 1;
>>>>>>> 11299179
  while (madvise(P, Size, MADV_DONTNEED) == -1 && errno == EAGAIN) {
  }
  bool R = (*P != 0);
  if (munmap(P, Size) != 0)
    dieOnMapUnmapError();
  return R;
}

static bool madviseNeedsMemsetCached() {
  static atomic_u8 Cache;
  enum State : u8 { Unknown = 0, Yes = 1, No = 2 };
  State NeedsMemset = static_cast<State>(atomic_load_relaxed(&Cache));
  if (NeedsMemset == Unknown) {
    NeedsMemset = madviseNeedsMemset() ? Yes : No;
    atomic_store_relaxed(&Cache, NeedsMemset);
  }
  return NeedsMemset == Yes;
}

void releasePagesToOS(uptr BaseAddress, uptr Offset, uptr Size,
                      UNUSED MapPlatformData *Data) {
  void *Addr = reinterpret_cast<void *>(BaseAddress + Offset);
  if (madviseNeedsMemsetCached()) {
    // Workaround for QEMU-user ignoring MADV_DONTNEED.
    // https://github.com/qemu/qemu/blob/b1cffefa1b163bce9aebc3416f562c1d3886eeaa/linux-user/syscall.c#L11941
<<<<<<< HEAD
=======
    // https://bugs.launchpad.net/qemu/+bug/1926521
>>>>>>> 11299179
    memset(Addr, 0, Size);
  }
  while (madvise(Addr, Size, MADV_DONTNEED) == -1 && errno == EAGAIN) {
  }
}

// Calling getenv should be fine (c)(tm) at any time.
const char *getEnv(const char *Name) { return getenv(Name); }

namespace {
enum State : u32 { Unlocked = 0, Locked = 1, Sleeping = 2 };
}

bool HybridMutex::tryLock() {
  return atomic_compare_exchange(&M, Unlocked, Locked) == Unlocked;
}

// The following is based on https://akkadia.org/drepper/futex.pdf.
void HybridMutex::lockSlow() {
  u32 V = atomic_compare_exchange(&M, Unlocked, Locked);
  if (V == Unlocked)
    return;
  if (V != Sleeping)
    V = atomic_exchange(&M, Sleeping, memory_order_acquire);
  while (V != Unlocked) {
    syscall(SYS_futex, reinterpret_cast<uptr>(&M), FUTEX_WAIT_PRIVATE, Sleeping,
            nullptr, nullptr, 0);
    V = atomic_exchange(&M, Sleeping, memory_order_acquire);
  }
}

void HybridMutex::unlock() {
  if (atomic_fetch_sub(&M, 1U, memory_order_release) != Locked) {
    atomic_store(&M, Unlocked, memory_order_release);
    syscall(SYS_futex, reinterpret_cast<uptr>(&M), FUTEX_WAKE_PRIVATE, 1,
            nullptr, nullptr, 0);
  }
}

u64 getMonotonicTime() {
  timespec TS;
  clock_gettime(CLOCK_MONOTONIC, &TS);
  return static_cast<u64>(TS.tv_sec) * (1000ULL * 1000 * 1000) +
         static_cast<u64>(TS.tv_nsec);
}

u32 getNumberOfCPUs() {
  cpu_set_t CPUs;
  // sched_getaffinity can fail for a variety of legitimate reasons (lack of
  // CAP_SYS_NICE, syscall filtering, etc), in which case we shall return 0.
  if (sched_getaffinity(0, sizeof(cpu_set_t), &CPUs) != 0)
    return 0;
  return static_cast<u32>(CPU_COUNT(&CPUs));
}

u32 getThreadID() {
#if SCUDO_ANDROID
  return static_cast<u32>(gettid());
#else
  return static_cast<u32>(syscall(SYS_gettid));
#endif
}

// Blocking is possibly unused if the getrandom block is not compiled in.
bool getRandom(void *Buffer, uptr Length, UNUSED bool Blocking) {
  if (!Buffer || !Length || Length > MaxRandomLength)
    return false;
  ssize_t ReadBytes;
#if defined(SYS_getrandom)
#if !defined(GRND_NONBLOCK)
#define GRND_NONBLOCK 1
#endif
  // Up to 256 bytes, getrandom will not be interrupted.
  ReadBytes =
      syscall(SYS_getrandom, Buffer, Length, Blocking ? 0 : GRND_NONBLOCK);
  if (ReadBytes == static_cast<ssize_t>(Length))
    return true;
#endif // defined(SYS_getrandom)
  // Up to 256 bytes, a read off /dev/urandom will not be interrupted.
  // Blocking is moot here, O_NONBLOCK has no effect when opening /dev/urandom.
  const int FileDesc = open("/dev/urandom", O_RDONLY);
  if (FileDesc == -1)
    return false;
  ReadBytes = read(FileDesc, Buffer, Length);
  close(FileDesc);
  return (ReadBytes == static_cast<ssize_t>(Length));
}

// Allocation free syslog-like API.
extern "C" WEAK int async_safe_write_log(int pri, const char *tag,
                                         const char *msg);

void outputRaw(const char *Buffer) {
  if (&async_safe_write_log) {
    constexpr s32 AndroidLogInfo = 4;
    constexpr uptr MaxLength = 1024U;
    char LocalBuffer[MaxLength];
    while (strlen(Buffer) > MaxLength) {
      uptr P;
      for (P = MaxLength - 1; P > 0; P--) {
        if (Buffer[P] == '\n') {
          memcpy(LocalBuffer, Buffer, P);
          LocalBuffer[P] = '\0';
          async_safe_write_log(AndroidLogInfo, "scudo", LocalBuffer);
          Buffer = &Buffer[P + 1];
          break;
        }
      }
      // If no newline was found, just log the buffer.
      if (P == 0)
        break;
    }
    async_safe_write_log(AndroidLogInfo, "scudo", Buffer);
  } else {
    (void)write(2, Buffer, strlen(Buffer));
  }
}

extern "C" WEAK void android_set_abort_message(const char *);

void setAbortMessage(const char *Message) {
  if (&android_set_abort_message)
    android_set_abort_message(Message);
}

} // namespace scudo

#endif // SCUDO_LINUX<|MERGE_RESOLUTION|>--- conflicted
+++ resolved
@@ -96,11 +96,7 @@
                          MAP_PRIVATE | MAP_ANONYMOUS, -1, 0);
   if (!P)
     dieOnMapUnmapError(errno == ENOMEM);
-<<<<<<< HEAD
-  *P = -1;
-=======
   *P = 1;
->>>>>>> 11299179
   while (madvise(P, Size, MADV_DONTNEED) == -1 && errno == EAGAIN) {
   }
   bool R = (*P != 0);
@@ -126,10 +122,7 @@
   if (madviseNeedsMemsetCached()) {
     // Workaround for QEMU-user ignoring MADV_DONTNEED.
     // https://github.com/qemu/qemu/blob/b1cffefa1b163bce9aebc3416f562c1d3886eeaa/linux-user/syscall.c#L11941
-<<<<<<< HEAD
-=======
     // https://bugs.launchpad.net/qemu/+bug/1926521
->>>>>>> 11299179
     memset(Addr, 0, Size);
   }
   while (madvise(Addr, Size, MADV_DONTNEED) == -1 && errno == EAGAIN) {
