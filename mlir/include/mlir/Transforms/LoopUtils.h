//===- LoopUtils.h - Loop transformation utilities --------------*- C++ -*-===//
//
// Part of the LLVM Project, under the Apache License v2.0 with LLVM Exceptions.
// See https://llvm.org/LICENSE.txt for license information.
// SPDX-License-Identifier: Apache-2.0 WITH LLVM-exception
//
//===----------------------------------------------------------------------===//
//
// This header file defines prototypes for various loop transformation utility
// methods: these are not passes by themselves but are used either by passes,
// optimization sequences, or in turn by other transformation utilities.
//
//===----------------------------------------------------------------------===//

#ifndef MLIR_TRANSFORMS_LOOP_UTILS_H
#define MLIR_TRANSFORMS_LOOP_UTILS_H

#include "mlir/IR/Block.h"
#include "mlir/Support/LLVM.h"
#include "mlir/Support/LogicalResult.h"

namespace mlir {
class AffineForOp;
class FuncOp;
class OpBuilder;
class Value;
class ValueRange;
struct MemRefRegion;

namespace loop {
class ForOp;
class ParallelOp;
} // end namespace loop

/// Unrolls this for operation completely if the trip count is known to be
/// constant. Returns failure otherwise.
LogicalResult loopUnrollFull(AffineForOp forOp);

/// Unrolls this for operation by the specified unroll factor. Returns failure
/// if the loop cannot be unrolled either due to restrictions or due to invalid
/// unroll factors.
LogicalResult loopUnrollByFactor(AffineForOp forOp, uint64_t unrollFactor);

/// Unrolls this loop by the specified unroll factor or its trip count,
/// whichever is lower.
LogicalResult loopUnrollUpToFactor(AffineForOp forOp, uint64_t unrollFactor);

/// Returns true if `loops` is a perfectly nested loop nest, where loops appear
/// in it from outermost to innermost.
bool LLVM_ATTRIBUTE_UNUSED isPerfectlyNested(ArrayRef<AffineForOp> loops);

/// Get perfectly nested sequence of loops starting at root of loop nest
/// (the first op being another AffineFor, and the second op - a terminator).
/// A loop is perfectly nested iff: the first op in the loop's body is another
/// AffineForOp, and the second op is a terminator).
void getPerfectlyNestedLoops(SmallVectorImpl<AffineForOp> &nestedLoops,
                             AffineForOp root);
void getPerfectlyNestedLoops(SmallVectorImpl<loop::ForOp> &nestedLoops,
                             loop::ForOp root);

/// Unrolls and jams this loop by the specified factor. Returns success if the
/// loop is successfully unroll-jammed.
LogicalResult loopUnrollJamByFactor(AffineForOp forOp,
                                    uint64_t unrollJamFactor);

/// Unrolls and jams this loop by the specified factor or by the trip count (if
/// constant), whichever is lower.
LogicalResult loopUnrollJamUpToFactor(AffineForOp forOp,
                                      uint64_t unrollJamFactor);

/// Promotes the loop body of a AffineForOp to its containing block if the
/// AffineForOp was known to have a single iteration.
LogicalResult promoteIfSingleIteration(AffineForOp forOp);

/// Promotes all single iteration AffineForOp's in the Function, i.e., moves
/// their body into the containing Block.
void promoteSingleIterationLoops(FuncOp f);

/// Skew the operations in an affine.for's body with the specified
/// operation-wise shifts. The shifts are with respect to the original execution
/// order, and are multiplied by the loop 'step' before being applied. If
/// `unrollPrologueEpilogue` is set, fully unroll the prologue and epilogue
/// loops when possible.
LLVM_NODISCARD
LogicalResult affineForOpBodySkew(AffineForOp forOp, ArrayRef<uint64_t> shifts,
                                  bool unrollPrologueEpilogue = false);

/// Tiles the specified band of perfectly nested loops creating tile-space loops
/// and intra-tile loops. A band is a contiguous set of loops. `tiledNest` when
/// non-null is set to the loops of the tiled nest from outermost to innermost.
<<<<<<< HEAD
LLVM_NODISCARD
LogicalResult tileCodeGen(MutableArrayRef<AffineForOp> band,
                          ArrayRef<unsigned> tileSizes,
                          SmallVectorImpl<AffineForOp> *tiledNest = nullptr);
=======
/// Loops in `input` are erased when the tiling is successful.
LLVM_NODISCARD
LogicalResult
tilePerfectlyNested(MutableArrayRef<AffineForOp> input,
                    ArrayRef<unsigned> tileSizes,
                    SmallVectorImpl<AffineForOp> *tiledNest = nullptr);
>>>>>>> a34309b7

/// Performs loop interchange on 'forOpA' and 'forOpB'. Requires that 'forOpA'
/// and 'forOpB' are part of a perfectly nested sequence of loops.
void interchangeLoops(AffineForOp forOpA, AffineForOp forOpB);

/// Checks if the loop interchange permutation 'loopPermMap', of the perfectly
/// nested sequence of loops in 'loops', would violate dependences (loop 'i' in
/// 'loops' is mapped to location 'j = 'loopPermMap[i]' in the interchange).
bool isValidLoopInterchangePermutation(ArrayRef<AffineForOp> loops,
                                       ArrayRef<unsigned> loopPermMap);

/// Performs a loop permutation on a perfectly nested loop nest `inputNest`
/// (where the contained loops appear from outer to inner) as specified by the
/// permutation `permMap`: loop 'i' in `inputNest` is mapped to location
/// 'loopPermMap[i]', where positions 0, 1, ... are from the outermost position
/// to inner. Returns the position in `inputNest` of the AffineForOp that
/// becomes the new outermost loop of this nest. This method always succeeds,
/// asserts out on invalid input / specifications.
unsigned permuteLoops(MutableArrayRef<AffineForOp> inputNest,
                      ArrayRef<unsigned> permMap);

// Sinks all sequential loops to the innermost levels (while preserving
// relative order among them) and moves all parallel loops to the
// outermost (while again preserving relative order among them).
// Returns AffineForOp of the root of the new loop nest after loop interchanges.
AffineForOp sinkSequentialLoops(AffineForOp forOp);

/// Performs tiling fo imperfectly nested loops (with interchange) by
/// strip-mining the `forOps` by `sizes` and sinking them, in their order of
/// occurrence in `forOps`, under each of the `targets`.
/// Returns the new AffineForOps, one per each of (`forOps`, `targets`) pair,
/// nested immediately under each of `targets`.
using Loops = SmallVector<loop::ForOp, 8>;
using TileLoops = std::pair<Loops, Loops>;
SmallVector<SmallVector<AffineForOp, 8>, 8> tile(ArrayRef<AffineForOp> forOps,
                                                 ArrayRef<uint64_t> sizes,
                                                 ArrayRef<AffineForOp> targets);
SmallVector<Loops, 8> tile(ArrayRef<loop::ForOp> forOps, ArrayRef<Value> sizes,
                           ArrayRef<loop::ForOp> targets);

/// Performs tiling (with interchange) by strip-mining the `forOps` by `sizes`
/// and sinking them, in their order of occurrence in `forOps`, under `target`.
/// Returns the new AffineForOps, one per `forOps`, nested immediately under
/// `target`.
SmallVector<AffineForOp, 8> tile(ArrayRef<AffineForOp> forOps,
                                 ArrayRef<uint64_t> sizes, AffineForOp target);
Loops tile(ArrayRef<loop::ForOp> forOps, ArrayRef<Value> sizes,
           loop::ForOp target);

/// Tile a nest of loop::ForOp loops rooted at `rootForOp` with the given
/// (parametric) sizes. Sizes are expected to be strictly positive values at
/// runtime.  If more sizes than loops are provided, discard the trailing values
/// in sizes.  Assumes the loop nest is permutable.
/// Returns the newly created intra-tile loops.
Loops tilePerfectlyNested(loop::ForOp rootForOp, ArrayRef<Value> sizes);

/// Explicit copy / DMA generation options for mlir::affineDataCopyGenerate.
struct AffineCopyOptions {
  // True if DMAs should be generated instead of point-wise copies.
  bool generateDma;
  // The slower memory space from which data is to be moved.
  unsigned slowMemorySpace;
  // Memory space of the faster one (typically a scratchpad).
  unsigned fastMemorySpace;
  // Memory space to place tags in: only meaningful for DMAs.
  unsigned tagMemorySpace;
  // Capacity of the fast memory space in bytes.
  uint64_t fastMemCapacityBytes;
};

/// Performs explicit copying for the contiguous sequence of operations in the
/// block iterator range [`begin', `end'), where `end' can't be past the
/// terminator of the block (since additional operations are potentially
/// inserted right before `end`. Returns the total size of fast memory space
/// buffers used. `copyOptions` provides various parameters, and the output
/// argument `copyNests` is the set of all copy nests inserted, each represented
/// by its root affine.for. Since we generate alloc's and dealloc's for all fast
/// buffers (before and after the range of operations resp. or at a hoisted
/// position), all of the fast memory capacity is assumed to be available for
/// processing this block range. When 'filterMemRef' is specified, copies are
/// only generated for the provided MemRef.
uint64_t affineDataCopyGenerate(Block::iterator begin, Block::iterator end,
                                const AffineCopyOptions &copyOptions,
                                Optional<Value> filterMemRef,
                                DenseSet<Operation *> &copyNests);

/// A convenience version of affineDataCopyGenerate for all ops in the body of
/// an AffineForOp.
uint64_t affineDataCopyGenerate(AffineForOp forOp,
                                const AffineCopyOptions &copyOptions,
                                Optional<Value> filterMemRef,
                                DenseSet<Operation *> &copyNests);

/// Result for calling generateCopyForMemRegion.
struct CopyGenerateResult {
  // Number of bytes used by alloc.
  uint64_t sizeInBytes;

  // The newly created buffer allocation.
  Operation *alloc;

  // Generated loop nest for copying data between the allocated buffer and the
  // original memref.
  Operation *copyNest;
};

/// generateCopyForMemRegion is similar to affineDataCopyGenerate, but works
/// with a single memref region. `memrefRegion` is supposed to contain analysis
/// information within analyzedOp. The generated prologue and epilogue always
/// surround `analyzedOp`.
///
/// Note that `analyzedOp` is a single op for API convenience, and the
/// [begin, end) version can be added as needed.
///
/// Also note that certain options in `copyOptions` aren't looked at anymore,
/// like slowMemorySpace.
LogicalResult generateCopyForMemRegion(const MemRefRegion &memrefRegion,
                                       Operation *analyzedOp,
                                       const AffineCopyOptions &copyOptions,
                                       CopyGenerateResult &result);

/// Tile a nest of standard for loops rooted at `rootForOp` by finding such
/// parametric tile sizes that the outer loops have a fixed number of iterations
/// as defined in `sizes`.
TileLoops extractFixedOuterLoops(loop::ForOp rootFOrOp,
                                 ArrayRef<int64_t> sizes);

/// Replace a perfect nest of "for" loops with a single linearized loop. Assumes
/// `loops` contains a list of perfectly nested loops with bounds and steps
/// independent of any loop induction variable involved in the nest.
void coalesceLoops(MutableArrayRef<loop::ForOp> loops);

/// Take the ParallelLoop and for each set of dimension indices, combine them
/// into a single dimension. combinedDimensions must contain each index into
/// loops exactly once.
void collapseParallelLoops(loop::ParallelOp loops,
                           ArrayRef<std::vector<unsigned>> combinedDimensions);

/// Maps `forOp` for execution on a parallel grid of virtual `processorIds` of
/// size given by `numProcessors`. This is achieved by embedding the SSA values
/// corresponding to `processorIds` and `numProcessors` into the bounds and step
/// of the `forOp`. No check is performed on the legality of the rewrite, it is
/// the caller's responsibility to ensure legality.
///
/// Requires that `processorIds` and `numProcessors` have the same size and that
/// for each idx, `processorIds`[idx] takes, at runtime, all values between 0
/// and `numProcessors`[idx] - 1. This corresponds to traditional use cases for:
///   1. GPU (threadIdx, get_local_id(), ...)
///   2. MPI (MPI_Comm_rank)
///   3. OpenMP (omp_get_thread_num)
///
/// Example:
/// Assuming a 2-d grid with processorIds = [blockIdx.x, threadIdx.x] and
/// numProcessors = [gridDim.x, blockDim.x], the loop:
///
/// ```
///    loop.for %i = %lb to %ub step %step {
///      ...
///    }
/// ```
///
/// is rewritten into a version resembling the following pseudo-IR:
///
/// ```
///    loop.for %i = %lb + %step * (threadIdx.x + blockIdx.x * blockDim.x)
///       to %ub step %gridDim.x * blockDim.x * %step {
///      ...
///    }
/// ```
void mapLoopToProcessorIds(loop::ForOp forOp, ArrayRef<Value> processorId,
                           ArrayRef<Value> numProcessors);

/// Gathers all AffineForOps in 'func' grouped by loop depth.
void gatherLoops(FuncOp func,
                 std::vector<SmallVector<AffineForOp, 2>> &depthToLoops);

/// Creates an AffineForOp while ensuring that the lower and upper bounds are
/// canonicalized, i.e., unused and duplicate operands are removed, any constant
/// operands propagated/folded in, and duplicate bound maps dropped.
AffineForOp createCanonicalizedAffineForOp(OpBuilder b, Location loc,
                                           ValueRange lbOperands,
                                           AffineMap lbMap,
                                           ValueRange ubOperands,
                                           AffineMap ubMap, int64_t step = 1);

/// Separates full tiles from partial tiles for a perfect nest `nest` by
/// generating a conditional guard that selects between the full tile version
/// and the partial tile version using an AffineIfOp. The original loop nest
/// is replaced by this guarded two version form.
///
///    affine.if (cond)
///      // full_tile
///    else
///      // partial tile
///
LogicalResult
separateFullTiles(MutableArrayRef<AffineForOp> nest,
                  SmallVectorImpl<AffineForOp> *fullTileNest = nullptr);

<<<<<<< HEAD
/// Replaces all uses of `orig` with `replacement` except if the user is listed
/// in `exceptions`.
void replaceAllUsesExcept(Value orig, Value replacement,
                          const SmallPtrSetImpl<Operation *> &exceptions);

=======
>>>>>>> a34309b7
} // end namespace mlir

#endif // MLIR_TRANSFORMS_LOOP_UTILS_H<|MERGE_RESOLUTION|>--- conflicted
+++ resolved
@@ -88,19 +88,12 @@
 /// Tiles the specified band of perfectly nested loops creating tile-space loops
 /// and intra-tile loops. A band is a contiguous set of loops. `tiledNest` when
 /// non-null is set to the loops of the tiled nest from outermost to innermost.
-<<<<<<< HEAD
-LLVM_NODISCARD
-LogicalResult tileCodeGen(MutableArrayRef<AffineForOp> band,
-                          ArrayRef<unsigned> tileSizes,
-                          SmallVectorImpl<AffineForOp> *tiledNest = nullptr);
-=======
 /// Loops in `input` are erased when the tiling is successful.
 LLVM_NODISCARD
 LogicalResult
 tilePerfectlyNested(MutableArrayRef<AffineForOp> input,
                     ArrayRef<unsigned> tileSizes,
                     SmallVectorImpl<AffineForOp> *tiledNest = nullptr);
->>>>>>> a34309b7
 
 /// Performs loop interchange on 'forOpA' and 'forOpB'. Requires that 'forOpA'
 /// and 'forOpB' are part of a perfectly nested sequence of loops.
@@ -300,14 +293,6 @@
 separateFullTiles(MutableArrayRef<AffineForOp> nest,
                   SmallVectorImpl<AffineForOp> *fullTileNest = nullptr);
 
-<<<<<<< HEAD
-/// Replaces all uses of `orig` with `replacement` except if the user is listed
-/// in `exceptions`.
-void replaceAllUsesExcept(Value orig, Value replacement,
-                          const SmallPtrSetImpl<Operation *> &exceptions);
-
-=======
->>>>>>> a34309b7
 } // end namespace mlir
 
 #endif // MLIR_TRANSFORMS_LOOP_UTILS_H