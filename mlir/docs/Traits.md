--- conflicted
+++ resolved
@@ -218,8 +218,6 @@
 
 This trait is an important structural property of the IR, and enables operations
 to have [passes](PassManagement.md) scheduled under them.
-<<<<<<< HEAD
-=======
 
 
 ### PolyhedralScope
@@ -236,7 +234,6 @@
 affine.load, and affine.store.  The polyhedral scope defined by an operation
 with this trait includes all operations in its region excluding operations that
 are nested inside of other operations that themselves have this trait.
->>>>>>> 918d599f
 
 ### Single Block with Implicit Terminator
 
