// RUN: mlir-opt %s -test-linalg-transform-patterns=test-patterns | FileCheck %s

// CHECK-DAG: #[[STRIDED_1D:.*]] = affine_map<(d0)[s0, s1] -> (d0 * s1  + s0)>
// Map corresponding to a 2D memory access where the stride along the last dim is known to be 1.
// CHECK-DAG: #[[STRIDED_2D_u_1:.*]] = affine_map<(d0, d1)[s0, s1] -> (d0 * s1 + s0 + d1)>
// Map corresponding to a 2D memory access where the stride along all dims are unknown.
// CHECK-DAG: #[[STRIDED_2D:.*]] = affine_map<(d0, d1)[s0, s1, s2] -> (d0 * s1 + s0 + d1 * s2)>
// CHECK-DAG: #[[mk:.*]] = affine_map<(d0, d1, d2) -> (d0, d2)>
// CHECK-DAG: #[[kn:.*]] = affine_map<(d0, d1, d2) -> (d2, d1)>
// CHECK-DAG: #[[mn:.*]] = affine_map<(d0, d1, d2) -> (d0, d1)>
// CHECK-DAG: #[[nm:.*]] = affine_map<(d0, d1, d2) -> (d1, d0)>
// CHECK-DAG: #[[km:.*]] = affine_map<(d0, d1, d2) -> (d2, d0)>

func @dot(%x: memref<?xf32, offset: ?, strides: [1]>,
          %y: memref<?xf32, offset: ?, strides: [1]>,
          %v: memref<f32>) {
  linalg.dot(%x, %y, %v) : memref<?xf32, offset: ?, strides: [1]>,
                           memref<?xf32, offset: ?, strides: [1]>,
                           memref<f32>
  return
}
// CHECK-LABEL: func @dot
// CHECK-DAG:     %[[c0:.*]] = constant 0 : index
// CHECK-DAG:     %[[c1:.*]] = constant 1 : index
<<<<<<< HEAD
// CHECK-DAG:     %[[c8:.*]] = constant 8 : index
// CHECK-DAG:     %[[c8000:.*]] = constant 8000 : index
// CHECK:         loop.for {{.*}} = %[[c0]] to {{.*}} step %[[c8000]] {
// CHECK:           loop.for {{.*}} = %[[c0]] to {{.*}} step %[[c8]] {
=======
// CHECK-DAG:     %[[c8000:.*]] = constant 8000 : index
// CHECK:         loop.for {{.*}} = %[[c0]] to {{.*}} step %[[c8000]] {
>>>>>>> 918d599f
// CHECK:             loop.for {{.*}} = %[[c0]] to {{.*}} step %[[c1]] {
// CHECK:               load
// CHECK:               load
// CHECK:               mulf
// CHECK:               load
// CHECK:               addf
// CHECK:               store

func @matvec(%A: memref<?x?xf32, offset: ?, strides: [?, 1]>,
             %x: memref<?xf32, offset: ?, strides: [1]>,
             %y: memref<?xf32, offset: ?, strides: [1]>) {
  linalg.matvec(%A, %x, %y) : memref<?x?xf32, offset: ?, strides: [?, 1]>,
                              memref<?xf32, offset: ?, strides: [1]>,
                              memref<?xf32, offset: ?, strides: [1]>
  return
}
// CHECK-LABEL: func @matvec
// CHECK-DAG:     %[[c0:.*]] = constant 0 : index
// CHECK-DAG:     %[[c5:.*]] = constant 5 : index
// CHECK-DAG:     %[[c6:.*]] = constant 6 : index
<<<<<<< HEAD
// CHECK:         loop.for {{.*}} = %[[c0]] to {{.*}} step %[[c5]]
// CHECK:           loop.for {{.*}} = %[[c0]] to {{.*}} step %[[c6]]
=======
// CHECK:         loop.parallel {{.*}} step (%[[c5]], %[[c6]])
>>>>>>> 918d599f
// CHECK:             linalg.matvec({{.*}}, {{.*}}, {{.*}}) : memref<?x?xf32, #[[STRIDED_2D]]>, memref<?xf32, #[[STRIDED_1D]]>, memref<?xf32, #[[STRIDED_1D]]>

func @matmul(%A: memref<?x?xf32, offset: ?, strides: [?, 1]>,
             %B: memref<?x?xf32, offset: ?, strides: [?, 1]>,
             %C: memref<?x?xf32, offset: ?, strides: [?, 1]>) {
  linalg.matmul(%A, %B, %C) : memref<?x?xf32, offset: ?, strides: [?, 1]>,
                              memref<?x?xf32, offset: ?, strides: [?, 1]>,
                              memref<?x?xf32, offset: ?, strides: [?, 1]>
  return
}
// CHECK-LABEL: func @matmul
// CHECK-DAG:     %[[c0:.*]] = constant 0 : index
// CHECK-DAG:     %[[c2:.*]] = constant 2 : index
// CHECK-DAG:     %[[c3:.*]] = constant 3 : index
// CHECK-DAG:     %[[c4:.*]] = constant 4 : index
// CHECK-DAG:     %[[c20:.*]] = constant 20 : index
// CHECK-DAG:     %[[c30:.*]] = constant 30 : index
// CHECK-DAG:     %[[c40:.*]] = constant 40 : index
// CHECK-DAG:     %[[c200:.*]] = constant 200 : index
// CHECK-DAG:     %[[c300:.*]] = constant 300 : index
// CHECK-DAG:     %[[c400:.*]] = constant 400 : index
// CHECK-DAG:     %[[c2000:.*]] = constant 2000 : index
// CHECK-DAG:     %[[c3000:.*]] = constant 3000 : index
// CHECK-DAG:     %[[c4000:.*]] = constant 4000 : index
// CHECK:         loop.for {{.*}} = %[[c0]] to {{.*}} step %[[c2000]] {
// CHECK:           loop.for {{.*}} = %[[c0]] to {{.*}} step %[[c3000]] {
// CHECK:             loop.for {{.*}} = %[[c0]] to {{.*}} step %[[c4000]] {
// CHECK:               loop.for {{.*}} = %[[c0]] to {{.*}} step %[[c200]] {
// CHECK:                 loop.for {{.*}} = %[[c0]] to {{.*}} step %[[c300]] {
// CHECK:                   loop.for {{.*}} = %[[c0]] to {{.*}} step %[[c400]] {
// CHECK:                     loop.for {{.*}} = %[[c0]] to {{.*}} step %[[c20]] {
// CHECK:                       loop.for {{.*}} = %[[c0]] to {{.*}} step %[[c30]] {
// CHECK:                         loop.for {{.*}} = %[[c0]] to {{.*}} step %[[c40]] {
// CHECK:                           loop.for {{.*}} = %[[c0]] to {{.*}} step %[[c2]] {
// CHECK:                             loop.for {{.*}} = %[[c0]] to {{.*}} step %[[c3]] {
// CHECK:                               loop.for {{.*}} = %[[c0]] to {{.*}} step %[[c4]] {
// CHECK:                                 linalg.matmul({{.*}}, {{.*}}, {{.*}}) : memref<?x?xf32, #[[STRIDED_2D]]>, memref<?x?xf32, #[[STRIDED_2D]]>, memref<?x?xf32, #[[STRIDED_2D]]>
<<<<<<< HEAD

#some_generic_trait = {
  args_in = 1,
  args_out = 1,
  indexing_maps = [
    affine_map<(i, j) -> (i, j)>,
    affine_map<(i, j) -> (i, j)>
  ],
  iterator_types = ["parallel", "parallel"]
}
func @fusion_test(%A: memref<?x?xf32, offset: ?, strides: [?, 1]>,
                  %B: memref<?x?xf32, offset: ?, strides: [?, 1]>,
                  %C: memref<?x?xf32, offset: ?, strides: [?, 1]>,
                  %D: memref<?x?xf32, offset: ?, strides: [?, 1]>,
                  %E: memref<?x?xf32, offset: ?, strides: [?, 1]>) {
  // This should not be fused as it would violate dependencies. It will get
  // tiled for all levels of the memory hierarchy.
  linalg.matmul(%A, %A, %C) : memref<?x?xf32, offset: ?, strides: [?, 1]>,
                              memref<?x?xf32, offset: ?, strides: [?, 1]>,
                              memref<?x?xf32, offset: ?, strides: [?, 1]>

  // This should be fused.
  linalg.matmul(%A, %B, %C) : memref<?x?xf32, offset: ?, strides: [?, 1]>,
                              memref<?x?xf32, offset: ?, strides: [?, 1]>,
                              memref<?x?xf32, offset: ?, strides: [?, 1]>

  // This should not be fused or transformed at all since there are no patterns
  // on it. However it will be reordered because there are no dependencies.
  linalg.generic #some_generic_trait %A, %D {
    ^bb(%a: f32, %b: f32) :
      linalg.yield %a : f32
  } : memref<?x?xf32, offset: ?, strides: [?, 1]>,
      memref<?x?xf32, offset: ?, strides: [?, 1]>

  linalg.matmul(%C, %D, %E) : memref<?x?xf32, offset: ?, strides: [?, 1]>,
                              memref<?x?xf32, offset: ?, strides: [?, 1]>,
                              memref<?x?xf32, offset: ?, strides: [?, 1]>

  return
}
// CHECK-LABEL: func @fusion_test
// CHECK-DAG:     %[[c0:.*]] = constant 0 : index
// CHECK-DAG:     %[[c2:.*]] = constant 2 : index
// CHECK-DAG:     %[[c3:.*]] = constant 3 : index
// CHECK-DAG:     %[[c4:.*]] = constant 4 : index
// CHECK-DAG:     %[[c20:.*]] = constant 20 : index
// CHECK-DAG:     %[[c30:.*]] = constant 30 : index
// CHECK-DAG:     %[[c40:.*]] = constant 40 : index
// CHECK-DAG:     %[[c100:.*]] = constant 100 : index
// CHECK-DAG:     %[[c150:.*]] = constant 150 : index
// CHECK-DAG:     %[[c200:.*]] = constant 200 : index
// CHECK-DAG:     %[[c300:.*]] = constant 300 : index
// CHECK-DAG:     %[[c400:.*]] = constant 400 : index
// CHECK-DAG:     %[[c2000:.*]] = constant 2000 : index
// CHECK-DAG:     %[[c3000:.*]] = constant 3000 : index
// CHECK-DAG:     %[[c4000:.*]] = constant 4000 : index
// CHECK:         loop.for {{.*}} = %[[c0]] to {{.*}} step %[[c2000]] {
// CHECK:           loop.for {{.*}} = %[[c0]] to {{.*}} step %[[c3000]] {
// CHECK:             loop.for {{.*}} = %[[c0]] to {{.*}} step %[[c4000]] {
// CHECK:               loop.for {{.*}} = %[[c0]] to {{.*}} step %[[c200]] {
// CHECK:                 loop.for {{.*}} = %[[c0]] to {{.*}} step %[[c300]] {
// CHECK:                   loop.for {{.*}} = %[[c0]] to {{.*}} step %[[c400]] {
// CHECK:                     loop.for {{.*}} = %[[c0]] to {{.*}} step %[[c20]] {
// CHECK:                       loop.for {{.*}} = %[[c0]] to {{.*}} step %[[c30]] {
// CHECK:                         loop.for {{.*}} = %[[c0]] to {{.*}} step %[[c40]] {
// CHECK:                           loop.for {{.*}} = %[[c0]] to {{.*}} step %[[c2]] {
// CHECK:                             loop.for {{.*}} = %[[c0]] to {{.*}} step %[[c3]] {
// CHECK:                               loop.for {{.*}} = %[[c0]] to {{.*}} step %[[c4]] {
// CHECK:                                 linalg.matmul({{.*}}, {{.*}}, {{.*}}) : memref<?x?xf32, #[[STRIDED_2D]]>, memref<?x?xf32, #[[STRIDED_2D]]>, memref<?x?xf32, #[[STRIDED_2D]]>
//
// CHECK:         linalg.generic
//
// CHECK:         loop.for %{{.*}} = %[[c0]] to %{{.*}} step %[[c100]] {
// CHECK:           loop.for %{{.*}} = %[[c0]] to %{{.*}} step %[[c150]] {
// CHECK:             loop.for %{{.*}} = %[[c0]] to %{{.*}} step %[[c2]] {
// CHECK:               loop.for %{{.*}} = %[[c0]] to %{{.*}} step %[[c3]] {
// CHECK:                 loop.for %{{.*}} = %[[c0]] to %{{.*}} step %[[c4]] {
// CHECK:                   linalg.matmul(%{{.*}}, %{{.*}}, %{{.*}}) : memref<?x?xf32, #[[STRIDED_2D]]>, memref<?x?xf32, #[[STRIDED_2D]]>, memref<?x?xf32, #[[STRIDED_2D]]>
// CHECK:             loop.for %{{.*}} = %[[c0]] to %{{.*}} step %[[c2]] {
// CHECK:               loop.for %{{.*}} = %[[c0]] to %{{.*}} step %[[c3]] {
// CHECK:                 loop.for %{{.*}} = %[[c0]] to %{{.*}} step %[[c4]] {
// CHECK:                   linalg.matmul(%{{.*}}, %{{.*}}, %{{.*}}) : memref<?x?xf32, #[[STRIDED_2D]]>, memref<?x?xf32, #[[STRIDED_2D]]>, memref<?x?xf32, #[[STRIDED_2D]]>
=======
>>>>>>> 918d599f

#matmul_trait = {
  args_in = 2,
  args_out = 1,
  indexing_maps = [
    affine_map<(m, n, k) -> (m, k)>,
    affine_map<(m, n, k) -> (k, n)>,
    affine_map<(m, n, k) -> (m, n)>
  ],
  iterator_types = ["parallel", "parallel", "reduction"],
  __internal_linalg_transform__ = "VECTORIZE"
}
func @vectorization_test(%A: memref<8x16xf32>, %B: memref<16x32xf32>,
                         %C: memref<8x32xf32>) {
  linalg.generic #matmul_trait %A, %B, %C {
    ^bb(%a: f32, %b: f32, %c: f32) :
      %d = mulf %a, %b: f32
      %e = addf %c, %d: f32
      linalg.yield %e : f32
  } : memref<8x16xf32>, memref<16x32xf32>, memref<8x32xf32>
  return
}
// CHECK-LABEL: func @vectorization_test
//       CHECK: vector.type_cast %{{.*}} : memref<8x16xf32> to memref<vector<8x16xf32>>
//       CHECK: load %{{.*}}[] : memref<vector<8x16xf32>>
//       CHECK: vector.type_cast %{{.*}} : memref<16x32xf32> to memref<vector<16x32xf32>>
//       CHECK: load %{{.*}}[] : memref<vector<16x32xf32>>
//       CHECK: vector.type_cast %{{.*}} : memref<8x32xf32> to memref<vector<8x32xf32>>
//       CHECK: load %{{.*}}[] : memref<vector<8x32xf32>>
//       CHECK: vector.contract {indexing_maps = [#[[mk]], #[[kn]], #[[mn]]], iterator_types = ["parallel", "parallel", "reduction"]} %{{.*}}, %{{.*}}, %{{.*}} : vector<8x16xf32>, vector<16x32xf32> into vector<8x32xf32>
//       CHECK: store %{{.*}}, %{{.*}}[] : memref<vector<8x32xf32>>

func @vectorization_test_2(%A: memref<8x16xf32>, %B: memref<16x32xf32>,
                         %C: memref<8x32xf32>) {
  linalg.matmul(%A, %B, %C) { __internal_linalg_transform__ = "VECTORIZE"} :
    memref<8x16xf32>, memref<16x32xf32>, memref<8x32xf32>
  return
}
// CHECK-LABEL: func @vectorization_test_2
//       CHECK: vector.contract {{.*}} :
//                vector<8x16xf32>, vector<16x32xf32> into vector<8x32xf32>

func @test_vectorize_fill(%A : memref<8x16xf32>, %arg0 : f32) {
  linalg.fill(%A, %arg0) { __internal_linalg_transform__ = "VECTORIZE"} :  memref<8x16xf32>, f32
  return
}
// CHECK-LABEL: func @test_vectorize_fill
//       CHECK: vector.broadcast {{.*}} : f32 to vector<8x16xf32>

#matmul_accesses = [
  affine_map<(m, n, k) -> (m, k)>,
  affine_map<(m, n, k) -> (k, n)>,
  affine_map<(m, n, k) -> (m, n)>
]
#generic_matmul_trait = {
  args_in = 2,
  args_out = 1,
  indexing_maps = #matmul_accesses,
  library_call = "linalg_matmul",
  iterator_types = ["parallel", "parallel", "reduction"]
}
func @permute_generic(%A: memref<?x?xf32, offset: ?, strides: [?, 1]>,
           %B: memref<?x?xf32, offset: ?, strides: [?, 1]>,
           %C: memref<?x?xf32, offset: ?, strides: [?, 1]>) {
  linalg.generic #generic_matmul_trait %A, %B, %C {
    ^bb(%a: f32, %b: f32, %c: f32):
      %d = mulf %a, %b: f32
      %e = addf %c, %d: f32
      linalg.yield %e: f32
  }: memref<?x?xf32, offset: ?, strides: [?, 1]>,
     memref<?x?xf32, offset: ?, strides: [?, 1]>,
     memref<?x?xf32, offset: ?, strides: [?, 1]>
  return
}
// CHECK-LABEL:  func @permute_generic
// CHECK:        linalg.generic {args_in = 2 : i64, args_out = 1 : i64,
// CHECK-SAME:   indexing_maps = [#[[kn]], #[[nm]], #[[km]]],
// CHECK-SAME:   iterator_types = ["parallel", "reduction", "parallel"],
// CHECK-SAME:   library_call = "linalg_matmul"} %{{.*}}, %{{.*}}, %{{.*}}
// CHECK:          memref<?x?xf32, #[[STRIDED_2D_u_1]]>,
// CHECK-SAME:     memref<?x?xf32, #[[STRIDED_2D_u_1]]>,
// CHECK-SAME:     memref<?x?xf32, #[[STRIDED_2D_u_1]]>

#indexed_matmul_trait = {
  args_in = 2,
  args_out = 1,
  indexing_maps = #matmul_accesses,
  library_call = "linalg_matmul_indexed",
  iterator_types = ["parallel", "parallel", "reduction"]
}
func @permute_generic_indexed(
    %A: memref<?x?xf32, offset: ?, strides: [?, 1]>,
    %B: memref<?x?xf32, offset: ?, strides: [?, 1]>,
    %C: memref<?x?xf32, offset: ?, strides: [?, 1]>) {
  linalg.indexed_generic #indexed_matmul_trait %A, %B, %C {
    ^bb(%i: index, %j: index, %k: index, %a: f32, %b: f32, %c: f32):
      %d = mulf %a, %b: f32
      %e = addf %c, %d: f32
      linalg.yield %e: f32
  } : memref<?x?xf32, offset: ?, strides: [?, 1]>,
      memref<?x?xf32, offset: ?, strides: [?, 1]>,
      memref<?x?xf32, offset: ?, strides: [?, 1]>
  return
}
// CHECK-LABEL:  func @permute_generic_indexed
// CHECK:        linalg.indexed_generic {args_in = 2 : i64, args_out = 1 : i64,
// CHECK-SAME:     indexing_maps = [#[[kn]], #[[nm]], #[[km]]],
// CHECK-SAME:     iterator_types = ["parallel", "reduction", "parallel"],
// CHECK-SAME:     library_call = "linalg_matmul_indexed"} %{{.*}}, %{{.*}}, %{{.*}}
// CHECK:            memref<?x?xf32, #[[STRIDED_2D_u_1]]>,
// CHECK-SAME:       memref<?x?xf32, #[[STRIDED_2D_u_1]]>,
// CHECK-SAME:       memref<?x?xf32, #[[STRIDED_2D_u_1]]>
<<<<<<< HEAD

func @dot_perm(%x: memref<?xf32, offset: ?, strides: [1]>,
          %y: memref<?xf32, offset: ?, strides: [1]>,
          %v: memref<f32>) {
  linalg.dot(%x, %y, %v) {__internal_linalg_transform__ = "__with_perm__"} :
            memref<?xf32, offset: ?, strides: [1]>,
            memref<?xf32, offset: ?, strides: [1]>,
            memref<f32>
  return
}
// CHECK-LABEL: func @dot_perm
// CHECK-DAG:     %[[c0:.*]] = constant 0 : index
// CHECK-DAG:     %[[c8:.*]] = constant 8 : index
// CHECK-DAG:     %[[c8000:.*]] = constant 8000 : index
// CHECK:         loop.for {{.*}} = %[[c0]] to {{.*}} step %[[c8000]] {
// CHECK:           loop.for {{.*}} = %[[c0]] to {{.*}} step %[[c8]] {
// CHECK:             linalg.dot({{.*}}, {{.*}}, {{.*}}) : memref<?xf32, #[[STRIDED_1D]]>, memref<?xf32, #[[STRIDED_1D]]>, memref<f32>
=======
>>>>>>> 918d599f

func @matvec_perm(%A: memref<?x?xf32, offset: ?, strides: [?, 1]>,
             %x: memref<?xf32, offset: ?, strides: [1]>,
             %y: memref<?xf32, offset: ?, strides: [1]>) {
  linalg.matvec(%A, %x, %y) {__internal_linalg_transform__ = "__with_perm__"} :
               memref<?x?xf32, offset: ?, strides: [?, 1]>,
               memref<?xf32, offset: ?, strides: [1]>,
               memref<?xf32, offset: ?, strides: [1]>
  return
}
// CHECK-LABEL: func @matvec_perm
// CHECK-DAG:     %[[c0:.*]] = constant 0 : index
// CHECK-DAG:     %[[c5:.*]] = constant 5 : index
// CHECK-DAG:     %[[c6:.*]] = constant 6 : index
// CHECK:         loop.for {{.*}} = %[[c0]] to {{.*}} step %[[c6]]
// CHECK:           loop.for {{.*}} = %[[c0]] to {{.*}} step %[[c5]]
// CHECK:             linalg.matvec({{.*}}, {{.*}}, {{.*}}) : memref<?x?xf32, #[[STRIDED_2D]]>, memref<?xf32, #[[STRIDED_1D]]>, memref<?xf32, #[[STRIDED_1D]]>

func @matmul_perm(%A: memref<?x?xf32, offset: ?, strides: [?, 1]>,
             %B: memref<?x?xf32, offset: ?, strides: [?, 1]>,
             %C: memref<?x?xf32, offset: ?, strides: [?, 1]>) {
  linalg.matmul(%A, %B, %C) {__internal_linalg_transform__ = "__with_perm__"} :
               memref<?x?xf32, offset: ?, strides: [?, 1]>,
               memref<?x?xf32, offset: ?, strides: [?, 1]>,
               memref<?x?xf32, offset: ?, strides: [?, 1]>
  return
}
// CHECK-LABEL: func @matmul_perm
// CHECK-DAG:     %[[c0:.*]] = constant 0 : index
// CHECK-DAG:     %[[c20:.*]] = constant 20 : index
// CHECK-DAG:     %[[c30:.*]] = constant 30 : index
// CHECK-DAG:     %[[c40:.*]] = constant 40 : index
// CHECK-DAG:     %[[c200:.*]] = constant 200 : index
// CHECK-DAG:     %[[c300:.*]] = constant 300 : index
// CHECK-DAG:     %[[c400:.*]] = constant 400 : index
// CHECK-DAG:     %[[c2000:.*]] = constant 2000 : index
// CHECK-DAG:     %[[c3000:.*]] = constant 3000 : index
// CHECK-DAG:     %[[c4000:.*]] = constant 4000 : index
// CHECK:         loop.for {{.*}} = %[[c0]] to {{.*}} step %[[c3000]] {
// CHECK:           loop.for {{.*}} = %[[c0]] to {{.*}} step %[[c4000]] {
// CHECK:             loop.for {{.*}} = %[[c0]] to {{.*}} step %[[c2000]] {
// CHECK:               loop.for {{.*}} = %[[c0]] to {{.*}} step %[[c300]] {
// CHECK:                 loop.for {{.*}} = %[[c0]] to {{.*}} step %[[c200]] {
// CHECK:                   loop.for {{.*}} = %[[c0]] to {{.*}} step %[[c400]] {
// CHECK:                     loop.for {{.*}} = %[[c0]] to {{.*}} step %[[c20]] {
// CHECK:                       loop.for {{.*}} = %[[c0]] to {{.*}} step %[[c30]] {
// CHECK:                         loop.for {{.*}} = %[[c0]] to {{.*}} step %[[c40]] {
// CHECK:                                 linalg.matmul({{.*}}, {{.*}}, {{.*}}) : memref<?x?xf32, #[[STRIDED_2D]]>, memref<?x?xf32, #[[STRIDED_2D]]>, memref<?x?xf32, #[[STRIDED_2D]]>

func @promote_subview_matmul(%arg0: memref<?x?xf32, offset: ?, strides: [?, 1]>,
                             %arg1: memref<?x?xf32, offset: ?, strides: [?, 1]>,
                             %arg2: memref<?x?xf32, offset: ?, strides: [?, 1]>) {
  %c2000 = constant 2000 : index
  %c3000 = constant 3000 : index
  %c4000 = constant 4000 : index
  %c0 = constant 0 : index
  %c1 = constant 1 : index
  %0 = dim %arg0, 0 : memref<?x?xf32, offset: ?, strides: [?, 1]>
  %1 = dim %arg0, 1 : memref<?x?xf32, offset: ?, strides: [?, 1]>
  %2 = dim %arg1, 1 : memref<?x?xf32, offset: ?, strides: [?, 1]>
  loop.for %arg3 = %c0 to %0 step %c2000 {
    loop.for %arg4 = %c0 to %2 step %c3000 {
      loop.for %arg5 = %c0 to %1 step %c4000 {
        %3 = subview %arg0[%arg3, %arg5][%c2000, %c4000][%c1, %c1] :
             memref<?x?xf32, offset: ?, strides: [?, 1]> to memref<?x?xf32, offset: ?, strides: [?, ?]>
        %4 = subview %arg1[%arg5, %arg4][%c4000, %c3000][%c1, %c1] :
             memref<?x?xf32, offset: ?, strides: [?, 1]> to memref<?x?xf32, offset: ?, strides: [?, ?]>
        %5 = subview %arg2[%arg3, %arg4][%c2000, %c3000][%c1, %c1] :
             memref<?x?xf32, offset: ?, strides: [?, 1]> to memref<?x?xf32, offset: ?, strides: [?, ?]>
        linalg.matmul(%3, %4, %5) {__internal_linalg_transform__ = "_promote_views_"} :
                      memref<?x?xf32, offset: ?, strides: [?, ?]>,
                      memref<?x?xf32, offset: ?, strides: [?, ?]>,
                      memref<?x?xf32, offset: ?, strides: [?, ?]>
      }
    }
  }
  return
}
// CHECK-LABEL: func @promote_subview_matmul
// CHECK:         loop.for {{.*}} = %[[c0]] to {{.*}} step %[[c2000]] {
// CHECK:           loop.for {{.*}} = %[[c0]] to {{.*}} step %[[c3000]] {
// CHECK:             loop.for {{.*}} = %[[c0]] to {{.*}} step %[[c4000]] {
// CHECK:               %[[s0:.*]] = subview {{%.*}}[{{%.*}}, {{%.*}}] [{{%.*}}, {{%.*}}] [{{%.*}}, {{%.*}}] : memref<?x?xf32, #map{{.*}}> to memref<?x?xf32, #map{{.*}}>
// CHECK:               %[[s1:.*]] = subview {{%.*}}[{{%.*}}, {{%.*}}] [{{%.*}}, {{%.*}}] [{{%.*}}, {{%.*}}] : memref<?x?xf32, #map{{.*}}> to memref<?x?xf32, #map{{.*}}>
// CHECK:               %[[s2:.*]] = subview {{%.*}}[{{%.*}}, {{%.*}}] [{{%.*}}, {{%.*}}] [{{%.*}}, {{%.*}}] : memref<?x?xf32, #map{{.*}}> to memref<?x?xf32, #map{{.*}}>
// CHECK:               %[[a0:.*]] = alloc({{%.*}}) : memref<?xi8>
// CHECK:               %[[v0:.*]] = std.view %[[a0]][][{{%.*}}, {{%.*}}] : memref<?xi8> to memref<?x?xf32>
// CHECK:               %[[l0:.*]] = subview %[[v0]][{{%.*}}, {{%.*}}] [{{%.*}}, {{%.*}}] : memref<?x?xf32> to memref<?x?xf32, #[[STRIDED_2D]]>
// CHECK:               %[[a1:.*]] = alloc({{%.*}}) : memref<?xi8>
// CHECK:               %[[v1:.*]] = std.view %[[a1]][][{{%.*}}, {{%.*}}] : memref<?xi8> to memref<?x?xf32>
// CHECK:               %[[l1:.*]] = subview %[[v1]][{{%.*}}, {{%.*}}] [{{%.*}}, {{%.*}}] : memref<?x?xf32> to memref<?x?xf32, #[[STRIDED_2D]]>
// CHECK:               %[[a2:.*]] = alloc({{%.*}}) : memref<?xi8>
// CHECK:               %[[v2:.*]] = std.view %[[a2]][][{{%.*}}, {{%.*}}] : memref<?xi8> to memref<?x?xf32>
// CHECK:               %[[l2:.*]] = subview %[[v2]][{{%.*}}, {{%.*}}] [{{%.*}}, {{%.*}}] : memref<?x?xf32> to memref<?x?xf32, #[[STRIDED_2D]]>
// CHECK:               linalg.copy(%[[s0]], %[[l0]]) : memref<?x?xf32, #map{{.*}}>, memref<?x?xf32, #map{{.*}}>
// CHECK:               linalg.copy(%[[s1]], %[[l1]]) : memref<?x?xf32, #map{{.*}}>, memref<?x?xf32, #map{{.*}}>
// CHECK:               linalg.copy(%[[s2]], %[[l2]]) : memref<?x?xf32, #map{{.*}}>, memref<?x?xf32, #map{{.*}}>
// CHECK:               linalg.matmul(%[[v0]], %[[v1]], %[[v2]]) : memref<?x?xf32>, memref<?x?xf32>, memref<?x?xf32>

func @promote_first_subview_matmul(%arg0: memref<?x?xf32, offset: ?, strides: [?, 1]>,
                             %arg1: memref<?x?xf32, offset: ?, strides: [?, 1]>,
                             %arg2: memref<?x?xf32, offset: ?, strides: [?, 1]>) {
  %c2000 = constant 2000 : index
  %c3000 = constant 3000 : index
  %c4000 = constant 4000 : index
  %c0 = constant 0 : index
  %c1 = constant 1 : index
  %0 = dim %arg0, 0 : memref<?x?xf32, offset: ?, strides: [?, 1]>
  %1 = dim %arg0, 1 : memref<?x?xf32, offset: ?, strides: [?, 1]>
  %2 = dim %arg1, 1 : memref<?x?xf32, offset: ?, strides: [?, 1]>
  loop.for %arg3 = %c0 to %0 step %c2000 {
    loop.for %arg4 = %c0 to %2 step %c3000 {
      loop.for %arg5 = %c0 to %1 step %c4000 {
        %3 = std.subview %arg0[%arg3, %arg5][%c2000, %c4000][%c1, %c1] :
             memref<?x?xf32, offset: ?, strides: [?, 1]> to memref<?x?xf32, offset: ?, strides: [?, ?]>
        %4 = std.subview %arg1[%arg5, %arg4][%c4000, %c3000][%c1, %c1] :
             memref<?x?xf32, offset: ?, strides: [?, 1]> to memref<?x?xf32, offset: ?, strides: [?, ?]>
        %5 = std.subview %arg2[%arg3, %arg4][%c2000, %c3000][%c1, %c1] :
             memref<?x?xf32, offset: ?, strides: [?, 1]> to memref<?x?xf32, offset: ?, strides: [?, ?]>
        linalg.matmul(%3, %4, %5) {__internal_linalg_transform__ = "_promote_first_view_"} :
                      memref<?x?xf32, offset: ?, strides: [?, ?]>,
                      memref<?x?xf32, offset: ?, strides: [?, ?]>,
                      memref<?x?xf32, offset: ?, strides: [?, ?]>
      }
    }
  }
  return
}
// CHECK-LABEL: func @promote_first_subview_matmul
// CHECK:   loop.for {{.*}} = %[[c0]] to {{.*}} step %[[c2000]] {
// CHECK:     loop.for {{.*}} = %[[c0]] to {{.*}} step %[[c3000]] {
// CHECK:       loop.for {{.*}} = %[[c0]] to {{.*}} step %[[c4000]] {
// CHECK:         %[[s0:.*]] = subview {{%.*}}[{{%.*}}, {{%.*}}] [{{%.*}}, {{%.*}}] [{{%.*}}, {{%.*}}] : memref<?x?xf32, #map{{.*}}> to memref<?x?xf32, #map{{.*}}>
// CHECK:         %[[s1:.*]] = subview {{%.*}}[{{%.*}}, {{%.*}}] [{{%.*}}, {{%.*}}] [{{%.*}}, {{%.*}}] : memref<?x?xf32, #map{{.*}}> to memref<?x?xf32, #map{{.*}}>
// CHECK:         %[[s2:.*]] = subview {{%.*}}[{{%.*}}, {{%.*}}] [{{%.*}}, {{%.*}}] [{{%.*}}, {{%.*}}] : memref<?x?xf32, #map{{.*}}> to memref<?x?xf32, #map{{.*}}>
// CHECK:         %[[a0:.*]] = alloc({{%.*}}) : memref<?xi8>
// CHECK:         %[[v0:.*]] = std.view %[[a0]][][{{%.*}}, {{%.*}}] : memref<?xi8> to memref<?x?xf32>
// CHECK:         %[[l0:.*]] = subview %[[v0]][{{%.*}}, {{%.*}}] [{{%.*}}, {{%.*}}] [{{%.*}}, {{%.*}}] : memref<?x?xf32> to memref<?x?xf32, #[[STRIDED_2D]]>
// CHECK-NOT:     %[[a1:.*]] = alloc({{%.*}}) : memref<?xi8>
// CHECK-NOT:     %[[v1:.*]] = std.view %[[a1]][][{{%.*}}, {{%.*}}] : memref<?xi8> to memref<?x?xf32>
// CHECK-NOT:     %[[l0:.*]] = subview %[[v1]][{{%.*}}, {{%.*}}] [{{%.*}}, {{%.*}}] [{{%.*}}, {{%.*}}] : memref<?x?xf32> to memref<?x?xf32, #[[STRIDED_2D]]>
// CHECK-NOT:     %[[a2:.*]] = alloc({{%.*}}) : memref<?xi8>
// CHECK-NOT:     %[[v2:.*]] = std.view %[[a2]][][{{%.*}}, {{%.*}}] : memref<?xi8> to memref<?x?xf32>
// CHECK-NOT:     %[[l0:.*]] = subview %[[v2]][{{%.*}}, {{%.*}}] [{{%.*}}, {{%.*}}] [{{%.*}}, {{%.*}}] : memref<?x?xf32> to memref<?x?xf32, #[[STRIDED_2D]]>
// CHECK:         linalg.copy(%[[s0]], %[[l0]]) : memref<?x?xf32, #map{{.*}}>, memref<?x?xf32, #map{{.*}}>
// CHECK-NOT:     linalg.copy(%[[s1]], %[[l1]]) : memref<?x?xf32, #map{{.*}}>, memref<?x?xf32, #map{{.*}}>
// CHECK-NOT:     linalg.copy(%[[s2]], %[[l2]]) : memref<?x?xf32, #map{{.*}}>, memref<?x?xf32, #map{{.*}}>^
// CHECK:         linalg.matmul(%[[v0]], %[[s1]], %[[s2]]) : memref<?x?xf32>, memref<?x?xf32, #[[STRIDED_2D]]>, memref<?x?xf32, #[[STRIDED_2D]]>

func @aligned_promote_fill(%arg0: memref<?x?xf32, offset: ?, strides: [?, 1]>) {
  %c2000 = constant 2000 : index
  %c4000 = constant 4000 : index
  %c0 = constant 0 : index
  %c1 = constant 1 : index
  %cf = constant 1.0 : f32
  %3 = std.subview %arg0[%c0, %c0][%c2000, %c4000][%c1, %c1] :
 	 memref<?x?xf32, offset: ?, strides: [?, 1]> to memref<?x?xf32, offset: ?, strides: [?, ?]>
  linalg.fill(%3, %cf) { __internal_linalg_transform__ = "_promote_views_aligned_"}
  	:  memref<?x?xf32, offset: ?, strides: [?, ?]>, f32
  return
}
// CHECK-LABEL: func @aligned_promote_fill
// CHECK:	  %[[cf:.*]] = constant {{.*}} : f32
// CHECK:         %[[s0:.*]] = subview {{%.*}}[{{%.*}}, {{%.*}}] [{{%.*}}, {{%.*}}] [{{%.*}}, {{%.*}}] : memref<?x?xf32, #map{{.*}}> to memref<?x?xf32, #map{{.*}}>
// CHECK:         %[[a0:.*]] = alloc({{%.*}}) {alignment = 32 : i64} : memref<?xi8>
// CHECK:         %[[v0:.*]] = std.view %[[a0]][][{{%.*}}, {{%.*}}] : memref<?xi8> to memref<?x?xf32>
// CHECK:         %[[l0:.*]] = subview %[[v0]][{{%.*}}, {{%.*}}] [{{%.*}}, {{%.*}}] : memref<?x?xf32> to memref<?x?xf32, #[[STRIDED_2D]]>
// CHECK:         linalg.fill(%[[v0]], {{%.*}}) : memref<?x?xf32>, f32
// CHECK:         linalg.copy(%[[s0]], %[[l0]]) : memref<?x?xf32, #map{{.*}}>, memref<?x?xf32, #map{{.*}}>
// CHECK:         linalg.fill(%[[v0]], %[[cf]]) : memref<?x?xf32>, f32<|MERGE_RESOLUTION|>--- conflicted
+++ resolved
@@ -22,15 +22,8 @@
 // CHECK-LABEL: func @dot
 // CHECK-DAG:     %[[c0:.*]] = constant 0 : index
 // CHECK-DAG:     %[[c1:.*]] = constant 1 : index
-<<<<<<< HEAD
-// CHECK-DAG:     %[[c8:.*]] = constant 8 : index
 // CHECK-DAG:     %[[c8000:.*]] = constant 8000 : index
 // CHECK:         loop.for {{.*}} = %[[c0]] to {{.*}} step %[[c8000]] {
-// CHECK:           loop.for {{.*}} = %[[c0]] to {{.*}} step %[[c8]] {
-=======
-// CHECK-DAG:     %[[c8000:.*]] = constant 8000 : index
-// CHECK:         loop.for {{.*}} = %[[c0]] to {{.*}} step %[[c8000]] {
->>>>>>> 918d599f
 // CHECK:             loop.for {{.*}} = %[[c0]] to {{.*}} step %[[c1]] {
 // CHECK:               load
 // CHECK:               load
@@ -51,12 +44,7 @@
 // CHECK-DAG:     %[[c0:.*]] = constant 0 : index
 // CHECK-DAG:     %[[c5:.*]] = constant 5 : index
 // CHECK-DAG:     %[[c6:.*]] = constant 6 : index
-<<<<<<< HEAD
-// CHECK:         loop.for {{.*}} = %[[c0]] to {{.*}} step %[[c5]]
-// CHECK:           loop.for {{.*}} = %[[c0]] to {{.*}} step %[[c6]]
-=======
 // CHECK:         loop.parallel {{.*}} step (%[[c5]], %[[c6]])
->>>>>>> 918d599f
 // CHECK:             linalg.matvec({{.*}}, {{.*}}, {{.*}}) : memref<?x?xf32, #[[STRIDED_2D]]>, memref<?xf32, #[[STRIDED_1D]]>, memref<?xf32, #[[STRIDED_1D]]>
 
 func @matmul(%A: memref<?x?xf32, offset: ?, strides: [?, 1]>,
@@ -94,91 +82,6 @@
 // CHECK:                             loop.for {{.*}} = %[[c0]] to {{.*}} step %[[c3]] {
 // CHECK:                               loop.for {{.*}} = %[[c0]] to {{.*}} step %[[c4]] {
 // CHECK:                                 linalg.matmul({{.*}}, {{.*}}, {{.*}}) : memref<?x?xf32, #[[STRIDED_2D]]>, memref<?x?xf32, #[[STRIDED_2D]]>, memref<?x?xf32, #[[STRIDED_2D]]>
-<<<<<<< HEAD
-
-#some_generic_trait = {
-  args_in = 1,
-  args_out = 1,
-  indexing_maps = [
-    affine_map<(i, j) -> (i, j)>,
-    affine_map<(i, j) -> (i, j)>
-  ],
-  iterator_types = ["parallel", "parallel"]
-}
-func @fusion_test(%A: memref<?x?xf32, offset: ?, strides: [?, 1]>,
-                  %B: memref<?x?xf32, offset: ?, strides: [?, 1]>,
-                  %C: memref<?x?xf32, offset: ?, strides: [?, 1]>,
-                  %D: memref<?x?xf32, offset: ?, strides: [?, 1]>,
-                  %E: memref<?x?xf32, offset: ?, strides: [?, 1]>) {
-  // This should not be fused as it would violate dependencies. It will get
-  // tiled for all levels of the memory hierarchy.
-  linalg.matmul(%A, %A, %C) : memref<?x?xf32, offset: ?, strides: [?, 1]>,
-                              memref<?x?xf32, offset: ?, strides: [?, 1]>,
-                              memref<?x?xf32, offset: ?, strides: [?, 1]>
-
-  // This should be fused.
-  linalg.matmul(%A, %B, %C) : memref<?x?xf32, offset: ?, strides: [?, 1]>,
-                              memref<?x?xf32, offset: ?, strides: [?, 1]>,
-                              memref<?x?xf32, offset: ?, strides: [?, 1]>
-
-  // This should not be fused or transformed at all since there are no patterns
-  // on it. However it will be reordered because there are no dependencies.
-  linalg.generic #some_generic_trait %A, %D {
-    ^bb(%a: f32, %b: f32) :
-      linalg.yield %a : f32
-  } : memref<?x?xf32, offset: ?, strides: [?, 1]>,
-      memref<?x?xf32, offset: ?, strides: [?, 1]>
-
-  linalg.matmul(%C, %D, %E) : memref<?x?xf32, offset: ?, strides: [?, 1]>,
-                              memref<?x?xf32, offset: ?, strides: [?, 1]>,
-                              memref<?x?xf32, offset: ?, strides: [?, 1]>
-
-  return
-}
-// CHECK-LABEL: func @fusion_test
-// CHECK-DAG:     %[[c0:.*]] = constant 0 : index
-// CHECK-DAG:     %[[c2:.*]] = constant 2 : index
-// CHECK-DAG:     %[[c3:.*]] = constant 3 : index
-// CHECK-DAG:     %[[c4:.*]] = constant 4 : index
-// CHECK-DAG:     %[[c20:.*]] = constant 20 : index
-// CHECK-DAG:     %[[c30:.*]] = constant 30 : index
-// CHECK-DAG:     %[[c40:.*]] = constant 40 : index
-// CHECK-DAG:     %[[c100:.*]] = constant 100 : index
-// CHECK-DAG:     %[[c150:.*]] = constant 150 : index
-// CHECK-DAG:     %[[c200:.*]] = constant 200 : index
-// CHECK-DAG:     %[[c300:.*]] = constant 300 : index
-// CHECK-DAG:     %[[c400:.*]] = constant 400 : index
-// CHECK-DAG:     %[[c2000:.*]] = constant 2000 : index
-// CHECK-DAG:     %[[c3000:.*]] = constant 3000 : index
-// CHECK-DAG:     %[[c4000:.*]] = constant 4000 : index
-// CHECK:         loop.for {{.*}} = %[[c0]] to {{.*}} step %[[c2000]] {
-// CHECK:           loop.for {{.*}} = %[[c0]] to {{.*}} step %[[c3000]] {
-// CHECK:             loop.for {{.*}} = %[[c0]] to {{.*}} step %[[c4000]] {
-// CHECK:               loop.for {{.*}} = %[[c0]] to {{.*}} step %[[c200]] {
-// CHECK:                 loop.for {{.*}} = %[[c0]] to {{.*}} step %[[c300]] {
-// CHECK:                   loop.for {{.*}} = %[[c0]] to {{.*}} step %[[c400]] {
-// CHECK:                     loop.for {{.*}} = %[[c0]] to {{.*}} step %[[c20]] {
-// CHECK:                       loop.for {{.*}} = %[[c0]] to {{.*}} step %[[c30]] {
-// CHECK:                         loop.for {{.*}} = %[[c0]] to {{.*}} step %[[c40]] {
-// CHECK:                           loop.for {{.*}} = %[[c0]] to {{.*}} step %[[c2]] {
-// CHECK:                             loop.for {{.*}} = %[[c0]] to {{.*}} step %[[c3]] {
-// CHECK:                               loop.for {{.*}} = %[[c0]] to {{.*}} step %[[c4]] {
-// CHECK:                                 linalg.matmul({{.*}}, {{.*}}, {{.*}}) : memref<?x?xf32, #[[STRIDED_2D]]>, memref<?x?xf32, #[[STRIDED_2D]]>, memref<?x?xf32, #[[STRIDED_2D]]>
-//
-// CHECK:         linalg.generic
-//
-// CHECK:         loop.for %{{.*}} = %[[c0]] to %{{.*}} step %[[c100]] {
-// CHECK:           loop.for %{{.*}} = %[[c0]] to %{{.*}} step %[[c150]] {
-// CHECK:             loop.for %{{.*}} = %[[c0]] to %{{.*}} step %[[c2]] {
-// CHECK:               loop.for %{{.*}} = %[[c0]] to %{{.*}} step %[[c3]] {
-// CHECK:                 loop.for %{{.*}} = %[[c0]] to %{{.*}} step %[[c4]] {
-// CHECK:                   linalg.matmul(%{{.*}}, %{{.*}}, %{{.*}}) : memref<?x?xf32, #[[STRIDED_2D]]>, memref<?x?xf32, #[[STRIDED_2D]]>, memref<?x?xf32, #[[STRIDED_2D]]>
-// CHECK:             loop.for %{{.*}} = %[[c0]] to %{{.*}} step %[[c2]] {
-// CHECK:               loop.for %{{.*}} = %[[c0]] to %{{.*}} step %[[c3]] {
-// CHECK:                 loop.for %{{.*}} = %[[c0]] to %{{.*}} step %[[c4]] {
-// CHECK:                   linalg.matmul(%{{.*}}, %{{.*}}, %{{.*}}) : memref<?x?xf32, #[[STRIDED_2D]]>, memref<?x?xf32, #[[STRIDED_2D]]>, memref<?x?xf32, #[[STRIDED_2D]]>
-=======
->>>>>>> 918d599f
 
 #matmul_trait = {
   args_in = 2,
@@ -291,26 +194,6 @@
 // CHECK:            memref<?x?xf32, #[[STRIDED_2D_u_1]]>,
 // CHECK-SAME:       memref<?x?xf32, #[[STRIDED_2D_u_1]]>,
 // CHECK-SAME:       memref<?x?xf32, #[[STRIDED_2D_u_1]]>
-<<<<<<< HEAD
-
-func @dot_perm(%x: memref<?xf32, offset: ?, strides: [1]>,
-          %y: memref<?xf32, offset: ?, strides: [1]>,
-          %v: memref<f32>) {
-  linalg.dot(%x, %y, %v) {__internal_linalg_transform__ = "__with_perm__"} :
-            memref<?xf32, offset: ?, strides: [1]>,
-            memref<?xf32, offset: ?, strides: [1]>,
-            memref<f32>
-  return
-}
-// CHECK-LABEL: func @dot_perm
-// CHECK-DAG:     %[[c0:.*]] = constant 0 : index
-// CHECK-DAG:     %[[c8:.*]] = constant 8 : index
-// CHECK-DAG:     %[[c8000:.*]] = constant 8000 : index
-// CHECK:         loop.for {{.*}} = %[[c0]] to {{.*}} step %[[c8000]] {
-// CHECK:           loop.for {{.*}} = %[[c0]] to {{.*}} step %[[c8]] {
-// CHECK:             linalg.dot({{.*}}, {{.*}}, {{.*}}) : memref<?xf32, #[[STRIDED_1D]]>, memref<?xf32, #[[STRIDED_1D]]>, memref<f32>
-=======
->>>>>>> 918d599f
 
 func @matvec_perm(%A: memref<?x?xf32, offset: ?, strides: [?, 1]>,
              %x: memref<?xf32, offset: ?, strides: [1]>,
