//===- Loops.cpp - conversion from Linalg named and generic ops to loops --===//
//
// Part of the LLVM Project, under the Apache License v2.0 with LLVM Exceptions.
// See https://llvm.org/LICENSE.txt for license information.
// SPDX-License-Identifier: Apache-2.0 WITH LLVM-exception
//
//===----------------------------------------------------------------------===//

#include "PassDetail.h"
#include "mlir/Dialect/Linalg/IR/LinalgOps.h"
#include "mlir/Dialect/Linalg/IR/LinalgTypes.h"
#include "mlir/Dialect/Linalg/Passes.h"
#include "mlir/Dialect/Linalg/Transforms/Transforms.h"
#include "mlir/Dialect/Linalg/Utils/Utils.h"
#include "mlir/Dialect/StandardOps/Utils/Utils.h"
#include "mlir/IR/AffineExpr.h"
#include "mlir/IR/AffineMap.h"
#include "mlir/IR/BlockAndValueMapping.h"
#include "mlir/Support/LLVM.h"
#include "mlir/Transforms/DialectConversion.h"
#include "mlir/Transforms/FoldUtils.h"
#include "mlir/Transforms/GreedyPatternRewriteDriver.h"
#include "llvm/ADT/TypeSwitch.h"

using namespace mlir;
using namespace mlir::linalg;

static SmallVector<Value> makeCanonicalAffineApplies(OpBuilder &b, Location loc,
                                                     AffineMap map,
                                                     ArrayRef<Value> vals) {
  if (map.isEmpty())
    return {};

  assert(map.getNumInputs() == vals.size());
  SmallVector<Value> res;
  res.reserve(map.getNumResults());
  auto dims = map.getNumDims();
  for (auto e : map.getResults()) {
    auto exprMap = AffineMap::get(dims, map.getNumSymbols(), e);
    SmallVector<Value> operands(vals.begin(), vals.end());
    canonicalizeMapAndOperands(&exprMap, &operands);
    res.push_back(b.create<AffineApplyOp>(loc, exprMap, operands));
  }
  return res;
}

template <typename LoadOpTy, typename StoreOpTy, typename OpType>
static void inlineRegionAndEmitStore(OpBuilder &b, Location loc, OpType op,
                                     ArrayRef<Value> indexedValues,
                                     ArrayRef<SmallVector<Value>> indexing,
                                     ArrayRef<Value> outputBuffers) {
  auto &block = op->getRegion(0).front();
  BlockAndValueMapping map;
  map.map(block.getArguments(), indexedValues);
  for (auto &op : block.without_terminator()) {
    auto *newOp = b.clone(op, map);
    map.map(op.getResults(), newOp->getResults());
  }

  Operation *terminator = block.getTerminator();
  for (OpOperand &operand : terminator->getOpOperands()) {
    Value toStore = map.lookupOrDefault(operand.get());
    b.create<StoreOpTy>(loc, toStore, outputBuffers[operand.getOperandNumber()],
                        indexing[operand.getOperandNumber()]);
  }
}

// Returns a pair that contains input indices and output indices of a
// SingleInputPoolingOp `op`.
struct InputAndOutputIndices {
  SmallVector<Value> inputs;
  SmallVector<Value> outputs;
};
template <typename SingleInputPoolingOp>
static InputAndOutputIndices
getInputAndOutputIndices(OpBuilder &b, Location loc, ArrayRef<Value> allIvs,
                         SingleInputPoolingOp op) {
  auto mapsRange = op.indexing_maps().template getAsRange<AffineMapAttr>();
  auto maps = llvm::to_vector<8>(
      llvm::map_range(mapsRange, [](AffineMapAttr a) { return a.getValue(); }));
  return InputAndOutputIndices{
      makeCanonicalAffineApplies(b, loc, maps[0], allIvs),
      makeCanonicalAffineApplies(b, loc, maps[2], allIvs)};
}

/// Emits the MLIR for the scalar part of the generic op by:
///   1. Emitting load ops for each input and output view in order. This is
///      achieved by applying the appropriate input or output map to the
///      enclosing induction variables.
///   2. Emitting a call to `op.fun()` that takes as arguments the scalars
///      from point 1. above.
///   3. Emitting store ops to store the results of 2. to the output
///      views.
///
/// An example output may resemble:
///
/// ```
///    scf.for %i = %c0 to %0 step %c1 {
///      scf.for %j = %c0 to %1 step %c1 {
///        scf.for %k = %c0 to %4 step %c1 {
///          %11 = load %arg0[%i, %j] :
///            memref<?x?xf32, stride_specification>
///          %12 = load %arg1[%i, %j, %k] :
///            memref<?x?x?xf32, stride_specification>
///          %13 = load %arg2[%i, %k, %j] :
///            memref<?x?x?xf32, stride_specification>
///          %14:2 = call @foo(%11, %12, %13) : (f32, f32, f32) -> (f32, f32)
///          store %14#0, %arg1[%i, %j, %k] :
///            memref<?x?x?Xf32, stride_specification>
///          store %14#1, %arg2[%i, %k, %j] :
///            memref<?x?x?Xf32, stride_specification>
///       }
///      }
///    }
/// ```
template <typename LoadOpTy, typename StoreOpTy>
static void emitScalarImplementation(OpBuilder &b, Location loc,
                                     ArrayRef<Value> allIvs,
                                     LinalgOp linalgOp) {
  assert(linalgOp.hasBufferSemantics() &&
         "expected linalg op with buffer semantics");
  unsigned nInputs = linalgOp.getNumInputs();
  unsigned nOutputs = linalgOp.getNumOutputs();
  SmallVector<Value> indexedValues;
  indexedValues.reserve(nInputs + nOutputs);

  auto allIvsPlusDims = SmallVector<Value>(allIvs.begin(), allIvs.end());

  // TODO: Avoid the loads if the corresponding argument of the
  // region has no uses.
  // 1.a. Emit load from input views.
  for (unsigned i = 0; i < nInputs; ++i) {
    auto indexing = makeCanonicalAffineApplies(
        b, loc, linalgOp.getInputIndexingMap(i), allIvsPlusDims);
    indexedValues.push_back(
        b.create<LoadOpTy>(loc, linalgOp.getInput(i), indexing));
  }
  // 1.b. Emit load from output views.
  for (unsigned i = 0; i < nOutputs; ++i) {
    auto indexing = makeCanonicalAffineApplies(
        b, loc, linalgOp.getOutputIndexingMap(i), allIvsPlusDims);
    indexedValues.push_back(
        b.create<LoadOpTy>(loc, linalgOp.getOutputBuffer(i), indexing));
  }

  // TODO: When a region inliner exists, use it.
  // 2. Inline region, currently only works for a single basic block.
  // 3. Emit store.
  SmallVector<SmallVector<Value>, 8> indexing;
  SmallVector<Value> outputBuffers;
  for (unsigned i = 0; i < nOutputs; ++i) {
    indexing.push_back(makeCanonicalAffineApplies(
        b, loc, linalgOp.getOutputIndexingMap(i), allIvsPlusDims));
    outputBuffers.push_back(linalgOp.getOutputBuffer(i));
  }
  inlineRegionAndEmitStore<LoadOpTy, StoreOpTy>(b, loc, linalgOp, indexedValues,
                                                indexing, outputBuffers);
}

// Create a padded view into the given `input` tensor using the 'indices'
// to access the tensor. `skipPadding` lists the dimensions for which no padding
// is needed e.g. the non-spatial dimensions for convolutions.
Value getPaddedInput(OpBuilder &b, Location loc, Value input,
                     ArrayRef<Value> indices, ArrayRef<int> skipPadding,
                     Value padValue) {
  Value zeroIndex = b.create<ConstantIndexOp>(loc, 0);
  SmallVector<Value> conds;
  SmallVector<Value> clampedImIdx;
  for (auto iter : llvm::enumerate(indices)) {
    int idx = iter.index();
    auto dim = iter.value();
    if (is_contained(skipPadding, idx)) {
      clampedImIdx.push_back(dim);
      continue;
    }

    Value leftOutOfBound =
        b.create<CmpIOp>(loc, CmpIPredicate::slt, dim, zeroIndex);
    if (conds.empty())
      conds.push_back(leftOutOfBound);
    else
      conds.push_back(b.create<OrOp>(loc, conds.back(), leftOutOfBound));
    Value rightBound = b.create<memref::DimOp>(loc, input, idx);
    Value rightOutOfBound =
        b.create<CmpIOp>(loc, CmpIPredicate::sge, dim, rightBound);
    conds.push_back(b.create<OrOp>(loc, conds.back(), rightOutOfBound));

    // When padding is involved, the indices will only be shifted to negative,
    // so having a max op is enough.
    MLIRContext *ctx = input.getContext();
    AffineExpr m = getAffineDimExpr(/*position=*/0, ctx),
               zero = getAffineConstantExpr(0, ctx);
    AffineMap maxMap =
        AffineMap::inferFromExprList(ArrayRef<ArrayRef<AffineExpr>>{{m, zero}})
            .front();
    clampedImIdx.push_back(b.create<AffineMaxOp>(loc, maxMap, ValueRange{dim}));
  }

  Value readInput = b.create<memref::LoadOp>(loc, input, clampedImIdx);
  if (conds.empty())
    return readInput;

  return b.create<SelectOp>(loc, conds.back(), padValue, readInput);
}

namespace {

/// The padding value for a given Op depends on the semantics of the Op.
/// The identity value for ConvOp and PoolingSumOp is 0, for PoolingMaxOp is
/// -inf or minInt and for PoolingMinOp is inf or maxInt.
template <typename OpType> Attribute getPadValueAttr(Type type) {
  llvm_unreachable("Unexpected op type for getPadValueAttr");
  return {};
}

template <> Attribute getPadValueAttr<PoolingMaxOp>(Type type) {
  if (auto floatType = type.dyn_cast<FloatType>()) {
    return OpBuilder(type.getContext())
        .getFloatAttr(floatType, APFloat::getInf(floatType.getFloatSemantics(),
                                                 /*Negative*/ true));
  }
  if (auto intType = type.dyn_cast<IntegerType>()) {
    unsigned width = intType.getWidth();
    // The select instruction used to lower the PoolingMin uses a signed
    // comparison, use a signed constant irrespective of the signedness of the
    // integer type.
    return OpBuilder(type.getContext())
        .getIntegerAttr(intType, APInt::getSignedMinValue(width));
  }
  llvm_unreachable("Unsupported data type for PoolingMaxOp");
  return {};
}

template <> Attribute getPadValueAttr<PoolingMinOp>(Type type) {
  if (auto floatType = type.dyn_cast<FloatType>()) {
    return OpBuilder(type.getContext())
        .getFloatAttr(floatType,
                      APFloat::getInf(floatType.getFloatSemantics()));
  }
  if (auto intType = type.dyn_cast<IntegerType>()) {
    unsigned width = intType.getWidth();
    // The select instruction used to lower the PoolingMin uses a signed
    // comparison, use a signed constant irrespective of the signedness of the
    // integer type.
    return OpBuilder(type.getContext())
        .getIntegerAttr(intType, APInt::getSignedMaxValue(width));
  }
  llvm_unreachable("Unsupported data type for PoolingMinOp");
  return {};
}

template <> Attribute getPadValueAttr<PoolingSumOp>(Type type) {
  return OpBuilder(type.getContext()).getZeroAttr(type);
}

template <> Attribute getPadValueAttr<ConvOp>(Type type) {
  return OpBuilder(type.getContext()).getZeroAttr(type);
}

} // namespace

/// Returns true is `convOp` has a non-zero padding.
static bool hasPadding(ConvOp convOp) {
  for (unsigned i = 0, e = convOp.getNumSpatialDimensions(); i < e; ++i) {
    if (convOp.getLowPad(i) > 0 || convOp.getHighPad(i) > 0)
      return true;
  }
  return false;
}

template <typename LoadOpTy, typename StoreOpTy>
static void emitScalarImplementation(OpBuilder &b, Location loc,
                                     ArrayRef<Value> allIvs, ConvOp convOp) {
  assert(convOp.hasBufferSemantics() &&
         "expected linalg op with buffer semantics");
  auto mapsRange = convOp.indexing_maps().getAsRange<AffineMapAttr>();
  auto maps = llvm::to_vector<8>(
      llvm::map_range(mapsRange, [](AffineMapAttr a) { return a.getValue(); }));
  SmallVector<Value> fIdx(makeCanonicalAffineApplies(b, loc, maps[0], allIvs));
  SmallVector<Value> imIdx(makeCanonicalAffineApplies(b, loc, maps[1], allIvs));
  SmallVector<Value> oIdx(makeCanonicalAffineApplies(b, loc, maps[2], allIvs));

  Value filter = convOp.filter(), output = convOp.output();

  // Emit scalar form. Padded conv involves an affine.max in the memory access
  // which is not allowed by affine.load. Override to use an MemRefIndexedValue
  // when there is non-zero padding.
  if (hasPadding(convOp)) {
    Type type = convOp.input().getType().cast<MemRefType>().getElementType();
    Value padValue =
        b.create<ConstantOp>(loc, type, getPadValueAttr<ConvOp>(type));
    Value paddedInput =
        getPaddedInput(b, loc, convOp.input(), imIdx,
                       /* Only need to pad the window dimensions */
                       {0, static_cast<int>(imIdx.size()) - 1}, padValue);
    Value filterVal = b.create<LoadOpTy>(loc, filter, fIdx);
    Value mulVal = ArithBuilder(b, loc).mul(filterVal, paddedInput);
    Value outputVal = b.create<LoadOpTy>(loc, output, oIdx);
    Value addVal = ArithBuilder(b, loc).add(mulVal, outputVal);
    b.create<StoreOpTy>(loc, addVal, output, oIdx);
  } else {
    Value inputVal = b.create<LoadOpTy>(loc, convOp.input(), imIdx);
    Value filterVal = b.create<LoadOpTy>(loc, filter, fIdx);
    Value mulVal = ArithBuilder(b, loc).mul(filterVal, inputVal);
    Value outputVal = b.create<LoadOpTy>(loc, output, oIdx);
    Value addVal = ArithBuilder(b, loc).add(mulVal, outputVal);
    b.create<StoreOpTy>(loc, addVal, output, oIdx);
  }
}

template <typename PoolingOp> static bool hasPadding(PoolingOp poolingOp) {
  for (unsigned i = 0, e = poolingOp.getNumWindowLoops(); i < e; ++i) {
    if (poolingOp.getLowPad(i) > 0 || poolingOp.getHighPad(i) > 0)
      return true;
  }
  return false;
}

template <typename LoadOpTy, typename StoreOpTy, typename PoolingOp>
static Value getPoolingInput(OpBuilder &b, Location loc, PoolingOp op,
                             ArrayRef<Value> inputIndices) {
  if (hasPadding(op)) {
    Type type =
        op.input().getType().template cast<MemRefType>().getElementType();
    Value padValue =
        b.create<ConstantOp>(loc, type, getPadValueAttr<PoolingOp>(type));
    return getPaddedInput(b, loc, op.input(), inputIndices,
                          /*Pad every dimension*/ {}, padValue);
  }
  return b.create<LoadOpTy>(loc, op.input(), inputIndices);
}

template <typename LoadOpTy, typename StoreOpTy, typename OpType>
void emitPoolingMinMaxScalarImplementation(OpBuilder &b, Location loc,
                                           ArrayRef<Value> allIvs, OpType op) {
  InputAndOutputIndices indices = getInputAndOutputIndices(b, loc, allIvs, op);
  Value lhs = b.create<LoadOpTy>(loc, op.output(), indices.outputs);
  Value rhs = getPoolingInput<LoadOpTy, StoreOpTy>(b, loc, op, indices.inputs);
  Value value = llvm::TypeSwitch<Operation *, Value>(op)
                    .Case([&](PoolingMinOp poolingOp) {
                      return ArithBuilder(b, loc).select(
                          ArithBuilder(b, loc).slt(lhs, rhs), lhs, rhs);
                    })
                    .Case([&](PoolingMaxOp poolingOp) {
                      return ArithBuilder(b, loc).select(
                          ArithBuilder(b, loc).sgt(lhs, rhs), lhs, rhs);
                    })
                    .Default([&](auto) { return Value(); });
  b.create<StoreOpTy>(loc, value, op.output(), indices.outputs);
}

template <typename LoadOpTy, typename StoreOpTy>
static void emitScalarImplementation(OpBuilder &b, Location loc,
                                     ArrayRef<Value> allIvs, PoolingMaxOp op) {
  emitPoolingMinMaxScalarImplementation<LoadOpTy, StoreOpTy, PoolingMaxOp>(
      b, loc, allIvs, op);
}

template <typename LoadOpTy, typename StoreOpTy>
static void emitScalarImplementation(OpBuilder &b, Location loc,
                                     ArrayRef<Value> allIvs, PoolingMinOp op) {
  emitPoolingMinMaxScalarImplementation<LoadOpTy, StoreOpTy, PoolingMinOp>(
      b, loc, allIvs, op);
}

template <typename LoadOpTy, typename StoreOpTy>
static void emitScalarImplementation(OpBuilder &b, Location loc,
                                     ArrayRef<Value> allIvs, PoolingSumOp op) {
  auto indices = getInputAndOutputIndices(b, loc, allIvs, op);
  Value inputVal =
      getPoolingInput<LoadOpTy, StoreOpTy>(b, loc, op, indices.inputs);
  Value outputVal = b.create<LoadOpTy>(loc, op.output(), indices.outputs);
  Value added = ArithBuilder(b, loc).add(outputVal, inputVal);
  b.create<StoreOpTy>(loc, added, op.output(), indices.outputs);
}

/// Replace the index operations in the body of the loop nest by the matching
/// induction variables.
static void replaceIndexOpsByInductionVariables(LinalgOp linalgOp,
                                                PatternRewriter &rewriter,
                                                ArrayRef<Operation *> loopOps) {
  // Extract the induction variables of the loop nest from outer to inner.
  SmallVector<Value> allIvs;
  for (Operation *loopOp : loopOps) {
    llvm::TypeSwitch<Operation *>(loopOp)
        .Case([&](scf::ParallelOp parallelOp) {
          allIvs.append(parallelOp.getInductionVars().begin(),
                        parallelOp.getInductionVars().end());
        })
        .Case([&](scf::ForOp forOp) {
          allIvs.push_back(forOp.getInductionVar());
        })
        .Case([&](AffineForOp affineForOp) {
          allIvs.push_back(affineForOp.getInductionVar());
        })
        .Default([&](Operation *op) { assert(false && "unexpected op"); });
  }
  assert(linalgOp.getNumLoops() == allIvs.size() &&
         "expected the number of loops and induction variables to match");
  // Replace the index operations in the body of the innermost loop op.
  if (!loopOps.empty()) {
    LoopLikeOpInterface loopOp = loopOps.back();
    for (IndexOp indexOp :
         llvm::make_early_inc_range(loopOp.getLoopBody().getOps<IndexOp>()))
      rewriter.replaceOp(indexOp, allIvs[indexOp.dim()]);
  }
}

template <typename LoopTy>
static Optional<LinalgLoops> linalgOpToLoopsImpl(PatternRewriter &rewriter,
                                                 LinalgOp linalgOp) {
<<<<<<< HEAD
  using IndexedValueTy = typename GenerateLoopNest<LoopTy>::IndexedValueTy;
  ScopedContext scope(rewriter, linalgOp.getLoc());
=======
  using LoadOpTy =
      typename std::conditional<std::is_same<LoopTy, AffineForOp>::value,
                                AffineLoadOp, memref::LoadOp>::type;
  using StoreOpTy =
      typename std::conditional<std::is_same<LoopTy, AffineForOp>::value,
                                AffineStoreOp, memref::StoreOp>::type;
>>>>>>> 21f3f750

  // Canonicalize indexed_generic operations before lowering them to loops.
  if (isa<IndexedGenericOp>(linalgOp))
    return llvm::None;

  // The flattened loopToOperandRangesMaps is expected to be an invertible
  // permutation map (which is asserted in the inverse calculation).
  assert(linalgOp.hasBufferSemantics() &&
         "expected linalg op with buffer semantics");

  auto loopRanges = linalgOp.createLoopRanges(rewriter, linalgOp.getLoc());
  auto iteratorTypes = llvm::to_vector<4>(linalgOp.iterator_types().getValue());

  SmallVector<Value> allIvs;
  GenerateLoopNest<LoopTy>::doit(
      rewriter, linalgOp.getLoc(), loopRanges, linalgOp, iteratorTypes,
      [&](OpBuilder &b, Location loc, ValueRange ivs,
          ValueRange iterArgs) -> scf::ValueVector {
        assert(iterArgs.empty() && "unexpected iterArgs");
        allIvs.append(ivs.begin(), ivs.end());
        llvm::TypeSwitch<Operation *>(linalgOp)
            .Case<ConvOp, PoolingMaxOp, PoolingMinOp, PoolingSumOp, LinalgOp>(
                [&](auto op) {
<<<<<<< HEAD
                  emitScalarImplementation<IndexedValueTy>(allIvs, op);
=======
                  emitScalarImplementation<LoadOpTy, StoreOpTy>(b, loc, allIvs,
                                                                op);
>>>>>>> 21f3f750
                })
            .Default([&](Operation *op) { assert(false && "unexpected op"); });
        return scf::ValueVector{};
      });
  // Number of loop ops might be different from the number of ivs since some
  // loops like affine.parallel and scf.parallel have multiple ivs.
  SetVector<Operation *> loopSet;
  for (Value iv : allIvs) {
    if (!iv)
      return {};
    // The induction variable is a block argument of the entry block of the
    // loop operation.
    BlockArgument ivVal = iv.dyn_cast<BlockArgument>();
    if (!ivVal)
      return {};
    loopSet.insert(ivVal.getOwner()->getParentOp());
  }
  LinalgLoops loops(loopSet.begin(), loopSet.end());
  // Replace all index operations in the loop body.
  replaceIndexOpsByInductionVariables(linalgOp, rewriter, loops);
  return loops;
}

namespace {
template <typename LoopType>
class LinalgRewritePattern : public RewritePattern {
public:
  LinalgRewritePattern(MLIRContext *context)
      : RewritePattern(MatchAnyOpTypeTag(), /*benefit=*/1, context) {}

  LogicalResult matchAndRewrite(Operation *op,
                                PatternRewriter &rewriter) const override {
    auto linalgOp = dyn_cast<LinalgOp>(op);
    if (!isa<LinalgOp>(op))
      return failure();
    if (!linalgOpToLoopsImpl<LoopType>(rewriter, linalgOp))
      return failure();
    rewriter.eraseOp(op);
    return success();
  }
};

struct TiledLoopToSCFPattern : public OpRewritePattern<TiledLoopOp> {
  using OpRewritePattern<TiledLoopOp>::OpRewritePattern;

  LogicalResult matchAndRewrite(TiledLoopOp tiledLoop,
                                PatternRewriter &rewriter) const override {
    Location loc = tiledLoop.getLoc();

    // Fail conversion if the `tiled_loop` has not been bufferized.
    if (!llvm::all_of(tiledLoop.outputs(), [&](Value arg) {
          return arg.getType().isa<MemRefType>();
        }))
      return failure();

    // TODO: Build loop nest with `scf.for` and `scf.parallel` depending on the
    // iterator type.
    scf::buildLoopNest(rewriter, loc, tiledLoop.lowerBound(),
                       tiledLoop.upperBound(), tiledLoop.step(),
                       [&](OpBuilder &builder, Location loc, ValueRange ivs) {
                         // Move body without its terminator.
<<<<<<< HEAD
                         SmallVector<Value, 16> newBlockArgs;
=======
                         SmallVector<Value> newBlockArgs;
>>>>>>> 21f3f750
                         newBlockArgs.append(ivs.begin(), ivs.end());
                         newBlockArgs.append(tiledLoop.inputs().begin(),
                                             tiledLoop.inputs().end());
                         newBlockArgs.append(tiledLoop.outputs().begin(),
                                             tiledLoop.outputs().end());
                         Block *newBody = rewriter.getInsertionBlock();
                         rewriter.mergeBlocks(tiledLoop.getBody(), newBody,
                                              newBlockArgs);
                         rewriter.eraseOp(newBody->getTerminator());
                       });
    rewriter.eraseOp(tiledLoop);
    return success();
  }
};

/// Local folding pattern for AffineApplyOp that we can apply greedily.
/// This replaces AffineApplyOp by the proper value in cases where the
/// associated map is trivial.
/// A trivial map here is defined as a map with a single result and either:
///   1. Zero operand + returns a single AffineConstantExpr
///   2. One operand + returns a single AffineDimExpr
///   3. One operand + returns a single AffineSymbolExpr
//
/// In the first case, the AffineApplyOp is replaced by a new constant. In the
/// other cases, it is replaced by its unique operand.
struct FoldAffineOp : public RewritePattern {
  FoldAffineOp(MLIRContext *context)
      : RewritePattern(AffineApplyOp::getOperationName(), 0, context) {}

  LogicalResult matchAndRewrite(Operation *op,
                                PatternRewriter &rewriter) const override {
    AffineApplyOp affineApplyOp = cast<AffineApplyOp>(op);
    auto map = affineApplyOp.getAffineMap();
    if (map.getNumResults() != 1 || map.getNumInputs() > 1)
      return failure();

    AffineExpr expr = map.getResult(0);
    if (map.getNumInputs() == 0) {
      if (auto val = expr.dyn_cast<AffineConstantExpr>()) {
        rewriter.replaceOpWithNewOp<ConstantIndexOp>(op, val.getValue());
        return success();
      }
      return failure();
    }
    if (expr.dyn_cast<AffineDimExpr>() || expr.dyn_cast<AffineSymbolExpr>()) {
      rewriter.replaceOp(op, op->getOperand(0));
      return success();
    }
    return failure();
  }
};

template <typename LoopType>
static void lowerLinalgToLoopsImpl(FuncOp funcOp) {
  MLIRContext *context = funcOp.getContext();
  RewritePatternSet patterns(context);
  patterns.add<LinalgRewritePattern<LoopType>>(context);
  memref::DimOp::getCanonicalizationPatterns(patterns, context);
  AffineApplyOp::getCanonicalizationPatterns(patterns, context);
  patterns.add<FoldAffineOp>(context);
  // Just apply the patterns greedily.
  (void)applyPatternsAndFoldGreedily(funcOp, std::move(patterns));
}

struct LowerToAffineLoops
    : public LinalgLowerToAffineLoopsBase<LowerToAffineLoops> {
  void getDependentDialects(DialectRegistry &registry) const override {
    registry.insert<memref::MemRefDialect>();
  }
  void runOnFunction() override {
    lowerLinalgToLoopsImpl<AffineForOp>(getFunction());
  }
};

struct LowerToLoops : public LinalgLowerToLoopsBase<LowerToLoops> {
  void getDependentDialects(DialectRegistry &registry) const override {
    registry.insert<memref::MemRefDialect, scf::SCFDialect>();
  }
  void runOnFunction() override {
    lowerLinalgToLoopsImpl<scf::ForOp>(getFunction());
  }
};

struct LowerToParallelLoops
    : public LinalgLowerToParallelLoopsBase<LowerToParallelLoops> {
  void runOnFunction() override {
    lowerLinalgToLoopsImpl<scf::ParallelOp>(getFunction());
  }
};

struct LowerTiledLoopsToSCF
    : public LinalgLowerTiledLoopsToSCFBase<LowerTiledLoopsToSCF> {
  void runOnFunction() override {
    MLIRContext *context = &getContext();
    RewritePatternSet patterns(context);
<<<<<<< HEAD
    patterns.add<TiledLoopToSCFPattern>(context);
=======
    populateTiledLoopToSCFPattern(patterns);
>>>>>>> 21f3f750
    (void)applyPatternsAndFoldGreedily(getFunction(), std::move(patterns));
  }
};
} // namespace

<<<<<<< HEAD
=======
void mlir::linalg::populateTiledLoopToSCFPattern(RewritePatternSet &patterns) {
  patterns.add<TiledLoopToSCFPattern>(patterns.getContext());
}

>>>>>>> 21f3f750
std::unique_ptr<OperationPass<FuncOp>>
mlir::createConvertLinalgTiledLoopsToSCFPass() {
  return std::make_unique<LowerTiledLoopsToSCF>();
}

std::unique_ptr<OperationPass<FuncOp>> mlir::createConvertLinalgToLoopsPass() {
  return std::make_unique<LowerToLoops>();
}

std::unique_ptr<OperationPass<FuncOp>>
mlir::createConvertLinalgToParallelLoopsPass() {
  return std::make_unique<LowerToParallelLoops>();
}

std::unique_ptr<OperationPass<FuncOp>>
mlir::createConvertLinalgToAffineLoopsPass() {
  return std::make_unique<LowerToAffineLoops>();
}

/// Emits a loop nest of `affine.for` with the proper body for `linalgOp`.
Optional<LinalgLoops>
mlir::linalg::linalgOpToAffineLoops(PatternRewriter &rewriter,
                                    LinalgOp linalgOp) {
  return linalgOpToLoopsImpl<AffineForOp>(rewriter, linalgOp);
}

/// Emits a loop nest of `scf.for` with the proper body for `linalgOp`.
Optional<LinalgLoops> mlir::linalg::linalgOpToLoops(PatternRewriter &rewriter,
                                                    LinalgOp linalgOp) {
  return linalgOpToLoopsImpl<scf::ForOp>(rewriter, linalgOp);
}

/// Emits a loop nest of `scf.parallel` with the proper body for `linalgOp`.
Optional<LinalgLoops>
mlir::linalg::linalgOpToParallelLoops(PatternRewriter &rewriter,
                                      LinalgOp linalgOp) {
  return linalgOpToLoopsImpl<scf::ParallelOp>(rewriter, linalgOp);
}<|MERGE_RESOLUTION|>--- conflicted
+++ resolved
@@ -409,17 +409,12 @@
 template <typename LoopTy>
 static Optional<LinalgLoops> linalgOpToLoopsImpl(PatternRewriter &rewriter,
                                                  LinalgOp linalgOp) {
-<<<<<<< HEAD
-  using IndexedValueTy = typename GenerateLoopNest<LoopTy>::IndexedValueTy;
-  ScopedContext scope(rewriter, linalgOp.getLoc());
-=======
   using LoadOpTy =
       typename std::conditional<std::is_same<LoopTy, AffineForOp>::value,
                                 AffineLoadOp, memref::LoadOp>::type;
   using StoreOpTy =
       typename std::conditional<std::is_same<LoopTy, AffineForOp>::value,
                                 AffineStoreOp, memref::StoreOp>::type;
->>>>>>> 21f3f750
 
   // Canonicalize indexed_generic operations before lowering them to loops.
   if (isa<IndexedGenericOp>(linalgOp))
@@ -443,12 +438,8 @@
         llvm::TypeSwitch<Operation *>(linalgOp)
             .Case<ConvOp, PoolingMaxOp, PoolingMinOp, PoolingSumOp, LinalgOp>(
                 [&](auto op) {
-<<<<<<< HEAD
-                  emitScalarImplementation<IndexedValueTy>(allIvs, op);
-=======
                   emitScalarImplementation<LoadOpTy, StoreOpTy>(b, loc, allIvs,
                                                                 op);
->>>>>>> 21f3f750
                 })
             .Default([&](Operation *op) { assert(false && "unexpected op"); });
         return scf::ValueVector{};
@@ -510,11 +501,7 @@
                        tiledLoop.upperBound(), tiledLoop.step(),
                        [&](OpBuilder &builder, Location loc, ValueRange ivs) {
                          // Move body without its terminator.
-<<<<<<< HEAD
-                         SmallVector<Value, 16> newBlockArgs;
-=======
                          SmallVector<Value> newBlockArgs;
->>>>>>> 21f3f750
                          newBlockArgs.append(ivs.begin(), ivs.end());
                          newBlockArgs.append(tiledLoop.inputs().begin(),
                                              tiledLoop.inputs().end());
@@ -610,23 +597,16 @@
   void runOnFunction() override {
     MLIRContext *context = &getContext();
     RewritePatternSet patterns(context);
-<<<<<<< HEAD
-    patterns.add<TiledLoopToSCFPattern>(context);
-=======
     populateTiledLoopToSCFPattern(patterns);
->>>>>>> 21f3f750
     (void)applyPatternsAndFoldGreedily(getFunction(), std::move(patterns));
   }
 };
 } // namespace
 
-<<<<<<< HEAD
-=======
 void mlir::linalg::populateTiledLoopToSCFPattern(RewritePatternSet &patterns) {
   patterns.add<TiledLoopToSCFPattern>(patterns.getContext());
 }
 
->>>>>>> 21f3f750
 std::unique_ptr<OperationPass<FuncOp>>
 mlir::createConvertLinalgTiledLoopsToSCFPass() {
   return std::make_unique<LowerTiledLoopsToSCF>();
